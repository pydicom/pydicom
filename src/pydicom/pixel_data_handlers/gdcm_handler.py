# Copyright 2008-2018 pydicom authors. See LICENSE file for details.
"""Use the `GDCM <https://sourceforge.net/projects/gdcm/>`_ Python package to
decode pixel transfer syntaxes.
"""

from copy import deepcopy
import os
from tempfile import NamedTemporaryFile
from typing import TYPE_CHECKING, cast

if TYPE_CHECKING:  # pragma: no cover
    from pydicom.dataset import Dataset


try:
    import numpy

    HAVE_NP = True
except ImportError:
    HAVE_NP = False

try:
    import gdcm
    from gdcm import DataElement

    HAVE_GDCM = True
    HAVE_GDCM_IN_MEMORY_SUPPORT = hasattr(DataElement, "SetByteStringValue")
except ImportError:
    HAVE_GDCM = False
    HAVE_GDCM_IN_MEMORY_SUPPORT = False

from pydicom import config
from pydicom.encaps import generate_frames, generate_fragmented_frames
import pydicom.uid
from pydicom.uid import UID, JPEG2000, JPEG2000Lossless
from pydicom.pixel_data_handlers.util import (
    get_expected_length,
    pixel_dtype,
    get_j2k_parameters,
    get_nr_frames,
)


HANDLER_NAME = "GDCM"

DEPENDENCIES = {
    "numpy": ("https://numpy.org/", "NumPy"),
    "gdcm": ("https://sourceforge.net/projects/gdcm/", "GDCM"),
}

SUPPORTED_TRANSFER_SYNTAXES = [
    pydicom.uid.JPEGBaseline8Bit,
    pydicom.uid.JPEGExtended12Bit,
    pydicom.uid.JPEGLossless,
    pydicom.uid.JPEGLosslessSV1,
    pydicom.uid.JPEGLSLossless,
    pydicom.uid.JPEGLSNearLossless,
    pydicom.uid.JPEG2000Lossless,
    pydicom.uid.JPEG2000,
]

should_convert_these_syntaxes_to_RGB = [pydicom.uid.JPEGBaseline8Bit]


def is_available() -> bool:
    """Return ``True`` if the handler has its dependencies met."""
    return HAVE_NP and HAVE_GDCM


def needs_to_convert_to_RGB(ds: "Dataset") -> bool:
    """Return ``True`` if the *Pixel Data* should to be converted from YCbCr to
    RGB.

    This affects JPEG transfer syntaxes.
    """
    return False


def should_change_PhotometricInterpretation_to_RGB(ds: "Dataset") -> bool:
    """Return ``True`` if the *Photometric Interpretation* should be changed
    to RGB.

    This affects JPEG transfer syntaxes.
    """
    return False


def supports_transfer_syntax(transfer_syntax: UID) -> bool:
    """Return ``True`` if the handler supports the `transfer_syntax`.

    Parameters
    ----------
    transfer_syntax : uid.UID
        The Transfer Syntax UID of the *Pixel Data* that is to be used with
        the handler.
    """
    return transfer_syntax in SUPPORTED_TRANSFER_SYNTAXES


def create_data_element(ds: "Dataset") -> "DataElement":
    """Return a ``gdcm.DataElement`` for the *Pixel Data*.

    Parameters
    ----------
    ds : dataset.Dataset
        The :class:`~pydicom.dataset.Dataset` containing the *Pixel
        Data*.

    Returns
    -------
    gdcm.DataElement
        The converted *Pixel Data* element.
    """
    tsyntax = ds.file_meta.TransferSyntaxUID
    data_element = gdcm.DataElement(gdcm.Tag(0x7FE0, 0x0010))
    if tsyntax.is_compressed:
        fragments = gdcm.SequenceOfFragments.New()
        nr_frames = get_nr_frames(ds, warn=False)
<<<<<<< HEAD
        func = generate_fragmented_frames(ds.PixelData, number_of_frames=nr_frames)
        for frame_fragments in func:
=======
        fragment_gen = generate_fragmented_frames(
            ds.PixelData, number_of_frames=nr_frames
        )
        for frame_fragments in fragment_gen:
>>>>>>> 69c7abc7
            for fragment_data in frame_fragments:
                fragment = gdcm.Fragment()
                fragment.SetByteStringValue(fragment_data)
                fragments.AddFragment(fragment)

        data_element.SetValue(fragments.__ref__())
    else:
        data_element.SetByteStringValue(ds.PixelData)

    return data_element


def create_image(ds: "Dataset", data_element: "DataElement") -> "gdcm.Image":
    """Return a ``gdcm.Image``.

    Parameters
    ----------
    ds : dataset.Dataset
        The :class:`~pydicom.dataset.Dataset` containing the Image
        Pixel module.
    data_element : gdcm.DataElement
        The ``gdcm.DataElement`` *Pixel Data* element.

    Returns
    -------
    gdcm.Image
    """
    image = gdcm.Image()
    number_of_frames = get_nr_frames(ds, warn=False)
    image.SetNumberOfDimensions(2 if number_of_frames == 1 else 3)
    image.SetDimensions((ds.Columns, ds.Rows, number_of_frames))
    image.SetDataElement(data_element)

    pi_type = gdcm.PhotometricInterpretation.GetPIType(ds.PhotometricInterpretation)
    image.SetPhotometricInterpretation(gdcm.PhotometricInterpretation(pi_type))

    tsyntax = ds.file_meta.TransferSyntaxUID
    ts_type = gdcm.TransferSyntax.GetTSType(str.__str__(tsyntax))
    image.SetTransferSyntax(gdcm.TransferSyntax(ts_type))
    pixel_format = gdcm.PixelFormat(
        ds.SamplesPerPixel,
        ds.BitsAllocated,
        ds.BitsStored,
        ds.HighBit,
        ds.PixelRepresentation,
    )
    image.SetPixelFormat(pixel_format)
    if "PlanarConfiguration" in ds:
        image.SetPlanarConfiguration(ds.PlanarConfiguration)

    return image


def _get_pixel_str_fileio(ds: "Dataset") -> str:
    """Return the pixel data from `ds` as a str.

    Used for GDCM < 2.8.8.

    Parameters
    ----------
    ds : pydicom.dataset.Dataset
        The dataset to create the str from.

    Returns
    -------
    str
        The UTF-8 encoded pixel data.
    """
    reader = gdcm.ImageReader()
    fname = getattr(ds, "filename", None)
    if fname and isinstance(fname, str):
        reader.SetFileName(fname)
        if not reader.Read():
            raise TypeError("GDCM could not read DICOM image")

        return cast(str, reader.GetImage().GetBuffer())

    # Copy the relevant elements and write to a temporary file to avoid
    #   having to deal with all the possible objects the dataset may
    #   originate with
    new = ds.group_dataset(0x0028)
    new["PixelData"] = ds["PixelData"]  # avoid ambiguous VR
    new.file_meta = ds.file_meta
    with NamedTemporaryFile("wb", delete=False) as t:
        new.save_as(t)

    reader.SetFileName(t.name)
    if not reader.Read():
        raise TypeError("GDCM could not read DICOM image")

    pixel_str: str = reader.GetImage().GetBuffer()

    # Need to kill the gdcm.ImageReader to free file access
    reader = None
    os.remove(t.name)

    return pixel_str


def get_pixeldata(ds: "Dataset") -> "numpy.ndarray":
    """Use the GDCM package to decode *Pixel Data*.

    Returns
    -------
    numpy.ndarray
        A correctly sized (but not shaped) array of the entire data volume

    Raises
    ------
    ImportError
        If the required packages are not available.
    TypeError
        If the image could not be read by GDCM or if the *Pixel Data* type is
        unsupported.
    AttributeError
        If the decoded amount of data does not match the expected amount.
    """
    if not HAVE_GDCM:
        raise ImportError("The GDCM handler requires both gdcm and numpy")

    if HAVE_GDCM_IN_MEMORY_SUPPORT:
        gdcm_data_element = create_data_element(ds)
        gdcm_image = create_image(ds, gdcm_data_element)
        pixel_str = gdcm_image.GetBuffer()
    else:
        pixel_str = _get_pixel_str_fileio(ds)

    # GDCM returns char* as type str. Python decodes this to
    # unicode strings by default.
    # The SWIG docs mention that they always decode byte streams
    # as utf-8 strings, with the `surrogateescape`
    # error handler configured.
    # Therefore, we can encode them back to a bytearray
    # by using the same parameters.
    pixel_bytearray = pixel_str.encode("utf-8", "surrogateescape")

    # Here we need to be careful because in some cases, GDCM reads a
    # buffer that is too large, so we need to make sure we only include
    # the first n_rows * n_columns * dtype_size bytes.
    expected_length_bytes = get_expected_length(ds)
    if ds.PhotometricInterpretation == "YBR_FULL_422":
        # GDCM has already resampled the pixel data, see PS3.3 C.7.6.3.1.2
        expected_length_bytes = expected_length_bytes // 2 * 3

    if len(pixel_bytearray) > expected_length_bytes:
        # We make sure that all the bytes after are in fact zeros
        padding = pixel_bytearray[expected_length_bytes:]
        if numpy.any(numpy.frombuffer(padding, numpy.byte)):
            pixel_bytearray = pixel_bytearray[:expected_length_bytes]
        else:
            # We revert to the old behavior which should then result
            #   in a Numpy error later on.
            pass

    numpy_dtype = pixel_dtype(ds)
    arr = numpy.frombuffer(pixel_bytearray, dtype=numpy_dtype)

    expected_length_pixels = get_expected_length(ds, "pixels")
    if arr.size != expected_length_pixels:
        raise AttributeError(
            f"Amount of pixel data {arr.size} does not match the "
            f"expected data {expected_length_pixels}"
        )

    tsyntax = ds.file_meta.TransferSyntaxUID
    if config.APPLY_J2K_CORRECTIONS and tsyntax in [JPEG2000, JPEG2000Lossless]:
        nr_frames = get_nr_frames(ds)
        codestream = next(generate_frames(ds.PixelData, number_of_frames=nr_frames))

        params = get_j2k_parameters(codestream)
        j2k_precision = cast(int, params.setdefault("precision", ds.BitsStored))
        j2k_sign = params.setdefault("is_signed", None)

        if not j2k_sign and ds.PixelRepresentation == 1:
            # Convert unsigned J2K data to 2's complement
            shift = cast(int, ds.BitsAllocated) - j2k_precision
            # Need a copy of the pixel module to avoid modifying the original
            pixel_module = deepcopy(ds.group_dataset(0x0028))
            pixel_module.PixelRepresentation = 0
            dtype = pixel_dtype(pixel_module)
            arr = (arr.astype(dtype) << shift).astype(numpy_dtype) >> shift

    if should_change_PhotometricInterpretation_to_RGB(ds):
        ds.PhotometricInterpretation = "RGB"

    return cast("numpy.ndarray", arr.copy())<|MERGE_RESOLUTION|>--- conflicted
+++ resolved
@@ -116,15 +116,10 @@
     if tsyntax.is_compressed:
         fragments = gdcm.SequenceOfFragments.New()
         nr_frames = get_nr_frames(ds, warn=False)
-<<<<<<< HEAD
-        func = generate_fragmented_frames(ds.PixelData, number_of_frames=nr_frames)
-        for frame_fragments in func:
-=======
         fragment_gen = generate_fragmented_frames(
             ds.PixelData, number_of_frames=nr_frames
         )
         for frame_fragments in fragment_gen:
->>>>>>> 69c7abc7
             for fragment_data in frame_fragments:
                 fragment = gdcm.Fragment()
                 fragment.SetByteStringValue(fragment_data)
