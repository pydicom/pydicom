# Copyright 2008-2018 pydicom authors. See LICENSE file for details.
"""Utility functions used in the pixel data handlers."""

from struct import unpack, unpack_from
from sys import byteorder
from typing import Optional, TYPE_CHECKING, cast
from collections.abc import Iterable, ByteString
import warnings

try:
    import numpy as np

    HAVE_NP = True
except ImportError:
    HAVE_NP = False

from pydicom.data import get_palette_files
from pydicom.uid import UID
from pydicom.valuerep import VR

if TYPE_CHECKING:  # pragma: no cover
    from pydicom.dataset import Dataset


# Lookup table for unpacking bit-packed data
_UNPACK_LUT: dict[int, bytes] = {
    k: bytes(int(s) for s in reversed(f"{k:08b}")) for k in range(256)
}


def apply_color_lut(
    arr: "np.ndarray", ds: Optional["Dataset"] = None, palette: str | UID | None = None
) -> "np.ndarray":
    """Apply a color palette lookup table to `arr`.

    .. versionadded:: 1.4

    If (0028,1201-1203) *Palette Color Lookup Table Data* are missing
    then (0028,1221-1223) *Segmented Palette Color Lookup Table Data* must be
    present and vice versa. The presence of (0028,1204) *Alpha Palette Color
    Lookup Table Data* or (0028,1224) *Alpha Segmented Palette Color Lookup
    Table Data* is optional.

    Use of this function with the :dcm:`Enhanced Palette Color Lookup Table
    Module<part03/sect_C.7.6.23.html>` or :dcm:`Supplemental Palette Color LUT
    Module<part03/sect_C.7.6.19.html>` is not currently supported.

    Parameters
    ----------
    arr : numpy.ndarray
        The pixel data to apply the color palette to.
    ds : dataset.Dataset, optional
        Required if `palette` is not supplied. A
        :class:`~pydicom.dataset.Dataset` containing a suitable
        :dcm:`Image Pixel<part03/sect_C.7.6.3.html>` or
        :dcm:`Palette Color Lookup Table<part03/sect_C.7.9.html>` Module.
    palette : str or uid.UID, optional
        Required if `ds` is not supplied. The name of one of the
        :dcm:`well-known<part06/chapter_B.html>` color palettes defined by the
        DICOM Standard. One of: ``'HOT_IRON'``, ``'PET'``,
        ``'HOT_METAL_BLUE'``, ``'PET_20_STEP'``, ``'SPRING'``, ``'SUMMER'``,
        ``'FALL'``, ``'WINTER'`` or the corresponding well-known (0008,0018)
        *SOP Instance UID*.

    Returns
    -------
    numpy.ndarray
        The RGB or RGBA pixel data as an array of ``np.uint8`` or ``np.uint16``
        values, depending on the 3rd value of (0028,1201) *Red Palette Color
        Lookup Table Descriptor*.

    References
    ----------

    * :dcm:`Image Pixel Module<part03/sect_C.7.6.3.html>`
    * :dcm:`Supplemental Palette Color LUT Module<part03/sect_C.7.6.19.html>`
    * :dcm:`Enhanced Palette Color LUT Module<part03/sect_C.7.6.23.html>`
    * :dcm:`Palette Colour LUT Module<part03/sect_C.7.9.html>`
    * :dcm:`Supplemental Palette Color LUTs
      <part03/sect_C.8.16.2.html#sect_C.8.16.2.1.1.1>`
    """
    # Note: input value (IV) is the stored pixel value in `arr`
    # LUTs[IV] -> [R, G, B] values at the IV pixel location in `arr`
    if not ds and not palette:
        raise ValueError("Either 'ds' or 'palette' is required")

    if palette:
        # Well-known palettes are all 8-bits per entry
        datasets = {
            "1.2.840.10008.1.5.1": "hotiron.dcm",
            "1.2.840.10008.1.5.2": "pet.dcm",
            "1.2.840.10008.1.5.3": "hotmetalblue.dcm",
            "1.2.840.10008.1.5.4": "pet20step.dcm",
            "1.2.840.10008.1.5.5": "spring.dcm",
            "1.2.840.10008.1.5.6": "summer.dcm",
            "1.2.840.10008.1.5.7": "fall.dcm",
            "1.2.840.10008.1.5.8": "winter.dcm",
        }
        if not UID(palette).is_valid:
            try:
                uids = {
                    "HOT_IRON": "1.2.840.10008.1.5.1",
                    "PET": "1.2.840.10008.1.5.2",
                    "HOT_METAL_BLUE": "1.2.840.10008.1.5.3",
                    "PET_20_STEP": "1.2.840.10008.1.5.4",
                    "SPRING": "1.2.840.10008.1.5.5",
                    "SUMMER": "1.2.840.10008.1.5.6",
                    "FALL": "1.2.840.10008.1.5.8",
                    "WINTER": "1.2.840.10008.1.5.7",
                }
                palette = uids[palette]
            except KeyError:
                raise ValueError(f"Unknown palette '{palette}'")

        try:
            from pydicom import dcmread

            fname = datasets[palette]
            ds = dcmread(get_palette_files(fname)[0])
        except KeyError:
            raise ValueError(f"Unknown palette '{palette}'")

    ds = cast("Dataset", ds)

    # C.8.16.2.1.1.1: Supplemental Palette Color LUT
    # TODO: Requires greyscale visualisation pipeline
    if getattr(ds, "PixelPresentation", None) in ["MIXED", "COLOR"]:
        raise ValueError(
            "Use of this function with the Supplemental Palette Color Lookup "
            "Table Module is not currently supported"
        )

    if "RedPaletteColorLookupTableDescriptor" not in ds:
        raise ValueError("No suitable Palette Color Lookup Table Module found")

    # All channels are supposed to be identical
    lut_desc = cast(list[int], ds.RedPaletteColorLookupTableDescriptor)
    # A value of 0 = 2^16 entries
    nr_entries = lut_desc[0] or 2**16

    # May be negative if Pixel Representation is 1
    first_map = lut_desc[1]
    # Actual bit depth may be larger (8 bit entries in 16 bits allocated)
    nominal_depth = lut_desc[2]
    dtype = np.dtype(f"uint{nominal_depth:.0f}")

    luts = []
    if "RedPaletteColorLookupTableData" in ds:
        # LUT Data is described by PS3.3, C.7.6.3.1.6
        r_lut = cast(bytes, ds.RedPaletteColorLookupTableData)
        g_lut = cast(bytes, ds.GreenPaletteColorLookupTableData)
        b_lut = cast(bytes, ds.BluePaletteColorLookupTableData)
        a_lut = cast(
            bytes | None, getattr(ds, "AlphaPaletteColorLookupTableData", None)
        )

        actual_depth = len(r_lut) / nr_entries * 8
        dtype = np.dtype(f"uint{actual_depth:.0f}")

        for lut_bytes in [ii for ii in [r_lut, g_lut, b_lut, a_lut] if ii]:
            luts.append(np.frombuffer(lut_bytes, dtype=dtype))
    elif "SegmentedRedPaletteColorLookupTableData" in ds:
        # Segmented LUT Data is described by PS3.3, C.7.9.2
        r_lut = cast(bytes, ds.SegmentedRedPaletteColorLookupTableData)
        g_lut = cast(bytes, ds.SegmentedGreenPaletteColorLookupTableData)
        b_lut = cast(bytes, ds.SegmentedBluePaletteColorLookupTableData)
        a_lut = cast(
            bytes | None, getattr(ds, "SegmentedAlphaPaletteColorLookupTableData", None)
        )

        endianness = "<" if ds.is_little_endian else ">"
        byte_depth = nominal_depth // 8
        fmt = "B" if byte_depth == 1 else "H"
        actual_depth = nominal_depth

        for seg in [ii for ii in [r_lut, g_lut, b_lut, a_lut] if ii]:
            len_seg = len(seg) // byte_depth
            s_fmt = endianness + str(len_seg) + fmt
            lut_ints = _expand_segmented_lut(unpack(s_fmt, seg), s_fmt)
            luts.append(np.asarray(lut_ints, dtype=dtype))
    else:
        raise ValueError("No suitable Palette Color Lookup Table Module found")

    if actual_depth not in [8, 16]:
        raise ValueError(
            f"The bit depth of the LUT data '{actual_depth:.1f}' "
            "is invalid (only 8 or 16 bits per entry allowed)"
        )

    lut_lengths = [len(ii) for ii in luts]
    if not all(ii == lut_lengths[0] for ii in lut_lengths[1:]):
        raise ValueError("LUT data must be the same length")

    # IVs < `first_map` get set to first LUT entry (i.e. index 0)
    clipped_iv = np.zeros(arr.shape, dtype=dtype)
    # IVs >= `first_map` are mapped by the Palette Color LUTs
    # `first_map` may be negative, positive or 0
    mapped_pixels = arr >= first_map
    clipped_iv[mapped_pixels] = arr[mapped_pixels] - first_map
    # IVs > number of entries get set to last entry
    np.clip(clipped_iv, 0, nr_entries - 1, out=clipped_iv)

    # Output array may be RGB or RGBA
    out = np.empty(list(arr.shape) + [len(luts)], dtype=dtype)
    for ii, lut in enumerate(luts):
        out[..., ii] = lut[clipped_iv]

    return out


def apply_modality_lut(arr: "np.ndarray", ds: "Dataset") -> "np.ndarray":
    """Apply a modality lookup table or rescale operation to `arr`.

    .. versionadded:: 1.4

    Parameters
    ----------
    arr : numpy.ndarray
        The :class:`~numpy.ndarray` to apply the modality LUT or rescale
        operation to.
    ds : dataset.Dataset
        A dataset containing a :dcm:`Modality LUT Module
        <part03/sect_C.11.html#sect_C.11.1>`.

    Returns
    -------
    numpy.ndarray
        An array with applied modality LUT or rescale operation. If
        (0028,3000) *Modality LUT Sequence* is present then returns an array
        of ``np.uint8`` or ``np.uint16``, depending on the 3rd value of
        (0028,3002) *LUT Descriptor*. If (0028,1052) *Rescale Intercept* and
        (0028,1053) *Rescale Slope* are present then returns an array of
        ``np.float64``. If neither are present then `arr` will be returned
        unchanged.

    Notes
    -----
    When *Rescale Slope* and *Rescale Intercept* are used, the output range
    is from (min. pixel value * Rescale Slope + Rescale Intercept) to
    (max. pixel value * Rescale Slope + Rescale Intercept), where min. and
    max. pixel value are determined from (0028,0101) *Bits Stored* and
    (0028,0103) *Pixel Representation*.

    References
    ----------
    * DICOM Standard, Part 3, :dcm:`Annex C.11.1
      <part03/sect_C.11.html#sect_C.11.1>`
    * DICOM Standard, Part 4, :dcm:`Annex N.2.1.1
      <part04/sect_N.2.html#sect_N.2.1.1>`
    """
    if ds.get("ModalityLUTSequence"):
        item = cast(list["Dataset"], ds.ModalityLUTSequence)[0]
        nr_entries = cast(list[int], item.LUTDescriptor)[0] or 2**16
        first_map = cast(list[int], item.LUTDescriptor)[1]
        nominal_depth = cast(list[int], item.LUTDescriptor)[2]

        dtype = f"uint{nominal_depth}"

        # Ambiguous VR, US or OW
        unc_data: Iterable[int]
        if item["LUTData"].VR == VR.OW:
            endianness = "<" if ds.is_little_endian else ">"
            unpack_fmt = f"{endianness}{nr_entries}H"
            unc_data = unpack(unpack_fmt, cast(bytes, item.LUTData))
        else:
            unc_data = cast(list[int], item.LUTData)

        lut_data: np.ndarray = np.asarray(unc_data, dtype=dtype)

        # IVs < `first_map` get set to first LUT entry (i.e. index 0)
        clipped_iv = np.zeros(arr.shape, dtype=arr.dtype)
        # IVs >= `first_map` are mapped by the Modality LUT
        # `first_map` may be negative, positive or 0
        mapped_pixels = arr >= first_map
        clipped_iv[mapped_pixels] = arr[mapped_pixels] - first_map
        # IVs > number of entries get set to last entry
        np.clip(clipped_iv, 0, nr_entries - 1, out=clipped_iv)

        return lut_data[clipped_iv]
    elif "RescaleSlope" in ds and "RescaleIntercept" in ds:
        arr = arr.astype(np.float64) * cast(float, ds.RescaleSlope)
        arr += cast(float, ds.RescaleIntercept)

    return arr


def apply_voi_lut(
    arr: "np.ndarray", ds: "Dataset", index: int = 0, prefer_lut: bool = True
) -> "np.ndarray":
    """Apply a VOI lookup table or windowing operation to `arr`.

    .. versionadded:: 1.4

    .. versionchanged:: 2.1

        Added the `prefer_lut` keyword parameter

    Parameters
    ----------
    arr : numpy.ndarray
        The :class:`~numpy.ndarray` to apply the VOI LUT or windowing operation
        to.
    ds : dataset.Dataset
        A dataset containing a :dcm:`VOI LUT Module<part03/sect_C.11.2.html>`.
        If (0028,3010) *VOI LUT Sequence* is present then returns an array
        of ``np.uint8`` or ``np.uint16``, depending on the 3rd value of
        (0028,3002) *LUT Descriptor*. If (0028,1050) *Window Center* and
        (0028,1051) *Window Width* are present then returns an array of
        ``np.float64``. If neither are present then `arr` will be returned
        unchanged.
    index : int, optional
        When the VOI LUT Module contains multiple alternative views, this is
        the index of the view to return (default ``0``).
    prefer_lut : bool
        When the VOI LUT Module contains both *Window Width*/*Window Center*
        and *VOI LUT Sequence*, if ``True`` (default) then apply the VOI LUT,
        otherwise apply the windowing operation.

    Returns
    -------
    numpy.ndarray
        An array with applied VOI LUT or windowing operation.

    Notes
    -----
    When the dataset requires a modality LUT or rescale operation as part of
    the Modality LUT module then that must be applied before any windowing
    operation.

    See Also
    --------
    :func:`~pydicom.pixel_data_handlers.util.apply_modality_lut`
    :func:`~pydicom.pixel_data_handlers.util.apply_voi`
    :func:`~pydicom.pixel_data_handlers.util.apply_windowing`

    References
    ----------
    * DICOM Standard, Part 3, :dcm:`Annex C.11.2
      <part03/sect_C.11.html#sect_C.11.2>`
    * DICOM Standard, Part 3, :dcm:`Annex C.8.11.3.1.5
      <part03/sect_C.8.11.3.html#sect_C.8.11.3.1.5>`
    * DICOM Standard, Part 4, :dcm:`Annex N.2.1.1
      <part04/sect_N.2.html#sect_N.2.1.1>`
    """
    valid_voi = False
    if ds.get("VOILUTSequence"):
        ds.VOILUTSequence = cast(list["Dataset"], ds.VOILUTSequence)
        valid_voi = None not in [
            ds.VOILUTSequence[0].get("LUTDescriptor", None),
            ds.VOILUTSequence[0].get("LUTData", None),
        ]
    valid_windowing = None not in [
        ds.get("WindowCenter", None),
        ds.get("WindowWidth", None),
    ]

    if valid_voi and valid_windowing:
        if prefer_lut:
            return apply_voi(arr, ds, index)

        return apply_windowing(arr, ds, index)

    if valid_voi:
        return apply_voi(arr, ds, index)

    if valid_windowing:
        return apply_windowing(arr, ds, index)

    return arr


def apply_voi(arr: "np.ndarray", ds: "Dataset", index: int = 0) -> "np.ndarray":
    """Apply a VOI lookup table to `arr`.

    .. versionadded:: 2.1

    Parameters
    ----------
    arr : numpy.ndarray
        The :class:`~numpy.ndarray` to apply the VOI LUT to.
    ds : dataset.Dataset
        A dataset containing a :dcm:`VOI LUT Module<part03/sect_C.11.2.html>`.
        If (0028,3010) *VOI LUT Sequence* is present then returns an array
        of ``np.uint8`` or ``np.uint16``, depending on the 3rd value of
        (0028,3002) *LUT Descriptor*, otherwise `arr` will be returned
        unchanged.
    index : int, optional
        When the VOI LUT Module contains multiple alternative views, this is
        the index of the view to return (default ``0``).

    Returns
    -------
    numpy.ndarray
        An array with applied VOI LUT.

    See Also
    --------
    :func:`~pydicom.pixel_data_handlers.util.apply_modality_lut`
    :func:`~pydicom.pixel_data_handlers.util.apply_windowing`

    References
    ----------
    * DICOM Standard, Part 3, :dcm:`Annex C.11.2
      <part03/sect_C.11.html#sect_C.11.2>`
    * DICOM Standard, Part 3, :dcm:`Annex C.8.11.3.1.5
      <part03/sect_C.8.11.3.html#sect_C.8.11.3.1.5>`
    * DICOM Standard, Part 4, :dcm:`Annex N.2.1.1
      <part04/sect_N.2.html#sect_N.2.1.1>`
    """
    if not ds.get("VOILUTSequence"):
        return arr

    if not np.issubdtype(arr.dtype, np.integer):
        warnings.warn(
            "Applying a VOI LUT on a float input array may give " "incorrect results"
        )

    # VOI LUT Sequence contains one or more items
    item = cast(list["Dataset"], ds.VOILUTSequence)[index]
    lut_descriptor = cast(list[int], item.LUTDescriptor)
    nr_entries = lut_descriptor[0] or 2**16
    first_map = lut_descriptor[1]

    # PS3.3 C.8.11.3.1.5: may be 8, 10-16
    nominal_depth = lut_descriptor[2]
    if nominal_depth in list(range(10, 17)):
        dtype = "uint16"
    elif nominal_depth == 8:
        dtype = "uint8"
    else:
        raise NotImplementedError(
            f"'{nominal_depth}' bits per LUT entry is not supported"
        )

    # Ambiguous VR, US or OW
    unc_data: Iterable[int]
    if item["LUTData"].VR == VR.OW:
        endianness = "<" if ds.is_little_endian else ">"
        unpack_fmt = f"{endianness}{nr_entries}H"
        unc_data = unpack_from(unpack_fmt, cast(bytes, item.LUTData))
    else:
        unc_data = cast(list[int], item.LUTData)

    lut_data: np.ndarray = np.asarray(unc_data, dtype=dtype)

    # IVs < `first_map` get set to first LUT entry (i.e. index 0)
    clipped_iv = np.zeros(arr.shape, dtype=dtype)
    # IVs >= `first_map` are mapped by the VOI LUT
    # `first_map` may be negative, positive or 0
    mapped_pixels = arr >= first_map
    clipped_iv[mapped_pixels] = arr[mapped_pixels] - first_map
    # IVs > number of entries get set to last entry
    np.clip(clipped_iv, 0, nr_entries - 1, out=clipped_iv)

    return cast("np.ndarray", lut_data[clipped_iv])


def apply_windowing(arr: "np.ndarray", ds: "Dataset", index: int = 0) -> "np.ndarray":
    """Apply a windowing operation to `arr`.

    .. versionadded:: 2.1

    Parameters
    ----------
    arr : numpy.ndarray
        The :class:`~numpy.ndarray` to apply the windowing operation to.
    ds : dataset.Dataset
        A dataset containing a :dcm:`VOI LUT Module<part03/sect_C.11.2.html>`.
        If (0028,1050) *Window Center* and (0028,1051) *Window Width* are
        present then returns an array of ``np.float64``, otherwise `arr` will
        be returned unchanged.
    index : int, optional
        When the VOI LUT Module contains multiple alternative views, this is
        the index of the view to return (default ``0``).

    Returns
    -------
    numpy.ndarray
        An array with applied windowing operation.

    Notes
    -----
    When the dataset requires a modality LUT or rescale operation as part of
    the Modality LUT module then that must be applied before any windowing
    operation.

    See Also
    --------
    :func:`~pydicom.pixel_data_handlers.util.apply_modality_lut`
    :func:`~pydicom.pixel_data_handlers.util.apply_voi`

    References
    ----------
    * DICOM Standard, Part 3, :dcm:`Annex C.11.2
      <part03/sect_C.11.html#sect_C.11.2>`
    * DICOM Standard, Part 3, :dcm:`Annex C.8.11.3.1.5
      <part03/sect_C.8.11.3.html#sect_C.8.11.3.1.5>`
    * DICOM Standard, Part 4, :dcm:`Annex N.2.1.1
      <part04/sect_N.2.html#sect_N.2.1.1>`
    """
    if "WindowWidth" not in ds and "WindowCenter" not in ds:
        return arr

    if ds.PhotometricInterpretation not in ["MONOCHROME1", "MONOCHROME2"]:
        raise ValueError(
            "When performing a windowing operation only 'MONOCHROME1' and "
            "'MONOCHROME2' are allowed for (0028,0004) Photometric "
            "Interpretation"
        )

    # May be LINEAR (default), LINEAR_EXACT, SIGMOID or not present, VM 1
    voi_func = cast(str, getattr(ds, "VOILUTFunction", "LINEAR")).upper()
    # VR DS, VM 1-n
    elem = ds["WindowCenter"]
    center = cast(list[float], elem.value)[index] if elem.VM > 1 else elem.value
    center = cast(float, center)
    elem = ds["WindowWidth"]
    width = cast(list[float], elem.value)[index] if elem.VM > 1 else elem.value
    width = cast(float, width)

    # The output range depends on whether or not a modality LUT or rescale
    #   operation has been applied
    ds.BitsStored = cast(int, ds.BitsStored)
    y_min: float
    y_max: float
    if ds.get("ModalityLUTSequence"):
        # Unsigned - see PS3.3 C.11.1.1.1
        y_min = 0
        item = cast(list["Dataset"], ds.ModalityLUTSequence)[0]
        bit_depth = cast(list[int], item.LUTDescriptor)[2]
        y_max = 2**bit_depth - 1
    elif ds.PixelRepresentation == 0:
        # Unsigned
        y_min = 0
        y_max = 2**ds.BitsStored - 1
    else:
        # Signed
        y_min = -(2 ** (ds.BitsStored - 1))
        y_max = 2 ** (ds.BitsStored - 1) - 1

    slope = ds.get("RescaleSlope", None)
    intercept = ds.get("RescaleIntercept", None)
    if slope is not None and intercept is not None:
        ds.RescaleSlope = cast(float, ds.RescaleSlope)
        ds.RescaleIntercept = cast(float, ds.RescaleIntercept)
        # Otherwise its the actual data range
        y_min = y_min * ds.RescaleSlope + ds.RescaleIntercept
        y_max = y_max * ds.RescaleSlope + ds.RescaleIntercept

    y_range = y_max - y_min
    arr = arr.astype("float64")

    if voi_func in ["LINEAR", "LINEAR_EXACT"]:
        # PS3.3 C.11.2.1.2.1 and C.11.2.1.3.2
        if voi_func == "LINEAR":
            if width < 1:
                raise ValueError(
                    "The (0028,1051) Window Width must be greater than or "
                    "equal to 1 for a 'LINEAR' windowing operation"
                )
            center -= 0.5
            width -= 1
        elif width <= 0:
            raise ValueError(
                "The (0028,1051) Window Width must be greater than 0 "
                "for a 'LINEAR_EXACT' windowing operation"
            )

        below = arr <= (center - width / 2)
        above = arr > (center + width / 2)
        between = np.logical_and(~below, ~above)

        arr[below] = y_min
        arr[above] = y_max
        if between.any():
            arr[between] = ((arr[between] - center) / width + 0.5) * y_range + y_min
    elif voi_func == "SIGMOID":
        # PS3.3 C.11.2.1.3.1
        if width <= 0:
            raise ValueError(
                "The (0028,1051) Window Width must be greater than 0 "
                "for a 'SIGMOID' windowing operation"
            )

        arr = y_range / (1 + np.exp(-4 * (arr - center) / width)) + y_min
    else:
        raise ValueError(f"Unsupported (0028,1056) VOI LUT Function value '{voi_func}'")

    return arr


def convert_color_space(
    arr: "np.ndarray", current: str, desired: str, per_frame: bool = False
) -> "np.ndarray":
    """Convert the image(s) in `arr` from one color space to another.

    .. versionchanged:: 1.4

        Added support for ``YBR_FULL_422``

    .. versionchanged:: 2.2

        Added `per_frame` keyword parameter.

    Parameters
    ----------
    arr : numpy.ndarray
        The image(s) as a :class:`numpy.ndarray` with
        :attr:`~numpy.ndarray.shape` (frames, rows, columns, 3)
        or (rows, columns, 3).
    current : str
        The current color space, should be a valid value for (0028,0004)
        *Photometric Interpretation*. One of ``'RGB'``, ``'YBR_FULL'``,
        ``'YBR_FULL_422'``.
    desired : str
        The desired color space, should be a valid value for (0028,0004)
        *Photometric Interpretation*. One of ``'RGB'``, ``'YBR_FULL'``,
        ``'YBR_FULL_422'``.
    per_frame : bool, optional
        If ``True`` and the input array contains multiple frames then process
        each frame individually to reduce memory usage. Default ``False``.

    Returns
    -------
    numpy.ndarray
        The image(s) converted to the desired color space.

    References
    ----------

    * DICOM Standard, Part 3,
      :dcm:`Annex C.7.6.3.1.2<part03/sect_C.7.6.3.html#sect_C.7.6.3.1.2>`
    * ISO/IEC 10918-5:2012 (`ITU T.871
      <https://www.ijg.org/files/T-REC-T.871-201105-I!!PDF-E.pdf>`_),
      Section 7
    """

    def _no_change(arr: "np.ndarray") -> "np.ndarray":
        return arr

    _converters = {
        "YBR_FULL_422": {
            "YBR_FULL_422": _no_change,
            "YBR_FULL": _no_change,
            "RGB": _convert_YBR_FULL_to_RGB,
        },
        "YBR_FULL": {
            "YBR_FULL": _no_change,
            "YBR_FULL_422": _no_change,
            "RGB": _convert_YBR_FULL_to_RGB,
        },
        "RGB": {
            "RGB": _no_change,
            "YBR_FULL": _convert_RGB_to_YBR_FULL,
            "YBR_FULL_422": _convert_RGB_to_YBR_FULL,
        },
    }
    try:
        converter = _converters[current][desired]
    except KeyError:
        raise NotImplementedError(
            f"Conversion from {current} to {desired} is not supported."
        )

    if len(arr.shape) == 4 and per_frame:
        for idx, frame in enumerate(arr):
            arr[idx] = converter(frame)

        return arr

    return converter(arr)


def _convert_RGB_to_YBR_FULL(arr: "np.ndarray") -> "np.ndarray":
    """Return an ndarray converted from RGB to YBR_FULL color space.

    Parameters
    ----------
    arr : numpy.ndarray
        An ndarray of an 8-bit per channel images in RGB color space.

    Returns
    -------
    numpy.ndarray
        The array in YBR_FULL color space.

    References
    ----------

    * DICOM Standard, Part 3,
      :dcm:`Annex C.7.6.3.1.2<part03/sect_C.7.6.3.html#sect_C.7.6.3.1.2>`
    * ISO/IEC 10918-5:2012 (`ITU T.871
      <https://www.ijg.org/files/T-REC-T.871-201105-I!!PDF-E.pdf>`_),
      Section 7
    """
    orig_dtype = arr.dtype

    rgb_to_ybr = np.asarray(
        [
            [+0.299, -0.299 / 1.772, +0.701 / 1.402],
            [+0.587, -0.587 / 1.772, -0.587 / 1.402],
            [+0.114, +0.886 / 1.772, -0.114 / 1.402],
        ],
        dtype=np.float32,
    )

    arr = np.matmul(arr, rgb_to_ybr, dtype=np.float32)
    arr += [0.5, 128.5, 128.5]
    # Round(x) -> floor of (arr + 0.5) : 0.5 added in previous step
    np.floor(arr, out=arr)
    # Max(0, arr) -> 0 if 0 >= arr, arr otherwise
    # Min(arr, 255) -> arr if arr <= 255, 255 otherwise
    np.clip(arr, 0, 255, out=arr)

    return arr.astype(orig_dtype)


def _convert_YBR_FULL_to_RGB(arr: "np.ndarray") -> "np.ndarray":
    """Return an ndarray converted from YBR_FULL to RGB color space.

    Parameters
    ----------
    arr : numpy.ndarray
        An ndarray of an 8-bit per channel images in YBR_FULL color space.

    Returns
    -------
    numpy.ndarray
        The array in RGB color space.

    References
    ----------

    * DICOM Standard, Part 3,
      :dcm:`Annex C.7.6.3.1.2<part03/sect_C.7.6.3.html#sect_C.7.6.3.1.2>`
    * ISO/IEC 10918-5:2012, Section 7
    """
    orig_dtype = arr.dtype

    ybr_to_rgb = np.asarray(
        [
            [1.000, 1.000, 1.000],
            [0.000, -0.114 * 1.772 / 0.587, 1.772],
            [1.402, -0.299 * 1.402 / 0.587, 0.000],
        ],
        dtype=np.float32,
    )

    arr = arr.astype(np.float32)
    arr -= [0, 128, 128]

    # Round(x) -> floor of (arr + 0.5)
    np.matmul(arr, ybr_to_rgb, out=arr)
    arr += 0.5
    np.floor(arr, out=arr)
    # Max(0, arr) -> 0 if 0 >= arr, arr otherwise
    # Min(arr, 255) -> arr if arr <= 255, 255 otherwise
    np.clip(arr, 0, 255, out=arr)

    return arr.astype(orig_dtype)


def dtype_corrected_for_endianness(
    is_little_endian: bool, numpy_dtype: "np.dtype"
) -> "np.dtype":
    """Return a :class:`numpy.dtype` corrected for system and :class:`Dataset`
    endianness.

    Parameters
    ----------
    is_little_endian : bool
        The endianness of the affected :class:`~pydicom.dataset.Dataset`.
    numpy_dtype : numpy.dtype
        The numpy data type used for the *Pixel Data* without considering
        endianness.

    Raises
    ------
    ValueError
        If `is_little_endian` is ``None``, e.g. not initialized.

    Returns
    -------
    numpy.dtype
        The numpy data type used for the *Pixel Data* without considering
        endianness.
    """
    if is_little_endian is None:
        raise ValueError(
            "Dataset attribute 'is_little_endian' "
            "has to be set before writing the dataset"
        )

    if is_little_endian != (byteorder == "little"):
        return numpy_dtype.newbyteorder("S")

    return numpy_dtype


def expand_ybr422(src: ByteString, bits_allocated: int) -> bytes:
    """Return ``YBR_FULL_422`` data expanded to ``YBR_FULL``.

    Uncompressed datasets with a (0028,0004) *Photometric Interpretation* of
    ``"YBR_FULL_422"`` are subsampled in the horizontal direction by halving
    the number of Cb and Cr pixels (i.e. there are two Y pixels for every Cb
    and Cr pixel). This function expands the ``YBR_FULL_422`` data to remove
    the subsampling and the output is therefore ``YBR_FULL``.

    Parameters
    ----------
    src : bytes or bytearray
        The YBR_FULL_422 pixel data to be expanded.
    bits_allocated : int
        The number of bits used to store each pixel, as given by (0028,0100)
        *Bits Allocated*.

    Returns
    -------
    bytes
        The expanded data (as YBR_FULL).
    """
    # YBR_FULL_422 is Y Y Cb Cr (i.e. 2 Y pixels for every Cb and Cr pixel)
    n_bytes = bits_allocated // 8
    length = len(src) // 2 * 3
    dst = bytearray(length)

    step_src = n_bytes * 4
    step_dst = n_bytes * 6
    for ii in range(n_bytes):
        c_b = src[2 * n_bytes + ii :: step_src]
        c_r = src[3 * n_bytes + ii :: step_src]

        dst[0 * n_bytes + ii :: step_dst] = src[0 * n_bytes + ii :: step_src]
        dst[1 * n_bytes + ii :: step_dst] = c_b
        dst[2 * n_bytes + ii :: step_dst] = c_r

        dst[3 * n_bytes + ii :: step_dst] = src[1 * n_bytes + ii :: step_src]
        dst[4 * n_bytes + ii :: step_dst] = c_b
        dst[5 * n_bytes + ii :: step_dst] = c_r

    return bytes(dst)


def _expand_segmented_lut(
    data: tuple[int, ...],
    fmt: str,
    nr_segments: int | None = None,
    last_value: int | None = None,
) -> list[int]:
    """Return a list containing the expanded lookup table data.

    Parameters
    ----------
    data : tuple of int
        The decoded segmented palette lookup table data. May be padded by a
        trailing null.
    fmt : str
        The format of the data, should contain `'B'` for 8-bit, `'H'` for
        16-bit, `'<'` for little endian and `'>'` for big endian.
    nr_segments : int, optional
        Expand at most `nr_segments` from the data. Should be used when
        the opcode is ``2`` (indirect). If used then `last_value` should also
        be used.
    last_value : int, optional
        The previous value in the expanded lookup table. Should be used when
        the opcode is ``2`` (indirect). If used then `nr_segments` should also
        be used.

    Returns
    -------
    list of int
        The reconstructed lookup table data.

    References
    ----------

    * DICOM Standard, Part 3, Annex C.7.9
    """
    # Indirect segment byte offset is dependent on endianness for 8-bit
    # Little endian: e.g. 0x0302 0x0100, big endian, e.g. 0x0203 0x0001
    indirect_ii = [3, 2, 1, 0] if "<" in fmt else [2, 3, 0, 1]

    lut: list[int] = []
    offset = 0
    segments_read = 0
    # Use `offset + 1` to account for possible trailing null
    #   can do this because all segment types are longer than 2
    while offset + 1 < len(data):
        opcode = data[offset]
        length = data[offset + 1]
        offset += 2

        if opcode == 0:
            # C.7.9.2.1: Discrete segment
            lut.extend(data[offset : offset + length])
            offset += length
        elif opcode == 1:
            # C.7.9.2.2: Linear segment
            if lut:
                y0 = lut[-1]
            elif last_value:
                # Indirect segment with linear segment at 0th offset
                y0 = last_value
            else:
                raise ValueError(
                    "Error expanding a segmented palette color lookup table: "
                    "the first segment cannot be a linear segment"
                )

            y1 = data[offset]
            offset += 1

            if y0 == y1:
                lut.extend([y1] * length)
            else:
                step = (y1 - y0) / length
                vals = np.around(np.linspace(y0 + step, y1, length))
                lut.extend([int(vv) for vv in vals])
        elif opcode == 2:
            # C.7.9.2.3: Indirect segment
            if not lut:
                raise ValueError(
                    "Error expanding a segmented palette color lookup table: "
                    "the first segment cannot be an indirect segment"
                )

            if "B" in fmt:
                # 8-bit segment entries
                ii = [data[offset + vv] for vv in indirect_ii]
                byte_offset = (ii[0] << 8 | ii[1]) << 16 | (ii[2] << 8 | ii[3])
                offset += 4
            else:
                # 16-bit segment entries
                byte_offset = data[offset + 1] << 16 | data[offset]
                offset += 2

            lut.extend(_expand_segmented_lut(data[byte_offset:], fmt, length, lut[-1]))
        else:
            raise ValueError(
                "Error expanding a segmented palette lookup table: "
                f"unknown segment type '{opcode}'"
            )

        segments_read += 1
        if segments_read == nr_segments:
            return lut

    return lut


def get_expected_length(ds: "Dataset", unit: str = "bytes") -> int:
    """Return the expected length (in terms of bytes or pixels) of the *Pixel
    Data*.

    +------------------------------------------------+-------------+
    | Element                                        | Required or |
    +-------------+---------------------------+------+ optional    |
    | Tag         | Keyword                   | Type |             |
    +=============+===========================+======+=============+
    | (0028,0002) | SamplesPerPixel           | 1    | Required    |
    +-------------+---------------------------+------+-------------+
    | (0028,0004) | PhotometricInterpretation | 1    | Required    |
    +-------------+---------------------------+------+-------------+
    | (0028,0008) | NumberOfFrames            | 1C   | Optional    |
    +-------------+---------------------------+------+-------------+
    | (0028,0010) | Rows                      | 1    | Required    |
    +-------------+---------------------------+------+-------------+
    | (0028,0011) | Columns                   | 1    | Required    |
    +-------------+---------------------------+------+-------------+
    | (0028,0100) | BitsAllocated             | 1    | Required    |
    +-------------+---------------------------+------+-------------+

    .. versionchanged:: 1.4

        Added support for a *Photometric Interpretation* of  ``YBR_FULL_422``

    Parameters
    ----------
    ds : Dataset
        The :class:`~pydicom.dataset.Dataset` containing the Image Pixel module
        and *Pixel Data*.
    unit : str, optional
        If ``'bytes'`` then returns the expected length of the *Pixel Data* in
        whole bytes and NOT including an odd length trailing NULL padding
        byte. If ``'pixels'`` then returns the expected length of the *Pixel
        Data* in terms of the total number of pixels (default ``'bytes'``).

    Returns
    -------
    int
        The expected length of the *Pixel Data* in either whole bytes or
        pixels, excluding the NULL trailing padding byte for odd length data.
    """
    rows = cast(int, ds.Rows)
    columns = cast(int, ds.Columns)
    samples_per_pixel = cast(int, ds.SamplesPerPixel)
    bits_allocated = cast(int, ds.BitsAllocated)

    length = rows * columns * samples_per_pixel
    length *= get_nr_frames(ds)

    if unit == "pixels":
        return length

    # Correct for the number of bytes per pixel
    if bits_allocated == 1:
        # Determine the nearest whole number of bytes needed to contain
        #   1-bit pixel data. e.g. 10 x 10 1-bit pixels is 100 bits, which
        #   are packed into 12.5 -> 13 bytes
        length = length // 8 + (length % 8 > 0)
    else:
        length *= bits_allocated // 8

    # DICOM Standard, Part 4, Annex C.7.6.3.1.2
    if ds.PhotometricInterpretation == "YBR_FULL_422":
        length = length // 3 * 2

    return length


def get_image_pixel_ids(ds: "Dataset") -> dict[str, int]:
    """Return a dict of the pixel data affecting element's :func:`id` values.

    .. versionadded:: 1.4

    +------------------------------------------------+
    | Element                                        |
    +-------------+---------------------------+------+
    | Tag         | Keyword                   | Type |
    +=============+===========================+======+
    | (0028,0002) | SamplesPerPixel           | 1    |
    +-------------+---------------------------+------+
    | (0028,0004) | PhotometricInterpretation | 1    |
    +-------------+---------------------------+------+
    | (0028,0006) | PlanarConfiguration       | 1C   |
    +-------------+---------------------------+------+
    | (0028,0008) | NumberOfFrames            | 1C   |
    +-------------+---------------------------+------+
    | (0028,0010) | Rows                      | 1    |
    +-------------+---------------------------+------+
    | (0028,0011) | Columns                   | 1    |
    +-------------+---------------------------+------+
    | (0028,0100) | BitsAllocated             | 1    |
    +-------------+---------------------------+------+
    | (0028,0101) | BitsStored                | 1    |
    +-------------+---------------------------+------+
    | (0028,0103) | PixelRepresentation       | 1    |
    +-------------+---------------------------+------+
    | (7FE0,0008) | FloatPixelData            | 1C   |
    +-------------+---------------------------+------+
    | (7FE0,0009) | DoubleFloatPixelData      | 1C   |
    +-------------+---------------------------+------+
    | (7FE0,0010) | PixelData                 | 1C   |
    +-------------+---------------------------+------+

    Parameters
    ----------
    ds : Dataset
        The :class:`~pydicom.dataset.Dataset` containing the pixel data.

    Returns
    -------
    dict
        A dict containing the :func:`id` values for the elements that affect
        the pixel data.

    """
    keywords = [
        "SamplesPerPixel",
        "PhotometricInterpretation",
        "PlanarConfiguration",
        "NumberOfFrames",
        "Rows",
        "Columns",
        "BitsAllocated",
        "BitsStored",
        "PixelRepresentation",
        "FloatPixelData",
        "DoubleFloatPixelData",
        "PixelData",
    ]

    return {kw: id(getattr(ds, kw, None)) for kw in keywords}


def get_j2k_parameters(codestream: bytes) -> dict[str, object]:
    """Return a dict containing JPEG 2000 component parameters.

    .. versionadded:: 2.1

    Parameters
    ----------
    codestream : bytes
        The JPEG 2000 (ISO/IEC 15444-1) codestream to be parsed.

    Returns
    -------
    dict
        A dict containing parameters for the first component sample in the
        JPEG 2000 `codestream`, or an empty dict if unable to parse the data.
        Available parameters are ``{"precision": int, "is_signed": bool}``.
    """
    try:
        # First 2 bytes must be the SOC marker - if not then wrong format
        if codestream[0:2] != b"\xff\x4f":
            return {}

        # SIZ is required to be the second marker - Figure A-3 in 15444-1
        if codestream[2:4] != b"\xff\x51":
            return {}

        # See 15444-1 A.5.1 for format of the SIZ box and contents
        ssiz = codestream[42]
        if ssiz & 0x80:
            return {"precision": (ssiz & 0x7F) + 1, "is_signed": True}

        return {"precision": ssiz + 1, "is_signed": False}
    except (IndexError, TypeError):
        pass

    return {}


def get_nr_frames(ds: "Dataset", warn: bool = True) -> int:
    """Return NumberOfFrames or 1 if NumberOfFrames is None or 0.

    Parameters
    ----------
    ds : dataset.Dataset
        The :class:`~pydicom.dataset.Dataset` containing the Image Pixel module
        corresponding to the data in `arr`.
    warn : bool
        If ``True`` (the default), a warning is issued if NumberOfFrames
        has an invalid value.

    Returns
    -------
    int
        An integer for the NumberOfFrames or 1 if NumberOfFrames is None or 0
    """
    nr_frames: int | None = getattr(ds, "NumberOfFrames", 1)
    # 'NumberOfFrames' may exist in the DICOM file but have value equal to None
    if not nr_frames:  # None or 0
        if warn:
            warnings.warn(
                f"A value of {nr_frames} for (0028,0008) 'Number of Frames' is "
                "non-conformant. It's recommended that this value be "
                "changed to 1"
            )
        nr_frames = 1

    return nr_frames


def pack_bits(arr: "np.ndarray", pad: bool = True) -> bytes:
    """Pack a binary :class:`numpy.ndarray` for use with *Pixel Data*.

    .. versionadded:: 1.2

    Should be used in conjunction with (0028,0100) *Bits Allocated* = 1.

    .. versionchanged:: 2.1

        Added the `pad` keyword parameter and changed to allow `arr` to be
        2 or 3D.

    Parameters
    ----------
    arr : numpy.ndarray
        The :class:`numpy.ndarray` containing 1-bit data as ints. `arr` must
        only contain integer values of 0 and 1 and must have an 'uint'  or
        'int' :class:`numpy.dtype`. For the sake of efficiency it's recommended
        that the length of `arr` be a multiple of 8 (i.e. that any empty
        bit-padding to round out the byte has already been added). The input
        `arr` should either be shaped as (rows, columns) or (frames, rows,
        columns) or the equivalent 1D array used to ensure that the packed
        data is in the correct order.
    pad : bool, optional
        If ``True`` (default) then add a null byte to the end of the packed
        data to ensure even length, otherwise no padding will be added.

    Returns
    -------
    bytes
        The bit packed data.

    Raises
    ------
    ValueError
        If `arr` contains anything other than 0 or 1.

    References
    ----------
    DICOM Standard, Part 5,
    :dcm:`Section 8.1.1<part05/chapter_8.html#sect_8.1.1>` and
    :dcm:`Annex D<part05/chapter_D.html>`
    """
    if arr.shape == (0,):
        return b""

    # Test array
    if not np.array_equal(arr, arr.astype(bool)):
        raise ValueError(
            "Only binary arrays (containing ones or zeroes) can be packed."
        )

    if len(arr.shape) > 1:
        arr = arr.ravel()

    # The array length must be a multiple of 8, pad the end
    if arr.shape[0] % 8:
        arr = np.append(arr, np.zeros(8 - arr.shape[0] % 8))

    arr = np.packbits(arr.astype("u1"), bitorder="little")

    packed: bytes = arr.tobytes()
    if pad:
        return packed + b"\x00" if len(packed) % 2 else packed

    return packed


def pixel_dtype(ds: "Dataset", as_float: bool = False) -> "np.dtype":
    """Return a :class:`numpy.dtype` for the pixel data in `ds`.

    Suitable for use with IODs containing the Image Pixel module (with
    ``as_float=False``) and the Floating Point Image Pixel and Double Floating
    Point Image Pixel modules (with ``as_float=True``).

    +------------------------------------------+------------------+
    | Element                                  | Supported        |
    +-------------+---------------------+------+ values           |
    | Tag         | Keyword             | Type |                  |
    +=============+=====================+======+==================+
    | (0028,0101) | BitsAllocated       | 1    | 1, 8, 16, 32, 64 |
    +-------------+---------------------+------+------------------+
    | (0028,0103) | PixelRepresentation | 1    | 0, 1             |
    +-------------+---------------------+------+------------------+

    .. versionchanged:: 1.4

        Added `as_float` keyword parameter and support for float dtypes.


    Parameters
    ----------
    ds : Dataset
        The :class:`~pydicom.dataset.Dataset` containing the pixel data you
        wish to get the data type for.
    as_float : bool, optional
        If ``True`` then return a float dtype, otherwise return an integer
        dtype (default ``False``). Float dtypes are only supported when
        (0028,0101) *Bits Allocated* is 32 or 64.

    Returns
    -------
    numpy.dtype
        A :class:`numpy.dtype` suitable for containing the pixel data.

    Raises
    ------
    NotImplementedError
        If the pixel data is of a type that isn't supported by either numpy
        or *pydicom*.
    """
    if not HAVE_NP:
        raise ImportError("Numpy is required to determine the dtype.")

<<<<<<< HEAD
    # Prefer Transfer Syntax UID, fall back to the original encoding
    try:
        is_little_endian = ds.file_meta.TransferSyntaxUID.is_little_endian
    except AttributeError:
        is_little_endian = ds.original_encoding[1]
=======
    if ds.is_little_endian is None:
        ds._is_little_endian = ds.file_meta.TransferSyntaxUID.is_little_endian
>>>>>>> d8665209

    if not as_float:
        # (0028,0103) Pixel Representation, US, 1
        #   Data representation of the pixel samples
        #   0x0000 - unsigned int
        #   0x0001 - 2's complement (signed int)
        pixel_repr = cast(int, ds.PixelRepresentation)
        if pixel_repr == 0:
            dtype_str = "uint"
        elif pixel_repr == 1:
            dtype_str = "int"
        else:
            raise ValueError(
                "Unable to determine the data type to use to contain the "
                f"Pixel Data as a value of '{pixel_repr}' for '(0028,0103) "
                "Pixel Representation' is invalid"
            )
    else:
        dtype_str = "float"

    # (0028,0100) Bits Allocated, US, 1
    #   The number of bits allocated for each pixel sample
    #   PS3.5 8.1.1: Bits Allocated shall either be 1 or a multiple of 8
    #   For bit packed data we use uint8
    bits_allocated = cast(int, ds.BitsAllocated)
    if bits_allocated == 1:
        dtype_str = "uint8"
    elif bits_allocated > 0 and bits_allocated % 8 == 0:
        dtype_str += str(bits_allocated)
    else:
        raise ValueError(
            "Unable to determine the data type to use to contain the "
            f"Pixel Data as a value of '{bits_allocated}' for '(0028,0100) "
            "Bits Allocated' is invalid"
        )

    # Check to see if the dtype is valid for numpy
    try:
        dtype = np.dtype(dtype_str)
    except TypeError:
        raise NotImplementedError(
            f"The data type '{dtype_str}' needed to contain the Pixel Data "
            "is not supported by numpy"
        )

    # Correct for endianness of the system vs endianness of the dataset
    if is_little_endian != (byteorder == "little"):
        # 'S' swap from current to opposite
        dtype = dtype.newbyteorder("S")

    return dtype


def reshape_pixel_array(ds: "Dataset", arr: "np.ndarray") -> "np.ndarray":
    """Return a reshaped :class:`numpy.ndarray` `arr`.

    +------------------------------------------+-----------+----------+
    | Element                                  | Supported |          |
    +-------------+---------------------+------+ values    |          |
    | Tag         | Keyword             | Type |           |          |
    +=============+=====================+======+===========+==========+
    | (0028,0002) | SamplesPerPixel     | 1    | N > 0     | Required |
    +-------------+---------------------+------+-----------+----------+
    | (0028,0006) | PlanarConfiguration | 1C   | 0, 1      | Optional |
    +-------------+---------------------+------+-----------+----------+
    | (0028,0008) | NumberOfFrames      | 1C   | N > 0     | Optional |
    +-------------+---------------------+------+-----------+----------+
    | (0028,0010) | Rows                | 1    | N > 0     | Required |
    +-------------+---------------------+------+-----------+----------+
    | (0028,0011) | Columns             | 1    | N > 0     | Required |
    +-------------+---------------------+------+-----------+----------+

    (0028,0008) *Number of Frames* is required when *Pixel Data* contains
    more than 1 frame. (0028,0006) *Planar Configuration* is required when
    (0028,0002) *Samples per Pixel* is greater than 1. For certain
    compressed transfer syntaxes it is always taken to be either 0 or 1 as
    shown in the table below.

    +---------------------------------------------+-----------------------+
    | Transfer Syntax                             | Planar Configuration  |
    +------------------------+--------------------+                       |
    | UID                    | Name               |                       |
    +========================+====================+=======================+
    | 1.2.840.10008.1.2.4.50 | JPEG Baseline      | 0                     |
    +------------------------+--------------------+-----------------------+
    | 1.2.840.10008.1.2.4.57 | JPEG Lossless,     | 0                     |
    |                        | Non-hierarchical   |                       |
    +------------------------+--------------------+-----------------------+
    | 1.2.840.10008.1.2.4.70 | JPEG Lossless,     | 0                     |
    |                        | Non-hierarchical,  |                       |
    |                        | SV1                |                       |
    +------------------------+--------------------+-----------------------+
    | 1.2.840.10008.1.2.4.80 | JPEG-LS Lossless   | 0                     |
    +------------------------+--------------------+-----------------------+
    | 1.2.840.10008.1.2.4.81 | JPEG-LS Lossy      | 0                     |
    +------------------------+--------------------+-----------------------+
    | 1.2.840.10008.1.2.4.90 | JPEG 2000 Lossless | 0                     |
    +------------------------+--------------------+-----------------------+
    | 1.2.840.10008.1.2.4.91 | JPEG 2000 Lossy    | 0                     |
    +------------------------+--------------------+-----------------------+
    | 1.2.840.10008.1.2.5    | RLE Lossless       | 1                     |
    +------------------------+--------------------+-----------------------+

    .. versionchanged:: 2.1

        JPEG-LS transfer syntaxes changed to *Planar Configuration* of 0

    Parameters
    ----------
    ds : dataset.Dataset
        The :class:`~pydicom.dataset.Dataset` containing the Image Pixel module
        corresponding to the data in `arr`.
    arr : numpy.ndarray
        The 1D array containing the pixel data.

    Returns
    -------
    numpy.ndarray
        A reshaped array containing the pixel data. The shape of the array
        depends on the contents of the dataset:

        * For single frame, single sample data (rows, columns)
        * For single frame, multi-sample data (rows, columns, planes)
        * For multi-frame, single sample data (frames, rows, columns)
        * For multi-frame, multi-sample data (frames, rows, columns, planes)

    References
    ----------

    * DICOM Standard, Part 3,
      :dcm:`Annex C.7.6.3.1<part03/sect_C.7.6.3.html#sect_C.7.6.3.1>`
    * DICOM Standard, Part 5, :dcm:`Section 8.2<part05/sect_8.2.html>`
    """
    if not HAVE_NP:
        raise ImportError("Numpy is required to reshape the pixel array.")

    nr_frames = get_nr_frames(ds)
    nr_samples = cast(int, ds.SamplesPerPixel)

    if nr_samples < 1:
        raise ValueError(
            f"Unable to reshape the pixel array as a value of {nr_samples} "
            "for (0028,0002) 'Samples per Pixel' is invalid."
        )

    # Valid values for Planar Configuration are dependent on transfer syntax
    if nr_samples > 1:
        transfer_syntax = ds.file_meta.TransferSyntaxUID
        if transfer_syntax in [
            "1.2.840.10008.1.2.4.50",
            "1.2.840.10008.1.2.4.57",
            "1.2.840.10008.1.2.4.70",
            "1.2.840.10008.1.2.4.80",
            "1.2.840.10008.1.2.4.81",
            "1.2.840.10008.1.2.4.90",
            "1.2.840.10008.1.2.4.91",
        ]:
            planar_configuration = 0
        elif transfer_syntax in ["1.2.840.10008.1.2.5"]:
            planar_configuration = 1
        else:
            planar_configuration = ds.PlanarConfiguration

        if planar_configuration not in [0, 1]:
            raise ValueError(
                "Unable to reshape the pixel array as a value of "
                f"{planar_configuration} for (0028,0006) 'Planar "
                "Configuration' is invalid."
            )

    rows = cast(int, ds.Rows)
    columns = cast(int, ds.Columns)
    if nr_frames > 1:
        # Multi-frame
        if nr_samples == 1:
            # Single plane
            arr = arr.reshape(nr_frames, rows, columns)
        else:
            # Multiple planes, usually 3
            if planar_configuration == 0:
                arr = arr.reshape(nr_frames, rows, columns, nr_samples)
            else:
                arr = arr.reshape(nr_frames, nr_samples, rows, columns)
                arr = arr.transpose(0, 2, 3, 1)
    else:
        # Single frame
        if nr_samples == 1:
            # Single plane
            arr = arr.reshape(rows, columns)
        else:
            # Multiple planes, usually 3
            if planar_configuration == 0:
                arr = arr.reshape(rows, columns, nr_samples)
            else:
                arr = arr.reshape(nr_samples, rows, columns)
                arr = arr.transpose(1, 2, 0)

    return arr


def unpack_bits(src: bytes, as_array: bool = True) -> "np.ndarray | bytes":
    """Unpack the bit-packed data in `src`.

    Suitable for use when (0028,0011) *Bits Allocated* or (60xx,0100) *Overlay
    Bits Allocated* is 1.

    If `NumPy <https://numpy.org/>`_ is available then it will be used to
    unpack the data, otherwise only the standard library will be used, which
    is about 20 times slower.

    .. versionchanged:: 2.3

        Added the `as_array` keyword parameter, support for unpacking
        without NumPy, and added :class:`bytes` as a possible return type

    Parameters
    ----------
    src : bytes
        The bit-packed data.
    as_array : bool, optional
        If ``False`` then return the unpacked data as :class:`bytes`, otherwise
        return a :class:`numpy.ndarray` (default, requires NumPy).

    Returns
    -------
    bytes or numpy.ndarray
        The unpacked data as an :class:`numpy.ndarray` (if NumPy is available
        and ``as_array == True``) or :class:`bytes` otherwise.

    Raises
    ------
    ValueError
        If `as_array` is ``True`` and NumPy is not available.

    References
    ----------
    DICOM Standard, Part 5,
    :dcm:`Section 8.1.1<part05/chapter_8.html#sect_8.1.1>` and
    :dcm:`Annex D<part05/chapter_D.html>`
    """
    if HAVE_NP:
        arr = np.frombuffer(src, dtype="u1")
        arr = np.unpackbits(arr, bitorder="little")

        return arr if as_array else arr.tobytes()

    if as_array:
        raise ValueError("unpack_bits() requires NumPy if 'as_array = True'")

    return b"".join(map(_UNPACK_LUT.__getitem__, src))<|MERGE_RESOLUTION|>--- conflicted
+++ resolved
@@ -1266,16 +1266,11 @@
     if not HAVE_NP:
         raise ImportError("Numpy is required to determine the dtype.")
 
-<<<<<<< HEAD
     # Prefer Transfer Syntax UID, fall back to the original encoding
     try:
         is_little_endian = ds.file_meta.TransferSyntaxUID.is_little_endian
     except AttributeError:
         is_little_endian = ds.original_encoding[1]
-=======
-    if ds.is_little_endian is None:
-        ds._is_little_endian = ds.file_meta.TransferSyntaxUID.is_little_endian
->>>>>>> d8665209
 
     if not as_float:
         # (0028,0103) Pixel Representation, US, 1
