# Copyright 2008-2018 pydicom authors. See LICENSE file for details.
"""Utility functions used in the pixel data handlers."""

from struct import unpack, unpack_from
from sys import byteorder
from typing import Optional, TYPE_CHECKING, cast
from collections.abc import Iterable, ByteString

try:
    import numpy as np

    HAVE_NP = True
except ImportError:
    HAVE_NP = False

from pydicom.data import get_palette_files
from pydicom.misc import warn_and_log
from pydicom.uid import UID
from pydicom.valuerep import VR

if TYPE_CHECKING:  # pragma: no cover
    from pydicom.dataset import Dataset


# Lookup table for unpacking bit-packed data
_UNPACK_LUT: dict[int, bytes] = {
    k: bytes(int(s) for s in reversed(f"{k:08b}")) for k in range(256)
}


def apply_color_lut(
    arr: "np.ndarray", ds: Optional["Dataset"] = None, palette: str | UID | None = None
) -> "np.ndarray":
    """Apply a color palette lookup table to `arr`.

    .. versionadded:: 1.4

    If (0028,1201-1203) *Palette Color Lookup Table Data* are missing
    then (0028,1221-1223) *Segmented Palette Color Lookup Table Data* must be
    present and vice versa. The presence of (0028,1204) *Alpha Palette Color
    Lookup Table Data* or (0028,1224) *Alpha Segmented Palette Color Lookup
    Table Data* is optional.

    Use of this function with the :dcm:`Enhanced Palette Color Lookup Table
    Module<part03/sect_C.7.6.23.html>` or :dcm:`Supplemental Palette Color LUT
    Module<part03/sect_C.7.6.19.html>` is not currently supported.

    Parameters
    ----------
    arr : numpy.ndarray
        The pixel data to apply the color palette to.
    ds : dataset.Dataset, optional
        Required if `palette` is not supplied. A
        :class:`~pydicom.dataset.Dataset` containing a suitable
        :dcm:`Image Pixel<part03/sect_C.7.6.3.html>` or
        :dcm:`Palette Color Lookup Table<part03/sect_C.7.9.html>` Module.
    palette : str or uid.UID, optional
        Required if `ds` is not supplied. The name of one of the
        :dcm:`well-known<part06/chapter_B.html>` color palettes defined by the
        DICOM Standard. One of: ``'HOT_IRON'``, ``'PET'``,
        ``'HOT_METAL_BLUE'``, ``'PET_20_STEP'``, ``'SPRING'``, ``'SUMMER'``,
        ``'FALL'``, ``'WINTER'`` or the corresponding well-known (0008,0018)
        *SOP Instance UID*.

    Returns
    -------
    numpy.ndarray
        The RGB or RGBA pixel data as an array of ``np.uint8`` or ``np.uint16``
        values, depending on the 3rd value of (0028,1201) *Red Palette Color
        Lookup Table Descriptor*.

    References
    ----------

    * :dcm:`Image Pixel Module<part03/sect_C.7.6.3.html>`
    * :dcm:`Supplemental Palette Color LUT Module<part03/sect_C.7.6.19.html>`
    * :dcm:`Enhanced Palette Color LUT Module<part03/sect_C.7.6.23.html>`
    * :dcm:`Palette Colour LUT Module<part03/sect_C.7.9.html>`
    * :dcm:`Supplemental Palette Color LUTs
      <part03/sect_C.8.16.2.html#sect_C.8.16.2.1.1.1>`
    """
    # Note: input value (IV) is the stored pixel value in `arr`
    # LUTs[IV] -> [R, G, B] values at the IV pixel location in `arr`
    if not ds and not palette:
        raise ValueError("Either 'ds' or 'palette' is required")

    if palette:
        # Well-known palettes are all 8-bits per entry
        datasets = {
            "1.2.840.10008.1.5.1": "hotiron.dcm",
            "1.2.840.10008.1.5.2": "pet.dcm",
            "1.2.840.10008.1.5.3": "hotmetalblue.dcm",
            "1.2.840.10008.1.5.4": "pet20step.dcm",
            "1.2.840.10008.1.5.5": "spring.dcm",
            "1.2.840.10008.1.5.6": "summer.dcm",
            "1.2.840.10008.1.5.7": "fall.dcm",
            "1.2.840.10008.1.5.8": "winter.dcm",
        }
        if not UID(palette).is_valid:
            try:
                uids = {
                    "HOT_IRON": "1.2.840.10008.1.5.1",
                    "PET": "1.2.840.10008.1.5.2",
                    "HOT_METAL_BLUE": "1.2.840.10008.1.5.3",
                    "PET_20_STEP": "1.2.840.10008.1.5.4",
                    "SPRING": "1.2.840.10008.1.5.5",
                    "SUMMER": "1.2.840.10008.1.5.6",
                    "FALL": "1.2.840.10008.1.5.8",
                    "WINTER": "1.2.840.10008.1.5.7",
                }
                palette = uids[palette]
            except KeyError:
                raise ValueError(f"Unknown palette '{palette}'")

        try:
            from pydicom import dcmread

            fname = datasets[palette]
            ds = dcmread(get_palette_files(fname)[0])
        except KeyError:
            raise ValueError(f"Unknown palette '{palette}'")

    ds = cast("Dataset", ds)

    # C.8.16.2.1.1.1: Supplemental Palette Color LUT
    # TODO: Requires greyscale visualisation pipeline
    if getattr(ds, "PixelPresentation", None) in ["MIXED", "COLOR"]:
        raise ValueError(
            "Use of this function with the Supplemental Palette Color Lookup "
            "Table Module is not currently supported"
        )

    if "RedPaletteColorLookupTableDescriptor" not in ds:
        raise ValueError("No suitable Palette Color Lookup Table Module found")

    # All channels are supposed to be identical
    lut_desc = cast(list[int], ds.RedPaletteColorLookupTableDescriptor)
    # A value of 0 = 2^16 entries
    nr_entries = lut_desc[0] or 2**16

    # May be negative if Pixel Representation is 1
    first_map = lut_desc[1]
    # Actual bit depth may be larger (8 bit entries in 16 bits allocated)
    nominal_depth = lut_desc[2]
    dtype = np.dtype(f"uint{nominal_depth:.0f}")

    luts = []
    if "RedPaletteColorLookupTableData" in ds:
        # LUT Data is described by PS3.3, C.7.6.3.1.6
        r_lut = cast(bytes, ds.RedPaletteColorLookupTableData)
        g_lut = cast(bytes, ds.GreenPaletteColorLookupTableData)
        b_lut = cast(bytes, ds.BluePaletteColorLookupTableData)
        a_lut = cast(
            bytes | None, getattr(ds, "AlphaPaletteColorLookupTableData", None)
        )

        actual_depth = len(r_lut) / nr_entries * 8
        dtype = np.dtype(f"uint{actual_depth:.0f}")

        for lut_bytes in [ii for ii in [r_lut, g_lut, b_lut, a_lut] if ii]:
            luts.append(np.frombuffer(lut_bytes, dtype=dtype))
    elif "SegmentedRedPaletteColorLookupTableData" in ds:
        # Segmented LUT Data is described by PS3.3, C.7.9.2
        r_lut = cast(bytes, ds.SegmentedRedPaletteColorLookupTableData)
        g_lut = cast(bytes, ds.SegmentedGreenPaletteColorLookupTableData)
        b_lut = cast(bytes, ds.SegmentedBluePaletteColorLookupTableData)
        a_lut = cast(
            bytes | None, getattr(ds, "SegmentedAlphaPaletteColorLookupTableData", None)
        )

        if hasattr(ds, "file_meta"):
            is_little_endian = ds.file_meta._tsyntax_encoding[1]
        else:
            is_little_endian = ds.original_encoding[1]

        if is_little_endian is None:
            raise AttributeError(
                "Unable to determine the endianness of the dataset, please set "
                "an appropriate Transfer Syntax UID in "
                f"'{type(ds).__name__}.file_meta'"
            )

        endianness = "><"[is_little_endian]
        byte_depth = nominal_depth // 8
        fmt = "B" if byte_depth == 1 else "H"
        actual_depth = nominal_depth

        for seg in [ii for ii in [r_lut, g_lut, b_lut, a_lut] if ii]:
            len_seg = len(seg) // byte_depth
            s_fmt = f"{endianness}{len_seg}{fmt}"
            lut_ints = _expand_segmented_lut(unpack(s_fmt, seg), s_fmt)
            luts.append(np.asarray(lut_ints, dtype=dtype))
    else:
        raise ValueError("No suitable Palette Color Lookup Table Module found")

    if actual_depth not in [8, 16]:
        raise ValueError(
            f"The bit depth of the LUT data '{actual_depth:.1f}' "
            "is invalid (only 8 or 16 bits per entry allowed)"
        )

    lut_lengths = [len(ii) for ii in luts]
    if not all(ii == lut_lengths[0] for ii in lut_lengths[1:]):
        raise ValueError("LUT data must be the same length")

    # IVs < `first_map` get set to first LUT entry (i.e. index 0)
    clipped_iv = np.zeros(arr.shape, dtype=dtype)
    # IVs >= `first_map` are mapped by the Palette Color LUTs
    # `first_map` may be negative, positive or 0
    mapped_pixels = arr >= first_map
    clipped_iv[mapped_pixels] = arr[mapped_pixels] - first_map
    # IVs > number of entries get set to last entry
    np.clip(clipped_iv, 0, nr_entries - 1, out=clipped_iv)

    # Output array may be RGB or RGBA
    out = np.empty(list(arr.shape) + [len(luts)], dtype=dtype)
    for ii, lut in enumerate(luts):
        out[..., ii] = lut[clipped_iv]

    return out


def apply_modality_lut(arr: "np.ndarray", ds: "Dataset") -> "np.ndarray":
    """Apply a modality lookup table or rescale operation to `arr`.

    .. versionadded:: 1.4

    Parameters
    ----------
    arr : numpy.ndarray
        The :class:`~numpy.ndarray` to apply the modality LUT or rescale
        operation to.
    ds : dataset.Dataset
        A dataset containing a :dcm:`Modality LUT Module
        <part03/sect_C.11.html#sect_C.11.1>`.

    Returns
    -------
    numpy.ndarray
        An array with applied modality LUT or rescale operation. If
        (0028,3000) *Modality LUT Sequence* is present then returns an array
        of ``np.uint8`` or ``np.uint16``, depending on the 3rd value of
        (0028,3002) *LUT Descriptor*. If (0028,1052) *Rescale Intercept* and
        (0028,1053) *Rescale Slope* are present then returns an array of
        ``np.float64``. If neither are present then `arr` will be returned
        unchanged.

    Notes
    -----
    When *Rescale Slope* and *Rescale Intercept* are used, the output range
    is from (min. pixel value * Rescale Slope + Rescale Intercept) to
    (max. pixel value * Rescale Slope + Rescale Intercept), where min. and
    max. pixel value are determined from (0028,0101) *Bits Stored* and
    (0028,0103) *Pixel Representation*.

    References
    ----------
    * DICOM Standard, Part 3, :dcm:`Annex C.11.1
      <part03/sect_C.11.html#sect_C.11.1>`
    * DICOM Standard, Part 4, :dcm:`Annex N.2.1.1
      <part04/sect_N.2.html#sect_N.2.1.1>`
    """
    if ds.get("ModalityLUTSequence"):
        item = cast(list["Dataset"], ds.ModalityLUTSequence)[0]
        nr_entries = cast(list[int], item.LUTDescriptor)[0] or 2**16
        first_map = cast(list[int], item.LUTDescriptor)[1]
        nominal_depth = cast(list[int], item.LUTDescriptor)[2]

        dtype = f"uint{nominal_depth}"

        # Ambiguous VR, US or OW
        unc_data: Iterable[int]
        if item["LUTData"].VR == VR.OW:
            if hasattr(ds, "file_meta"):
                is_little_endian = ds.file_meta._tsyntax_encoding[1]
            else:
                is_little_endian = ds.original_encoding[1]

            if is_little_endian is None:
                raise AttributeError(
                    "Unable to determine the endianness of the dataset, please set "
                    "an appropriate Transfer Syntax UID in "
                    f"'{type(ds).__name__}.file_meta'"
                )

            endianness = "><"[is_little_endian]
            unpack_fmt = f"{endianness}{nr_entries}H"
            unc_data = unpack(unpack_fmt, cast(bytes, item.LUTData))
        else:
            unc_data = cast(list[int], item.LUTData)

        lut_data: np.ndarray = np.asarray(unc_data, dtype=dtype)

        # IVs < `first_map` get set to first LUT entry (i.e. index 0)
        clipped_iv = np.zeros(arr.shape, dtype=arr.dtype)
        # IVs >= `first_map` are mapped by the Modality LUT
        # `first_map` may be negative, positive or 0
        mapped_pixels = arr >= first_map
        clipped_iv[mapped_pixels] = arr[mapped_pixels] - first_map
        # IVs > number of entries get set to last entry
        np.clip(clipped_iv, 0, nr_entries - 1, out=clipped_iv)

        return lut_data[clipped_iv]
    elif "RescaleSlope" in ds and "RescaleIntercept" in ds:
        arr = arr.astype(np.float64) * cast(float, ds.RescaleSlope)
        arr += cast(float, ds.RescaleIntercept)

    return arr


def apply_voi_lut(
    arr: "np.ndarray", ds: "Dataset", index: int = 0, prefer_lut: bool = True
) -> "np.ndarray":
    """Apply a VOI lookup table or windowing operation to `arr`.

    .. versionadded:: 1.4

    .. versionchanged:: 2.1

        Added the `prefer_lut` keyword parameter

    Parameters
    ----------
    arr : numpy.ndarray
        The :class:`~numpy.ndarray` to apply the VOI LUT or windowing operation
        to.
    ds : dataset.Dataset
        A dataset containing a :dcm:`VOI LUT Module<part03/sect_C.11.2.html>`.
        If (0028,3010) *VOI LUT Sequence* is present then returns an array
        of ``np.uint8`` or ``np.uint16``, depending on the 3rd value of
        (0028,3002) *LUT Descriptor*. If (0028,1050) *Window Center* and
        (0028,1051) *Window Width* are present then returns an array of
        ``np.float64``. If neither are present then `arr` will be returned
        unchanged.
    index : int, optional
        When the VOI LUT Module contains multiple alternative views, this is
        the index of the view to return (default ``0``).
    prefer_lut : bool
        When the VOI LUT Module contains both *Window Width*/*Window Center*
        and *VOI LUT Sequence*, if ``True`` (default) then apply the VOI LUT,
        otherwise apply the windowing operation.

    Returns
    -------
    numpy.ndarray
        An array with applied VOI LUT or windowing operation.

    Notes
    -----
    When the dataset requires a modality LUT or rescale operation as part of
    the Modality LUT module then that must be applied before any windowing
    operation.

    See Also
    --------
    :func:`~pydicom.pixel_data_handlers.util.apply_modality_lut`
    :func:`~pydicom.pixel_data_handlers.util.apply_voi`
    :func:`~pydicom.pixel_data_handlers.util.apply_windowing`

    References
    ----------
    * DICOM Standard, Part 3, :dcm:`Annex C.11.2
      <part03/sect_C.11.html#sect_C.11.2>`
    * DICOM Standard, Part 3, :dcm:`Annex C.8.11.3.1.5
      <part03/sect_C.8.11.3.html#sect_C.8.11.3.1.5>`
    * DICOM Standard, Part 4, :dcm:`Annex N.2.1.1
      <part04/sect_N.2.html#sect_N.2.1.1>`
    """
    valid_voi = False
    if ds.get("VOILUTSequence"):
        ds.VOILUTSequence = cast(list["Dataset"], ds.VOILUTSequence)
        valid_voi = None not in [
            ds.VOILUTSequence[0].get("LUTDescriptor", None),
            ds.VOILUTSequence[0].get("LUTData", None),
        ]
    valid_windowing = None not in [
        ds.get("WindowCenter", None),
        ds.get("WindowWidth", None),
    ]

    if valid_voi and valid_windowing:
        if prefer_lut:
            return apply_voi(arr, ds, index)

        return apply_windowing(arr, ds, index)

    if valid_voi:
        return apply_voi(arr, ds, index)

    if valid_windowing:
        return apply_windowing(arr, ds, index)

    return arr


def apply_voi(arr: "np.ndarray", ds: "Dataset", index: int = 0) -> "np.ndarray":
    """Apply a VOI lookup table to `arr`.

    .. versionadded:: 2.1

    Parameters
    ----------
    arr : numpy.ndarray
        The :class:`~numpy.ndarray` to apply the VOI LUT to.
    ds : dataset.Dataset
        A dataset containing a :dcm:`VOI LUT Module<part03/sect_C.11.2.html>`.
        If (0028,3010) *VOI LUT Sequence* is present then returns an array
        of ``np.uint8`` or ``np.uint16``, depending on the 3rd value of
        (0028,3002) *LUT Descriptor*, otherwise `arr` will be returned
        unchanged.
    index : int, optional
        When the VOI LUT Module contains multiple alternative views, this is
        the index of the view to return (default ``0``).

    Returns
    -------
    numpy.ndarray
        An array with applied VOI LUT.

    See Also
    --------
    :func:`~pydicom.pixel_data_handlers.util.apply_modality_lut`
    :func:`~pydicom.pixel_data_handlers.util.apply_windowing`

    References
    ----------
    * DICOM Standard, Part 3, :dcm:`Annex C.11.2
      <part03/sect_C.11.html#sect_C.11.2>`
    * DICOM Standard, Part 3, :dcm:`Annex C.8.11.3.1.5
      <part03/sect_C.8.11.3.html#sect_C.8.11.3.1.5>`
    * DICOM Standard, Part 4, :dcm:`Annex N.2.1.1
      <part04/sect_N.2.html#sect_N.2.1.1>`
    """
    if not ds.get("VOILUTSequence"):
        return arr

    if not np.issubdtype(arr.dtype, np.integer):
<<<<<<< HEAD
        warnings.warn(
            "Applying a VOI LUT on a float input array may give incorrect results"
=======
        warn_and_log(
            "Applying a VOI LUT on a float input array may give " "incorrect results"
>>>>>>> 34fbbd60
        )

    # VOI LUT Sequence contains one or more items
    item = cast(list["Dataset"], ds.VOILUTSequence)[index]
    lut_descriptor = cast(list[int], item.LUTDescriptor)
    nr_entries = lut_descriptor[0] or 2**16
    first_map = lut_descriptor[1]

    # PS3.3 C.8.11.3.1.5: may be 8, 10-16
    nominal_depth = lut_descriptor[2]
    if nominal_depth in list(range(10, 17)):
        dtype = "uint16"
    elif nominal_depth == 8:
        dtype = "uint8"
    else:
        raise NotImplementedError(
            f"'{nominal_depth}' bits per LUT entry is not supported"
        )

    # Ambiguous VR, US or OW
    unc_data: Iterable[int]
    if item["LUTData"].VR == VR.OW:
        if hasattr(ds, "file_meta"):
            is_little_endian = ds.file_meta._tsyntax_encoding[1]
        else:
            is_little_endian = ds.original_encoding[1]

        if is_little_endian is None:
            raise AttributeError(
                "Unable to determine the endianness of the dataset, please set "
                "an appropriate Transfer Syntax UID in "
                f"'{type(ds).__name__}.file_meta'"
            )

        unpack_fmt = f"{'><'[is_little_endian]}{nr_entries}H"
        unc_data = unpack_from(unpack_fmt, cast(bytes, item.LUTData))
    else:
        unc_data = cast(list[int], item.LUTData)

    lut_data: np.ndarray = np.asarray(unc_data, dtype=dtype)

    # IVs < `first_map` get set to first LUT entry (i.e. index 0)
    clipped_iv = np.zeros(arr.shape, dtype=dtype)
    # IVs >= `first_map` are mapped by the VOI LUT
    # `first_map` may be negative, positive or 0
    mapped_pixels = arr >= first_map
    clipped_iv[mapped_pixels] = arr[mapped_pixels] - first_map
    # IVs > number of entries get set to last entry
    np.clip(clipped_iv, 0, nr_entries - 1, out=clipped_iv)

    return cast("np.ndarray", lut_data[clipped_iv])


def apply_windowing(arr: "np.ndarray", ds: "Dataset", index: int = 0) -> "np.ndarray":
    """Apply a windowing operation to `arr`.

    .. versionadded:: 2.1

    Parameters
    ----------
    arr : numpy.ndarray
        The :class:`~numpy.ndarray` to apply the windowing operation to.
    ds : dataset.Dataset
        A dataset containing a :dcm:`VOI LUT Module<part03/sect_C.11.2.html>`.
        If (0028,1050) *Window Center* and (0028,1051) *Window Width* are
        present then returns an array of ``np.float64``, otherwise `arr` will
        be returned unchanged.
    index : int, optional
        When the VOI LUT Module contains multiple alternative views, this is
        the index of the view to return (default ``0``).

    Returns
    -------
    numpy.ndarray
        An array with applied windowing operation.

    Notes
    -----
    When the dataset requires a modality LUT or rescale operation as part of
    the Modality LUT module then that must be applied before any windowing
    operation.

    See Also
    --------
    :func:`~pydicom.pixel_data_handlers.util.apply_modality_lut`
    :func:`~pydicom.pixel_data_handlers.util.apply_voi`

    References
    ----------
    * DICOM Standard, Part 3, :dcm:`Annex C.11.2
      <part03/sect_C.11.html#sect_C.11.2>`
    * DICOM Standard, Part 3, :dcm:`Annex C.8.11.3.1.5
      <part03/sect_C.8.11.3.html#sect_C.8.11.3.1.5>`
    * DICOM Standard, Part 4, :dcm:`Annex N.2.1.1
      <part04/sect_N.2.html#sect_N.2.1.1>`
    """
    if "WindowWidth" not in ds and "WindowCenter" not in ds:
        return arr

    if ds.PhotometricInterpretation not in ["MONOCHROME1", "MONOCHROME2"]:
        raise ValueError(
            "When performing a windowing operation only 'MONOCHROME1' and "
            "'MONOCHROME2' are allowed for (0028,0004) Photometric "
            "Interpretation"
        )

    # May be LINEAR (default), LINEAR_EXACT, SIGMOID or not present, VM 1
    voi_func = cast(str, getattr(ds, "VOILUTFunction", "LINEAR")).upper()
    # VR DS, VM 1-n
    elem = ds["WindowCenter"]
    center = cast(list[float], elem.value)[index] if elem.VM > 1 else elem.value
    center = cast(float, center)
    elem = ds["WindowWidth"]
    width = cast(list[float], elem.value)[index] if elem.VM > 1 else elem.value
    width = cast(float, width)

    # The output range depends on whether or not a modality LUT or rescale
    #   operation has been applied
    ds.BitsStored = cast(int, ds.BitsStored)
    y_min: float
    y_max: float
    if ds.get("ModalityLUTSequence"):
        # Unsigned - see PS3.3 C.11.1.1.1
        y_min = 0
        item = cast(list["Dataset"], ds.ModalityLUTSequence)[0]
        bit_depth = cast(list[int], item.LUTDescriptor)[2]
        y_max = 2**bit_depth - 1
    elif ds.PixelRepresentation == 0:
        # Unsigned
        y_min = 0
        y_max = 2**ds.BitsStored - 1
    else:
        # Signed
        y_min = -(2 ** (ds.BitsStored - 1))
        y_max = 2 ** (ds.BitsStored - 1) - 1

    slope = ds.get("RescaleSlope", None)
    intercept = ds.get("RescaleIntercept", None)
    if slope is not None and intercept is not None:
        ds.RescaleSlope = cast(float, ds.RescaleSlope)
        ds.RescaleIntercept = cast(float, ds.RescaleIntercept)
        # Otherwise its the actual data range
        y_min = y_min * ds.RescaleSlope + ds.RescaleIntercept
        y_max = y_max * ds.RescaleSlope + ds.RescaleIntercept

    y_range = y_max - y_min
    arr = arr.astype("float64")

    if voi_func in ["LINEAR", "LINEAR_EXACT"]:
        # PS3.3 C.11.2.1.2.1 and C.11.2.1.3.2
        if voi_func == "LINEAR":
            if width < 1:
                raise ValueError(
                    "The (0028,1051) Window Width must be greater than or "
                    "equal to 1 for a 'LINEAR' windowing operation"
                )
            center -= 0.5
            width -= 1
        elif width <= 0:
            raise ValueError(
                "The (0028,1051) Window Width must be greater than 0 "
                "for a 'LINEAR_EXACT' windowing operation"
            )

        below = arr <= (center - width / 2)
        above = arr > (center + width / 2)
        between = np.logical_and(~below, ~above)

        arr[below] = y_min
        arr[above] = y_max
        if between.any():
            arr[between] = ((arr[between] - center) / width + 0.5) * y_range + y_min
    elif voi_func == "SIGMOID":
        # PS3.3 C.11.2.1.3.1
        if width <= 0:
            raise ValueError(
                "The (0028,1051) Window Width must be greater than 0 "
                "for a 'SIGMOID' windowing operation"
            )

        arr = y_range / (1 + np.exp(-4 * (arr - center) / width)) + y_min
    else:
        raise ValueError(f"Unsupported (0028,1056) VOI LUT Function value '{voi_func}'")

    return arr


def convert_color_space(
    arr: "np.ndarray", current: str, desired: str, per_frame: bool = False
) -> "np.ndarray":
    """Convert the image(s) in `arr` from one color space to another.

    .. versionchanged:: 1.4

        Added support for ``YBR_FULL_422``

    .. versionchanged:: 2.2

        Added `per_frame` keyword parameter.

    Parameters
    ----------
    arr : numpy.ndarray
        The image(s) as a :class:`numpy.ndarray` with
        :attr:`~numpy.ndarray.shape` (frames, rows, columns, 3)
        or (rows, columns, 3).
    current : str
        The current color space, should be a valid value for (0028,0004)
        *Photometric Interpretation*. One of ``'RGB'``, ``'YBR_FULL'``,
        ``'YBR_FULL_422'``.
    desired : str
        The desired color space, should be a valid value for (0028,0004)
        *Photometric Interpretation*. One of ``'RGB'``, ``'YBR_FULL'``,
        ``'YBR_FULL_422'``.
    per_frame : bool, optional
        If ``True`` and the input array contains multiple frames then process
        each frame individually to reduce memory usage. Default ``False``.

    Returns
    -------
    numpy.ndarray
        The image(s) converted to the desired color space.

    References
    ----------

    * DICOM Standard, Part 3,
      :dcm:`Annex C.7.6.3.1.2<part03/sect_C.7.6.3.html#sect_C.7.6.3.1.2>`
    * ISO/IEC 10918-5:2012 (`ITU T.871
      <https://www.ijg.org/files/T-REC-T.871-201105-I!!PDF-E.pdf>`_),
      Section 7
    """

    def _no_change(arr: "np.ndarray") -> "np.ndarray":
        return arr

    _converters = {
        "YBR_FULL_422": {
            "YBR_FULL_422": _no_change,
            "YBR_FULL": _no_change,
            "RGB": _convert_YBR_FULL_to_RGB,
        },
        "YBR_FULL": {
            "YBR_FULL": _no_change,
            "YBR_FULL_422": _no_change,
            "RGB": _convert_YBR_FULL_to_RGB,
        },
        "RGB": {
            "RGB": _no_change,
            "YBR_FULL": _convert_RGB_to_YBR_FULL,
            "YBR_FULL_422": _convert_RGB_to_YBR_FULL,
        },
    }
    try:
        converter = _converters[current][desired]
    except KeyError:
        raise NotImplementedError(
            f"Conversion from {current} to {desired} is not supported."
        )

    if len(arr.shape) == 4 and per_frame:
        for idx, frame in enumerate(arr):
            arr[idx] = converter(frame)

        return arr

    return converter(arr)


def _convert_RGB_to_YBR_FULL(arr: "np.ndarray") -> "np.ndarray":
    """Return an ndarray converted from RGB to YBR_FULL color space.

    Parameters
    ----------
    arr : numpy.ndarray
        An ndarray of an 8-bit per channel images in RGB color space.

    Returns
    -------
    numpy.ndarray
        The array in YBR_FULL color space.

    References
    ----------

    * DICOM Standard, Part 3,
      :dcm:`Annex C.7.6.3.1.2<part03/sect_C.7.6.3.html#sect_C.7.6.3.1.2>`
    * ISO/IEC 10918-5:2012 (`ITU T.871
      <https://www.ijg.org/files/T-REC-T.871-201105-I!!PDF-E.pdf>`_),
      Section 7
    """
    orig_dtype = arr.dtype

    rgb_to_ybr = np.asarray(
        [
            [+0.299, -0.299 / 1.772, +0.701 / 1.402],
            [+0.587, -0.587 / 1.772, -0.587 / 1.402],
            [+0.114, +0.886 / 1.772, -0.114 / 1.402],
        ],
        dtype=np.float32,
    )

    arr = np.matmul(arr, rgb_to_ybr, dtype=np.float32)
    arr += [0.5, 128.5, 128.5]
    # Round(x) -> floor of (arr + 0.5) : 0.5 added in previous step
    np.floor(arr, out=arr)
    # Max(0, arr) -> 0 if 0 >= arr, arr otherwise
    # Min(arr, 255) -> arr if arr <= 255, 255 otherwise
    np.clip(arr, 0, 255, out=arr)

    return arr.astype(orig_dtype)


def _convert_YBR_FULL_to_RGB(arr: "np.ndarray") -> "np.ndarray":
    """Return an ndarray converted from YBR_FULL to RGB color space.

    Parameters
    ----------
    arr : numpy.ndarray
        An ndarray of an 8-bit per channel images in YBR_FULL color space.

    Returns
    -------
    numpy.ndarray
        The array in RGB color space.

    References
    ----------

    * DICOM Standard, Part 3,
      :dcm:`Annex C.7.6.3.1.2<part03/sect_C.7.6.3.html#sect_C.7.6.3.1.2>`
    * ISO/IEC 10918-5:2012, Section 7
    """
    orig_dtype = arr.dtype

    ybr_to_rgb = np.asarray(
        [
            [1.000, 1.000, 1.000],
            [0.000, -0.114 * 1.772 / 0.587, 1.772],
            [1.402, -0.299 * 1.402 / 0.587, 0.000],
        ],
        dtype=np.float32,
    )

    arr = arr.astype(np.float32)
    arr -= [0, 128, 128]

    # Round(x) -> floor of (arr + 0.5)
    np.matmul(arr, ybr_to_rgb, out=arr)
    arr += 0.5
    np.floor(arr, out=arr)
    # Max(0, arr) -> 0 if 0 >= arr, arr otherwise
    # Min(arr, 255) -> arr if arr <= 255, 255 otherwise
    np.clip(arr, 0, 255, out=arr)

    return arr.astype(orig_dtype)


def dtype_corrected_for_endianness(
    is_little_endian: bool, numpy_dtype: "np.dtype"
) -> "np.dtype":
    """Return a :class:`numpy.dtype` corrected for system and :class:`Dataset`
    endianness.

    Parameters
    ----------
    is_little_endian : bool
        The endianness of the affected :class:`~pydicom.dataset.Dataset`.
    numpy_dtype : numpy.dtype
        The numpy data type used for the *Pixel Data* without considering
        endianness.

    Raises
    ------
    ValueError
        If `is_little_endian` is ``None``, e.g. not initialized.

    Returns
    -------
    numpy.dtype
        The numpy data type used for the *Pixel Data* without considering
        endianness.
    """
    if is_little_endian is None:
        raise ValueError(
            "Dataset attribute 'is_little_endian' "
            "has to be set before writing the dataset"
        )

    if is_little_endian != (byteorder == "little"):
        return numpy_dtype.newbyteorder("S")

    return numpy_dtype


def expand_ybr422(src: ByteString, bits_allocated: int) -> bytes:
    """Return ``YBR_FULL_422`` data expanded to ``YBR_FULL``.

    Uncompressed datasets with a (0028,0004) *Photometric Interpretation* of
    ``"YBR_FULL_422"`` are subsampled in the horizontal direction by halving
    the number of Cb and Cr pixels (i.e. there are two Y pixels for every Cb
    and Cr pixel). This function expands the ``YBR_FULL_422`` data to remove
    the subsampling and the output is therefore ``YBR_FULL``.

    Parameters
    ----------
    src : bytes or bytearray
        The YBR_FULL_422 pixel data to be expanded.
    bits_allocated : int
        The number of bits used to store each pixel, as given by (0028,0100)
        *Bits Allocated*.

    Returns
    -------
    bytes
        The expanded data (as YBR_FULL).
    """
    # YBR_FULL_422 is Y Y Cb Cr (i.e. 2 Y pixels for every Cb and Cr pixel)
    n_bytes = bits_allocated // 8
    length = len(src) // 2 * 3
    dst = bytearray(length)

    step_src = n_bytes * 4
    step_dst = n_bytes * 6
    for ii in range(n_bytes):
        c_b = src[2 * n_bytes + ii :: step_src]
        c_r = src[3 * n_bytes + ii :: step_src]

        dst[0 * n_bytes + ii :: step_dst] = src[0 * n_bytes + ii :: step_src]
        dst[1 * n_bytes + ii :: step_dst] = c_b
        dst[2 * n_bytes + ii :: step_dst] = c_r

        dst[3 * n_bytes + ii :: step_dst] = src[1 * n_bytes + ii :: step_src]
        dst[4 * n_bytes + ii :: step_dst] = c_b
        dst[5 * n_bytes + ii :: step_dst] = c_r

    return bytes(dst)


def _expand_segmented_lut(
    data: tuple[int, ...],
    fmt: str,
    nr_segments: int | None = None,
    last_value: int | None = None,
) -> list[int]:
    """Return a list containing the expanded lookup table data.

    Parameters
    ----------
    data : tuple of int
        The decoded segmented palette lookup table data. May be padded by a
        trailing null.
    fmt : str
        The format of the data, should contain `'B'` for 8-bit, `'H'` for
        16-bit, `'<'` for little endian and `'>'` for big endian.
    nr_segments : int, optional
        Expand at most `nr_segments` from the data. Should be used when
        the opcode is ``2`` (indirect). If used then `last_value` should also
        be used.
    last_value : int, optional
        The previous value in the expanded lookup table. Should be used when
        the opcode is ``2`` (indirect). If used then `nr_segments` should also
        be used.

    Returns
    -------
    list of int
        The reconstructed lookup table data.

    References
    ----------

    * DICOM Standard, Part 3, Annex C.7.9
    """
    # Indirect segment byte offset is dependent on endianness for 8-bit
    # Little endian: e.g. 0x0302 0x0100, big endian, e.g. 0x0203 0x0001
    indirect_ii = [3, 2, 1, 0] if "<" in fmt else [2, 3, 0, 1]

    lut: list[int] = []
    offset = 0
    segments_read = 0
    # Use `offset + 1` to account for possible trailing null
    #   can do this because all segment types are longer than 2
    while offset + 1 < len(data):
        opcode = data[offset]
        length = data[offset + 1]
        offset += 2

        if opcode == 0:
            # C.7.9.2.1: Discrete segment
            lut.extend(data[offset : offset + length])
            offset += length
        elif opcode == 1:
            # C.7.9.2.2: Linear segment
            if lut:
                y0 = lut[-1]
            elif last_value:
                # Indirect segment with linear segment at 0th offset
                y0 = last_value
            else:
                raise ValueError(
                    "Error expanding a segmented palette color lookup table: "
                    "the first segment cannot be a linear segment"
                )

            y1 = data[offset]
            offset += 1

            if y0 == y1:
                lut.extend([y1] * length)
            else:
                step = (y1 - y0) / length
                vals = np.around(np.linspace(y0 + step, y1, length))
                lut.extend([int(vv) for vv in vals])
        elif opcode == 2:
            # C.7.9.2.3: Indirect segment
            if not lut:
                raise ValueError(
                    "Error expanding a segmented palette color lookup table: "
                    "the first segment cannot be an indirect segment"
                )

            if "B" in fmt:
                # 8-bit segment entries
                ii = [data[offset + vv] for vv in indirect_ii]
                byte_offset = (ii[0] << 8 | ii[1]) << 16 | (ii[2] << 8 | ii[3])
                offset += 4
            else:
                # 16-bit segment entries
                byte_offset = data[offset + 1] << 16 | data[offset]
                offset += 2

            lut.extend(_expand_segmented_lut(data[byte_offset:], fmt, length, lut[-1]))
        else:
            raise ValueError(
                "Error expanding a segmented palette lookup table: "
                f"unknown segment type '{opcode}'"
            )

        segments_read += 1
        if segments_read == nr_segments:
            return lut

    return lut


def get_expected_length(ds: "Dataset", unit: str = "bytes") -> int:
    """Return the expected length (in terms of bytes or pixels) of the *Pixel
    Data*.

    +------------------------------------------------+-------------+
    | Element                                        | Required or |
    +-------------+---------------------------+------+ optional    |
    | Tag         | Keyword                   | Type |             |
    +=============+===========================+======+=============+
    | (0028,0002) | SamplesPerPixel           | 1    | Required    |
    +-------------+---------------------------+------+-------------+
    | (0028,0004) | PhotometricInterpretation | 1    | Required    |
    +-------------+---------------------------+------+-------------+
    | (0028,0008) | NumberOfFrames            | 1C   | Optional    |
    +-------------+---------------------------+------+-------------+
    | (0028,0010) | Rows                      | 1    | Required    |
    +-------------+---------------------------+------+-------------+
    | (0028,0011) | Columns                   | 1    | Required    |
    +-------------+---------------------------+------+-------------+
    | (0028,0100) | BitsAllocated             | 1    | Required    |
    +-------------+---------------------------+------+-------------+

    .. versionchanged:: 1.4

        Added support for a *Photometric Interpretation* of  ``YBR_FULL_422``

    Parameters
    ----------
    ds : Dataset
        The :class:`~pydicom.dataset.Dataset` containing the Image Pixel module
        and *Pixel Data*.
    unit : str, optional
        If ``'bytes'`` then returns the expected length of the *Pixel Data* in
        whole bytes and NOT including an odd length trailing NULL padding
        byte. If ``'pixels'`` then returns the expected length of the *Pixel
        Data* in terms of the total number of pixels (default ``'bytes'``).

    Returns
    -------
    int
        The expected length of the *Pixel Data* in either whole bytes or
        pixels, excluding the NULL trailing padding byte for odd length data.
    """
    rows = cast(int, ds.Rows)
    columns = cast(int, ds.Columns)
    samples_per_pixel = cast(int, ds.SamplesPerPixel)
    bits_allocated = cast(int, ds.BitsAllocated)

    length = rows * columns * samples_per_pixel
    length *= get_nr_frames(ds)

    if unit == "pixels":
        return length

    # Correct for the number of bytes per pixel
    if bits_allocated == 1:
        # Determine the nearest whole number of bytes needed to contain
        #   1-bit pixel data. e.g. 10 x 10 1-bit pixels is 100 bits, which
        #   are packed into 12.5 -> 13 bytes
        length = length // 8 + (length % 8 > 0)
    else:
        length *= bits_allocated // 8

    # DICOM Standard, Part 4, Annex C.7.6.3.1.2
    if ds.PhotometricInterpretation == "YBR_FULL_422":
        length = length // 3 * 2

    return length


def get_image_pixel_ids(ds: "Dataset") -> dict[str, int]:
    """Return a dict of the pixel data affecting element's :func:`id` values.

    .. versionadded:: 1.4

    +------------------------------------------------+
    | Element                                        |
    +-------------+---------------------------+------+
    | Tag         | Keyword                   | Type |
    +=============+===========================+======+
    | (0028,0002) | SamplesPerPixel           | 1    |
    +-------------+---------------------------+------+
    | (0028,0004) | PhotometricInterpretation | 1    |
    +-------------+---------------------------+------+
    | (0028,0006) | PlanarConfiguration       | 1C   |
    +-------------+---------------------------+------+
    | (0028,0008) | NumberOfFrames            | 1C   |
    +-------------+---------------------------+------+
    | (0028,0010) | Rows                      | 1    |
    +-------------+---------------------------+------+
    | (0028,0011) | Columns                   | 1    |
    +-------------+---------------------------+------+
    | (0028,0100) | BitsAllocated             | 1    |
    +-------------+---------------------------+------+
    | (0028,0101) | BitsStored                | 1    |
    +-------------+---------------------------+------+
    | (0028,0103) | PixelRepresentation       | 1    |
    +-------------+---------------------------+------+
    | (7FE0,0008) | FloatPixelData            | 1C   |
    +-------------+---------------------------+------+
    | (7FE0,0009) | DoubleFloatPixelData      | 1C   |
    +-------------+---------------------------+------+
    | (7FE0,0010) | PixelData                 | 1C   |
    +-------------+---------------------------+------+

    Parameters
    ----------
    ds : Dataset
        The :class:`~pydicom.dataset.Dataset` containing the pixel data.

    Returns
    -------
    dict
        A dict containing the :func:`id` values for the elements that affect
        the pixel data.

    """
    keywords = [
        "SamplesPerPixel",
        "PhotometricInterpretation",
        "PlanarConfiguration",
        "NumberOfFrames",
        "Rows",
        "Columns",
        "BitsAllocated",
        "BitsStored",
        "PixelRepresentation",
        "FloatPixelData",
        "DoubleFloatPixelData",
        "PixelData",
    ]

    return {kw: id(getattr(ds, kw, None)) for kw in keywords}


def get_j2k_parameters(codestream: bytes) -> dict[str, object]:
    """Return a dict containing JPEG 2000 component parameters.

    .. versionadded:: 2.1

    Parameters
    ----------
    codestream : bytes
        The JPEG 2000 (ISO/IEC 15444-1) codestream to be parsed.

    Returns
    -------
    dict
        A dict containing parameters for the first component sample in the
        JPEG 2000 `codestream`, or an empty dict if unable to parse the data.
        Available parameters are ``{"precision": int, "is_signed": bool}``.
    """
    try:
        # First 2 bytes must be the SOC marker - if not then wrong format
        if codestream[0:2] != b"\xff\x4f":
            return {}

        # SIZ is required to be the second marker - Figure A-3 in 15444-1
        if codestream[2:4] != b"\xff\x51":
            return {}

        # See 15444-1 A.5.1 for format of the SIZ box and contents
        ssiz = codestream[42]
        if ssiz & 0x80:
            return {"precision": (ssiz & 0x7F) + 1, "is_signed": True}

        return {"precision": ssiz + 1, "is_signed": False}
    except (IndexError, TypeError):
        pass

    return {}


def get_nr_frames(ds: "Dataset", warn: bool = True) -> int:
    """Return NumberOfFrames or 1 if NumberOfFrames is None or 0.

    Parameters
    ----------
    ds : dataset.Dataset
        The :class:`~pydicom.dataset.Dataset` containing the Image Pixel module
        corresponding to the data in `arr`.
    warn : bool
        If ``True`` (the default), a warning is issued if NumberOfFrames
        has an invalid value.

    Returns
    -------
    int
        An integer for the NumberOfFrames or 1 if NumberOfFrames is None or 0
    """
    nr_frames: int | None = getattr(ds, "NumberOfFrames", 1)
    # 'NumberOfFrames' may exist in the DICOM file but have value equal to None
    if not nr_frames:  # None or 0
        if warn:
            warn_and_log(
                f"A value of {nr_frames} for (0028,0008) 'Number of Frames' is "
                "non-conformant. It's recommended that this value be "
                "changed to 1"
            )
        nr_frames = 1

    return nr_frames


def pack_bits(arr: "np.ndarray", pad: bool = True) -> bytes:
    """Pack a binary :class:`numpy.ndarray` for use with *Pixel Data*.

    .. versionadded:: 1.2

    Should be used in conjunction with (0028,0100) *Bits Allocated* = 1.

    .. versionchanged:: 2.1

        Added the `pad` keyword parameter and changed to allow `arr` to be
        2 or 3D.

    Parameters
    ----------
    arr : numpy.ndarray
        The :class:`numpy.ndarray` containing 1-bit data as ints. `arr` must
        only contain integer values of 0 and 1 and must have an 'uint'  or
        'int' :class:`numpy.dtype`. For the sake of efficiency it's recommended
        that the length of `arr` be a multiple of 8 (i.e. that any empty
        bit-padding to round out the byte has already been added). The input
        `arr` should either be shaped as (rows, columns) or (frames, rows,
        columns) or the equivalent 1D array used to ensure that the packed
        data is in the correct order.
    pad : bool, optional
        If ``True`` (default) then add a null byte to the end of the packed
        data to ensure even length, otherwise no padding will be added.

    Returns
    -------
    bytes
        The bit packed data.

    Raises
    ------
    ValueError
        If `arr` contains anything other than 0 or 1.

    References
    ----------
    DICOM Standard, Part 5,
    :dcm:`Section 8.1.1<part05/chapter_8.html#sect_8.1.1>` and
    :dcm:`Annex D<part05/chapter_D.html>`
    """
    if arr.shape == (0,):
        return b""

    # Test array
    if not np.array_equal(arr, arr.astype(bool)):
        raise ValueError(
            "Only binary arrays (containing ones or zeroes) can be packed."
        )

    if len(arr.shape) > 1:
        arr = arr.ravel()

    # The array length must be a multiple of 8, pad the end
    if arr.shape[0] % 8:
        arr = np.append(arr, np.zeros(8 - arr.shape[0] % 8))

    arr = np.packbits(arr.astype("u1"), bitorder="little")

    packed: bytes = arr.tobytes()
    if pad:
        return packed + b"\x00" if len(packed) % 2 else packed

    return packed


def pixel_dtype(ds: "Dataset", as_float: bool = False) -> "np.dtype":
    """Return a :class:`numpy.dtype` for the pixel data in `ds`.

    Suitable for use with IODs containing the Image Pixel module (with
    ``as_float=False``) and the Floating Point Image Pixel and Double Floating
    Point Image Pixel modules (with ``as_float=True``).

    +------------------------------------------+------------------+
    | Element                                  | Supported        |
    +-------------+---------------------+------+ values           |
    | Tag         | Keyword             | Type |                  |
    +=============+=====================+======+==================+
    | (0028,0101) | BitsAllocated       | 1    | 1, 8, 16, 32, 64 |
    +-------------+---------------------+------+------------------+
    | (0028,0103) | PixelRepresentation | 1    | 0, 1             |
    +-------------+---------------------+------+------------------+

    .. versionchanged:: 1.4

        Added `as_float` keyword parameter and support for float dtypes.


    Parameters
    ----------
    ds : Dataset
        The :class:`~pydicom.dataset.Dataset` containing the pixel data you
        wish to get the data type for.
    as_float : bool, optional
        If ``True`` then return a float dtype, otherwise return an integer
        dtype (default ``False``). Float dtypes are only supported when
        (0028,0101) *Bits Allocated* is 32 or 64.

    Returns
    -------
    numpy.dtype
        A :class:`numpy.dtype` suitable for containing the pixel data.

    Raises
    ------
    NotImplementedError
        If the pixel data is of a type that isn't supported by either numpy
        or *pydicom*.
    """
    if not HAVE_NP:
        raise ImportError("Numpy is required to determine the dtype.")

    # Prefer Transfer Syntax UID, fall back to the original encoding
    if hasattr(ds, "file_meta"):
        is_little_endian = ds.file_meta._tsyntax_encoding[1]
    else:
        is_little_endian = ds.original_encoding[1]

    if is_little_endian is None:
        raise AttributeError(
            "Unable to determine the endianness of the dataset, please set "
            "an appropriate Transfer Syntax UID in "
            f"'{type(ds).__name__}.file_meta'"
        )

    if not as_float:
        # (0028,0103) Pixel Representation, US, 1
        #   Data representation of the pixel samples
        #   0x0000 - unsigned int
        #   0x0001 - 2's complement (signed int)
        pixel_repr = cast(int, ds.PixelRepresentation)
        if pixel_repr == 0:
            dtype_str = "uint"
        elif pixel_repr == 1:
            dtype_str = "int"
        else:
            raise ValueError(
                "Unable to determine the data type to use to contain the "
                f"Pixel Data as a value of '{pixel_repr}' for '(0028,0103) "
                "Pixel Representation' is invalid"
            )
    else:
        dtype_str = "float"

    # (0028,0100) Bits Allocated, US, 1
    #   The number of bits allocated for each pixel sample
    #   PS3.5 8.1.1: Bits Allocated shall either be 1 or a multiple of 8
    #   For bit packed data we use uint8
    bits_allocated = cast(int, ds.BitsAllocated)
    if bits_allocated == 1:
        dtype_str = "uint8"
    elif bits_allocated > 0 and bits_allocated % 8 == 0:
        dtype_str += str(bits_allocated)
    else:
        raise ValueError(
            "Unable to determine the data type to use to contain the "
            f"Pixel Data as a value of '{bits_allocated}' for '(0028,0100) "
            "Bits Allocated' is invalid"
        )

    # Check to see if the dtype is valid for numpy
    try:
        dtype = np.dtype(dtype_str)
    except TypeError:
        raise NotImplementedError(
            f"The data type '{dtype_str}' needed to contain the Pixel Data "
            "is not supported by numpy"
        )

    # Correct for endianness of the system vs endianness of the dataset
    if is_little_endian != (byteorder == "little"):
        # 'S' swap from current to opposite
        dtype = dtype.newbyteorder("S")

    return dtype


def reshape_pixel_array(ds: "Dataset", arr: "np.ndarray") -> "np.ndarray":
    """Return a reshaped :class:`numpy.ndarray` `arr`.

    +------------------------------------------+-----------+----------+
    | Element                                  | Supported |          |
    +-------------+---------------------+------+ values    |          |
    | Tag         | Keyword             | Type |           |          |
    +=============+=====================+======+===========+==========+
    | (0028,0002) | SamplesPerPixel     | 1    | N > 0     | Required |
    +-------------+---------------------+------+-----------+----------+
    | (0028,0006) | PlanarConfiguration | 1C   | 0, 1      | Optional |
    +-------------+---------------------+------+-----------+----------+
    | (0028,0008) | NumberOfFrames      | 1C   | N > 0     | Optional |
    +-------------+---------------------+------+-----------+----------+
    | (0028,0010) | Rows                | 1    | N > 0     | Required |
    +-------------+---------------------+------+-----------+----------+
    | (0028,0011) | Columns             | 1    | N > 0     | Required |
    +-------------+---------------------+------+-----------+----------+

    (0028,0008) *Number of Frames* is required when *Pixel Data* contains
    more than 1 frame. (0028,0006) *Planar Configuration* is required when
    (0028,0002) *Samples per Pixel* is greater than 1. For certain
    compressed transfer syntaxes it is always taken to be either 0 or 1 as
    shown in the table below.

    +---------------------------------------------+-----------------------+
    | Transfer Syntax                             | Planar Configuration  |
    +------------------------+--------------------+                       |
    | UID                    | Name               |                       |
    +========================+====================+=======================+
    | 1.2.840.10008.1.2.4.50 | JPEG Baseline      | 0                     |
    +------------------------+--------------------+-----------------------+
    | 1.2.840.10008.1.2.4.57 | JPEG Lossless,     | 0                     |
    |                        | Non-hierarchical   |                       |
    +------------------------+--------------------+-----------------------+
    | 1.2.840.10008.1.2.4.70 | JPEG Lossless,     | 0                     |
    |                        | Non-hierarchical,  |                       |
    |                        | SV1                |                       |
    +------------------------+--------------------+-----------------------+
    | 1.2.840.10008.1.2.4.80 | JPEG-LS Lossless   | 0                     |
    +------------------------+--------------------+-----------------------+
    | 1.2.840.10008.1.2.4.81 | JPEG-LS Lossy      | 0                     |
    +------------------------+--------------------+-----------------------+
    | 1.2.840.10008.1.2.4.90 | JPEG 2000 Lossless | 0                     |
    +------------------------+--------------------+-----------------------+
    | 1.2.840.10008.1.2.4.91 | JPEG 2000 Lossy    | 0                     |
    +------------------------+--------------------+-----------------------+
    | 1.2.840.10008.1.2.5    | RLE Lossless       | 1                     |
    +------------------------+--------------------+-----------------------+

    .. versionchanged:: 2.1

        JPEG-LS transfer syntaxes changed to *Planar Configuration* of 0

    Parameters
    ----------
    ds : dataset.Dataset
        The :class:`~pydicom.dataset.Dataset` containing the Image Pixel module
        corresponding to the data in `arr`.
    arr : numpy.ndarray
        The 1D array containing the pixel data.

    Returns
    -------
    numpy.ndarray
        A reshaped array containing the pixel data. The shape of the array
        depends on the contents of the dataset:

        * For single frame, single sample data (rows, columns)
        * For single frame, multi-sample data (rows, columns, planes)
        * For multi-frame, single sample data (frames, rows, columns)
        * For multi-frame, multi-sample data (frames, rows, columns, planes)

    References
    ----------

    * DICOM Standard, Part 3,
      :dcm:`Annex C.7.6.3.1<part03/sect_C.7.6.3.html#sect_C.7.6.3.1>`
    * DICOM Standard, Part 5, :dcm:`Section 8.2<part05/sect_8.2.html>`
    """
    if not HAVE_NP:
        raise ImportError("Numpy is required to reshape the pixel array.")

    nr_frames = get_nr_frames(ds)
    nr_samples = cast(int, ds.SamplesPerPixel)

    if nr_samples < 1:
        raise ValueError(
            f"Unable to reshape the pixel array as a value of {nr_samples} "
            "for (0028,0002) 'Samples per Pixel' is invalid."
        )

    # Valid values for Planar Configuration are dependent on transfer syntax
    if nr_samples > 1:
        transfer_syntax = ds.file_meta.TransferSyntaxUID
        if transfer_syntax in [
            "1.2.840.10008.1.2.4.50",
            "1.2.840.10008.1.2.4.57",
            "1.2.840.10008.1.2.4.70",
            "1.2.840.10008.1.2.4.80",
            "1.2.840.10008.1.2.4.81",
            "1.2.840.10008.1.2.4.90",
            "1.2.840.10008.1.2.4.91",
        ]:
            planar_configuration = 0
        elif transfer_syntax in ["1.2.840.10008.1.2.5"]:
            planar_configuration = 1
        else:
            planar_configuration = ds.PlanarConfiguration

        if planar_configuration not in [0, 1]:
            raise ValueError(
                "Unable to reshape the pixel array as a value of "
                f"{planar_configuration} for (0028,0006) 'Planar "
                "Configuration' is invalid."
            )

    rows = cast(int, ds.Rows)
    columns = cast(int, ds.Columns)
    if nr_frames > 1:
        # Multi-frame
        if nr_samples == 1:
            # Single plane
            arr = arr.reshape(nr_frames, rows, columns)
        else:
            # Multiple planes, usually 3
            if planar_configuration == 0:
                arr = arr.reshape(nr_frames, rows, columns, nr_samples)
            else:
                arr = arr.reshape(nr_frames, nr_samples, rows, columns)
                arr = arr.transpose(0, 2, 3, 1)
    else:
        # Single frame
        if nr_samples == 1:
            # Single plane
            arr = arr.reshape(rows, columns)
        else:
            # Multiple planes, usually 3
            if planar_configuration == 0:
                arr = arr.reshape(rows, columns, nr_samples)
            else:
                arr = arr.reshape(nr_samples, rows, columns)
                arr = arr.transpose(1, 2, 0)

    return arr


def unpack_bits(src: bytes, as_array: bool = True) -> "np.ndarray | bytes":
    """Unpack the bit-packed data in `src`.

    Suitable for use when (0028,0011) *Bits Allocated* or (60xx,0100) *Overlay
    Bits Allocated* is 1.

    If `NumPy <https://numpy.org/>`_ is available then it will be used to
    unpack the data, otherwise only the standard library will be used, which
    is about 20 times slower.

    .. versionchanged:: 2.3

        Added the `as_array` keyword parameter, support for unpacking
        without NumPy, and added :class:`bytes` as a possible return type

    Parameters
    ----------
    src : bytes
        The bit-packed data.
    as_array : bool, optional
        If ``False`` then return the unpacked data as :class:`bytes`, otherwise
        return a :class:`numpy.ndarray` (default, requires NumPy).

    Returns
    -------
    bytes or numpy.ndarray
        The unpacked data as an :class:`numpy.ndarray` (if NumPy is available
        and ``as_array == True``) or :class:`bytes` otherwise.

    Raises
    ------
    ValueError
        If `as_array` is ``True`` and NumPy is not available.

    References
    ----------
    DICOM Standard, Part 5,
    :dcm:`Section 8.1.1<part05/chapter_8.html#sect_8.1.1>` and
    :dcm:`Annex D<part05/chapter_D.html>`
    """
    if HAVE_NP:
        arr = np.frombuffer(src, dtype="u1")
        arr = np.unpackbits(arr, bitorder="little")

        return arr if as_array else arr.tobytes()

    if as_array:
        raise ValueError("unpack_bits() requires NumPy if 'as_array = True'")

    return b"".join(map(_UNPACK_LUT.__getitem__, src))<|MERGE_RESOLUTION|>--- conflicted
+++ resolved
@@ -435,13 +435,8 @@
         return arr
 
     if not np.issubdtype(arr.dtype, np.integer):
-<<<<<<< HEAD
-        warnings.warn(
+        warn_and_log(
             "Applying a VOI LUT on a float input array may give incorrect results"
-=======
-        warn_and_log(
-            "Applying a VOI LUT on a float input array may give " "incorrect results"
->>>>>>> 34fbbd60
         )
 
     # VOI LUT Sequence contains one or more items
