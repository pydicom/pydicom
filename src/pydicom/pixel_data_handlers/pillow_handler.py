--- conflicted
+++ resolved
@@ -29,12 +29,8 @@
     HAVE_JPEG2K = False
 
 from pydicom import config
-<<<<<<< HEAD
 from pydicom.encaps import generate_pixel_data_frame
-=======
-from pydicom.encaps import defragment_data, decode_data_sequence
 from pydicom.misc import warn_and_log
->>>>>>> 34fbbd60
 from pydicom.pixel_data_handlers.util import (
     pixel_dtype,
     get_j2k_parameters,
