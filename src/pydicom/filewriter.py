--- conflicted
+++ resolved
@@ -767,25 +767,6 @@
     return fp.tell() - fpStart
 
 
-<<<<<<< HEAD
-=======
-def _harmonize_properties(ds: Dataset, fp: DicomIO) -> None:
-    """Make sure the properties in the dataset and the file pointer are
-    consistent, so the user can set both with the same effect.
-    Properties set on the destination file object always have preference.
-    """
-    # ensure preference of fp over dataset
-    if hasattr(fp, "is_little_endian"):
-        ds._is_little_endian = fp.is_little_endian
-    if hasattr(fp, "is_implicit_VR"):
-        ds._is_implicit_VR = fp.is_implicit_VR
-
-    # write the properties back to have a consistent state
-    fp.is_implicit_VR = cast(bool, ds.is_implicit_VR)
-    fp.is_little_endian = cast(bool, ds.is_little_endian)
-
-
->>>>>>> d8665209
 def write_sequence(fp: DicomIO, elem: DataElement, encodings: list[str]) -> None:
     """Write a sequence contained in `data_element` to the file-like `fp`.
 
@@ -1249,14 +1230,8 @@
             f"FileMetaDataset instance in the '{cls_name}.file_meta' attribute"
         )
 
-<<<<<<< HEAD
     if force_encoding and enforce_file_format:
         raise ValueError("'force_encoding' cannot be used with 'enforce_file_format'")
-=======
-        if not tsyntax.is_private:
-            dataset._is_little_endian = tsyntax.is_little_endian
-            dataset._is_implicit_VR = tsyntax.is_implicit_VR
->>>>>>> d8665209
 
     # Avoid making changes to the original File Meta Information
     file_meta = FileMetaDataset()
