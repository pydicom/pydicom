--- conflicted
+++ resolved
@@ -14,11 +14,7 @@
 
 # Functions for parsing encapsulated data
 def parse_basic_offsets(
-<<<<<<< HEAD
-    buffer: bytes | ReadableBuffer, /, *, endianness: str = "<"
-=======
     buffer: bytes | ReadableBuffer, *, endianness: str = "<"
->>>>>>> 69c7abc7
 ) -> list[int]:
     """Return the encapsulated pixel data's basic offset table frame offsets.
 
@@ -52,12 +48,8 @@
     group, elem = unpack(f"{endianness}HH", buffer.read(4))
     if group << 16 | elem != 0xFFFEE000:
         raise ValueError(
-<<<<<<< HEAD
-            f"Unexpected tag '{Tag(group, elem)}' when parsing the Basic Table Offset item"
-=======
             f"Found unexpected tag {Tag(group, elem)} instead of (FFFE,E000) "
             "when parsing the Basic Offset Table item"
->>>>>>> 69c7abc7
         )
 
     length = unpack(f"{endianness}L", buffer.read(4))[0]
@@ -73,11 +65,7 @@
 
 
 def parse_fragments(
-<<<<<<< HEAD
-    buffer: bytes | ReadableBuffer, /, *, endianness: str = "<"
-=======
     buffer: bytes | ReadableBuffer, *, endianness: str = "<"
->>>>>>> 69c7abc7
 ) -> tuple[int, list[int]]:
     """Return the number of fragments and their positions in `buffer`.
 
@@ -116,9 +104,6 @@
 
         tag = group << 16 | elem
         if tag == 0xFFFEE000:
-<<<<<<< HEAD
-            length = unpack(f"{endianness}L", buffer.read(4))[0]
-=======
             if len(raw_length := buffer.read(4)) != 4:
                 raise ValueError(
                     "Unable to determine the length of the item at offset "
@@ -127,7 +112,6 @@
                     "may be invalid"
                 )
             length = unpack(f"{endianness}L", raw_length)[0]
->>>>>>> 69c7abc7
             if length == 0xFFFFFFFF:
                 raise ValueError(
                     f"Undefined item length at offset {buffer.tell() - 4} when "
@@ -145,21 +129,12 @@
             )
 
     buffer.seek(start_offset, 0)
-<<<<<<< HEAD
-
-    return nr_fragments, fragment_offsets
-
-
-def generate_fragments(
-    buffer: bytes | ReadableBuffer, /, *, endianness: str = "<"
-=======
 
     return nr_fragments, fragment_offsets
 
 
 def generate_fragments(
     buffer: bytes | ReadableBuffer, *, endianness: str = "<"
->>>>>>> 69c7abc7
 ) -> Iterator[bytes]:
     """Yield frame fragments from the encapsulated pixel data in `buffer`.
 
@@ -193,9 +168,6 @@
 
         tag = group << 16 | elem
         if tag == 0xFFFEE000:
-<<<<<<< HEAD
-            length = unpack(f"{endianness}L", buffer.read(4))[0]
-=======
             if len(raw_length := buffer.read(4)) != 4:
                 raise ValueError(
                     "Unable to determine the length of the item at offset "
@@ -204,7 +176,6 @@
                     "may be invalid"
                 )
             length = unpack(f"{endianness}L", raw_length)[0]
->>>>>>> 69c7abc7
             if length == 0xFFFFFFFF:
                 raise ValueError(
                     f"Undefined item length at offset {buffer.tell() - 4} when "
@@ -223,10 +194,6 @@
 
 def generate_fragmented_frames(
     buffer: bytes | ReadableBuffer,
-<<<<<<< HEAD
-    /,
-=======
->>>>>>> 69c7abc7
     *,
     number_of_frames: int | None = None,
     extended_offsets: tuple[list[int], list[int]] | tuple[bytes, bytes] | None = None,
@@ -418,10 +385,6 @@
 
 def generate_frames(
     buffer: bytes | ReadableBuffer,
-<<<<<<< HEAD
-    /,
-=======
->>>>>>> 69c7abc7
     *,
     number_of_frames: int | None = None,
     extended_offsets: tuple[list[int], list[int]] | tuple[bytes, bytes] | None = None,
@@ -462,11 +425,7 @@
     Yields
     ------
     bytes
-<<<<<<< HEAD
-        A single frame of encoded pixel data.
-=======
         The encoded pixel data, one frame at a time.
->>>>>>> 69c7abc7
 
     References
     ----------
@@ -485,10 +444,6 @@
 def get_frame(
     buffer: bytes | ReadableBuffer,
     index: int,
-<<<<<<< HEAD
-    /,
-=======
->>>>>>> 69c7abc7
     *,
     extended_offsets: tuple[list[int], list[int]] | tuple[bytes, bytes] | None = None,
     number_of_frames: int | None = None,
@@ -534,7 +489,6 @@
     -------
     bytes
         A single frame of encoded pixel data.
-<<<<<<< HEAD
 
 
     References
@@ -558,31 +512,6 @@
         else:
             offsets = extended_offsets[0]
 
-=======
-
-
-    References
-    ----------
-    DICOM Standard Part 5, :dcm:`Annex A <part05/chapter_A.html>`
-    """
-    if isinstance(buffer, bytes):
-        buffer = BytesIO(buffer)
-
-    # `buffer` is positioned at the start of the basic offsets table
-    starting_position = buffer.tell()
-
-    basic_offsets = parse_basic_offsets(buffer, endianness=endianness)
-    # `buffer` is positioned at the end of the basic offsets table
-
-    # Prefer the extended offset table (if available)
-    if extended_offsets:
-        if isinstance(extended_offsets[0], bytes):
-            nr_offsets = len(extended_offsets[0]) // 8
-            offsets = list(unpack(f"{endianness}{nr_offsets}Q", extended_offsets[0]))
-        else:
-            offsets = extended_offsets[0]
-
->>>>>>> 69c7abc7
         if isinstance(extended_offsets[1], bytes):
             nr_offsets = len(extended_offsets[1]) // 8
             lengths = list(unpack(f"{endianness}{nr_offsets}Q", extended_offsets[1]))
@@ -1070,11 +999,7 @@
 
     if tag != 0xFFFEE000:
         raise ValueError(
-<<<<<<< HEAD
-            f"Unexpected tag '{tag}' when parsing the Basic Table Offset item"
-=======
             f"Unexpected tag '{tag}' when parsing the Basic Offset Table item"
->>>>>>> 69c7abc7
         )
 
     length = fp.read_UL()
@@ -1405,11 +1330,8 @@
     "decode_data_sequence": _decode_data_sequence,
     "defragment_data": _defragment_data,
     "read_item": _read_item,
-<<<<<<< HEAD
-=======
     "itemise_frame": itemize_frame,
     "itemise_fragment": itemize_fragment,
->>>>>>> 69c7abc7
 }
 
 
