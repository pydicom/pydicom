--- conflicted
+++ resolved
@@ -8,12 +8,9 @@
 """
 
 import base64
-<<<<<<< HEAD
+import copy
 from dataclasses import dataclass
 from io import BufferedIOBase
-=======
-import copy
->>>>>>> d59c339d
 import json
 from typing import Optional, Any, TYPE_CHECKING, NamedTuple
 from collections.abc import Callable, MutableSequence
