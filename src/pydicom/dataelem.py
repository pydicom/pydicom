--- conflicted
+++ resolved
@@ -12,12 +12,7 @@
 import copy
 from io import BufferedIOBase
 import json
-<<<<<<< HEAD
 from typing import Any, TYPE_CHECKING, NamedTuple
-from collections.abc import Callable, MutableSequence
-=======
-from typing import Optional, Any, TYPE_CHECKING, NamedTuple
->>>>>>> a0ec8422
 
 from pydicom import config  # don't import datetime_conversion directly
 from pydicom.config import logger
