--- conflicted
+++ resolved
@@ -928,14 +928,10 @@
 
         """
         name = type(self).__name__
-<<<<<<< HEAD
         if config._use_future:
             raise AttributeError(f"'{name}' object has no attribute 'read_encoding'")
 
-        warnings.warn(
-=======
         warn_and_log(
->>>>>>> 34fbbd60
             (
                 f"'{name}.read_encoding' will be removed in v4.0, use "
                 f"'{name}.original_character_set' instead"
@@ -948,14 +944,10 @@
     @read_encoding.setter
     def read_encoding(self, value: str | MutableSequence[str]) -> None:
         name = type(self).__name__
-<<<<<<< HEAD
         if config._use_future:
             raise AttributeError(f"'{name}' object has no attribute 'read_encoding'")
 
-        warnings.warn(
-=======
         warn_and_log(
->>>>>>> 34fbbd60
             (
                 f"'{name}.read_encoding' will be removed in v4.0, use "
                 f"'{name}.original_character_set' instead"
@@ -1298,14 +1290,10 @@
     @is_implicit_VR.setter
     def is_implicit_VR(self, value: bool | None) -> None:
         name = type(self).__name__
-<<<<<<< HEAD
         if config._use_future:
             raise AttributeError(f"'{name}' object has no attribute 'is_implicit_VR'")
 
-        warnings.warn(
-=======
         warn_and_log(
->>>>>>> 34fbbd60
             (
                 f"'{name}.is_implicit_VR' will be removed in v4.0, set the "
                 "Transfer Syntax UID or use the 'implicit_vr' argument with "
@@ -1343,14 +1331,10 @@
     @is_little_endian.setter
     def is_little_endian(self, value: bool | None) -> None:
         name = type(self).__name__
-<<<<<<< HEAD
         if config._use_future:
             raise AttributeError(f"'{name}' object has no attribute 'is_little_endian'")
 
-        warnings.warn(
-=======
         warn_and_log(
->>>>>>> 34fbbd60
             (
                 f"'{name}.is_little_endian' will be removed in v4.0, set the "
                 "Transfer Syntax UID or use the 'little_endian' argument with "
@@ -2271,14 +2255,10 @@
             or buffer and used implicit VR, ``False`` if it used explicit VR.
         """
         name = type(self).__name__
-<<<<<<< HEAD
         if config._use_future:
             raise AttributeError(f"'{name}' object has no attribute 'read_implicit_vr'")
 
-        warnings.warn(
-=======
         warn_and_log(
->>>>>>> 34fbbd60
             (
                 f"'{name}.read_implicit_vr' will be removed in v4.0, use "
                 f"'{name}.original_encoding[0]' instead"
@@ -2305,16 +2285,12 @@
             endian.
         """
         name = type(self).__name__
-<<<<<<< HEAD
         if config._use_future:
             raise AttributeError(
                 f"'{name}' object has no attribute 'read_little_endian'"
             )
 
-        warnings.warn(
-=======
         warn_and_log(
->>>>>>> 34fbbd60
             (
                 f"'{name}.read_little_endian' will be removed in v4.0, use "
                 f"'{name}.original_encoding[1]' instead"
