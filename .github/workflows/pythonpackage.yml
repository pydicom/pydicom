name: Testsuite

on:
  pull_request:
    types: [opened, synchronize]

jobs:
  Linter:
    runs-on: ${{ matrix.os }}
    strategy:
      matrix:
        os: [ubuntu-latest]
        python-version:  [3.8]
    steps:
    - uses: actions/checkout@v2
    - name: Set up Python ${{ matrix.python-version }}
      uses: actions/setup-python@v2
      with:
        python-version: ${{ matrix.python-version }}
    - name: Get pip cache dir
      id: pip-cache
      run: |
        echo "::set-output name=dir::$(pip cache dir)"
    - name: pip cache
      uses: actions/cache@v2
      with:
        path: ${{ steps.pip-cache.outputs.dir }}
        key: py${{ matrix.python-version }}-${{ matrix.os }}-pip

    - name: Get files changed
      id: diff-files
      uses: trilom/file-changes-action@v1.2.4
      with:
        output: '\n'
        fileOutput: '\n'
    - name: Get .py files changed
      id: pydiff
      run: >
        echo "::set-output name=pyfiles::$(echo -e
        '${{ steps.diff-files.outputs.files_added }}\n${{ steps.diff-files.outputs.files_modified }}'
        | grep '\.py' | tr '\n' ' '
        )"

    - name: Install linter
      run: python -m pip install flake8
    - name: Syntax errors check
      run: python -m flake8 --select=E901,E999,F821,F822,F823 ${{ steps.pydiff.outputs.pyfiles }}
    - name: Style warnings
      run: python -m flake8 --exit-zero ${{ steps.pydiff.outputs.pyfiles }}

  build:
    runs-on: ${{ matrix.os }}
    strategy:
      fail-fast: false
      matrix:
        os: [ubuntu-latest, windows-latest]
        python-version:  [3.6, 3.7, 3.8]
        include:
          - os: ubuntu-latest
            python-version: 3.8
            jpeg-deps: pillow-jpegls
            gdcm-dep: gdcm
            pylibjpeg-dep: pylibjpeg
            pytest-args: --cov=pydicom --cov-append
            coverage: coverage

    steps:
    - uses: actions/checkout@v2
    - name: Set up Python ${{ matrix.python-version }}
      uses: actions/setup-python@v2
      with:
        python-version: ${{ matrix.python-version }}
    - name: Get pip cache dir
      id: pip-cache
      run: |
        python -m pip install -U pip # to ensure version > 20 to have cache dir
        echo "::set-output name=dir::$(pip cache dir)"
    - name: pip cache
      uses: actions/cache@v2
      with:
        path: ${{ steps.pip-cache.outputs.dir }}
        key: py${{ matrix.python-version }}-${{ matrix.os }}-pip
    - name: Cache pydicom test data
      id: cache-testdata
      uses: actions/cache@v2
      with:
        path: ${{ env.HOME }}/.pydicom
        key: pydicom-testdata
    - name: Initial test environment setup
      run: |
        python -m pip install wheel
        python -m pip install pytest pytest-cov
    - name: Test with no external libraries
      run: |
        pytest ${{ matrix.pytest-args }}
    - name: Install numpy
      run: |
        python -m pip install numpy
    - name: Test with numpy
      run: |
        pytest ${{ matrix.pytest-args }}
    - name: Set up Pillow and jpeg_ls
      if: ${{ matrix.jpeg-deps == 'pillow-jpegls' }}
      run: |
        python -m pip install pillow cython
        python -m pip install git+https://github.com/Who8MyLunch/CharPyLS
    - name: Run Pillow and jpeg_ls tests
      if: ${{ matrix.jpeg-deps == 'pillow-jpegls' }}
      run: |
        pytest ${{ matrix.pytest-args }}
    - name: Cache GDCM
      id: cache-gdcm
      if: ${{ matrix.gdcm-dep == 'gdcm' }}
      uses: actions/cache@v2
      with:
        path: gdcmbin
        key: GDCM

    - name: Build GDCM (if not in cache)
      if: ${{ matrix.gdcm-dep == 'gdcm' && steps.cache-gdcm.outputs.cache-hit != 'true' }}
      run: |
        sudo apt-get install -y --no-install-recommends build-essential swig python3-dev
        sudo apt-get install -y --no-install-recommends ninja-build
        git clone --branch release https://github.com/malaterre/GDCM.git
        mkdir gdcmbin
        cd gdcmbin
        cmake -GNinja -DGDCM_WRAP_PYTHON=ON -DGDCM_BUILD_SHARED_LIBS=ON  ../GDCM
        ninja  # alternative to `make`
        cd ..
    - name: Test with GDCM
      if: ${{ matrix.gdcm-dep == 'gdcm' }}
      run: |
        # Create super-simple setup.py for python -m pip install
        echo 'from setuptools import setup; setup(name="gdcm.py")' > gdcmbin/bin/setup.py
        python -m pip install -e gdcmbin/bin/
        python -c 'import gdcm; print(f"Using gdcm {gdcm.GDCM_VERSION}")'
        pytest ${{ matrix.pytest-args }}

    - name: Test pylibjpeg
      if: ${{ matrix.pylibjpeg-dep == 'pylibjpeg' }}
      run: |
        python -m pip install pylibjpeg
        python -m pip uninstall -y pylibjpeg-openjpeg
        pytest ${{ matrix.pytest-args }} pydicom/tests/test_pylibjpeg.py
        python -m pip install pylibjpeg-openjpeg pylibjpeg-libjpeg
        pytest ${{ matrix.pytest-args }} pydicom/tests/test_pylibjpeg.py
<<<<<<< HEAD
=======

    - name: Test external sources using pydicom-data
      run: |
        python -m pip install git+https://github.com/pydicom/pydicom-data
        pytest ${{ matrix.pytest-args}} pydicom/tests/test_data_manager.py
>>>>>>> 5beec161

    - name: Send coverage results
      if: ${{ success() && matrix.coverage == 'coverage' }}
      run: >
        bash <(curl --connect-timeout 10 --retry 10 --retry-max-time
        0 https://codecov.io/bash) || (sleep 30 && bash <(curl
        --connect-timeout 10 --retry 10 --retry-max-time
        0 https://codecov.io/bash))<|MERGE_RESOLUTION|>--- conflicted
+++ resolved
@@ -144,14 +144,11 @@
         pytest ${{ matrix.pytest-args }} pydicom/tests/test_pylibjpeg.py
         python -m pip install pylibjpeg-openjpeg pylibjpeg-libjpeg
         pytest ${{ matrix.pytest-args }} pydicom/tests/test_pylibjpeg.py
-<<<<<<< HEAD
-=======
-
+        
     - name: Test external sources using pydicom-data
       run: |
         python -m pip install git+https://github.com/pydicom/pydicom-data
         pytest ${{ matrix.pytest-args}} pydicom/tests/test_data_manager.py
->>>>>>> 5beec161
 
     - name: Send coverage results
       if: ${{ success() && matrix.coverage == 'coverage' }}
