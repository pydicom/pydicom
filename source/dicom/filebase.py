<<<<<<< HEAD
# filebase.py 
"""Hold DicomFile class, which does basic I/O for a dicom file."""
# Copyright (c) 2008 Darcy Mason
# This file is part of pydicom, released under a modified MIT license.
#    See the file license.txt included with this distribution, also
#    available at http://pydicom.googlecode.com
from __future__ import absolute_import
from __future__ import unicode_literals

from dicom.tag import Tag
from struct import unpack, pack

from cStringIO import StringIO
import logging
logger = logging.getLogger('pydicom')

class DicomIO(object):
    """File object which holds transfer syntax info and anything else we need."""
    
    max_read_attempts = 3 # number of times to read if don't get requested bytes
    defer_size = None     # default
    
    def __init__(self, *args, **kwargs):
        self._implicit_VR = True   # start with this by default
    def __del__(self):
        self.close()
    def read_le_tag(self):
        """Read and return two unsigned shorts (little endian) from the file."""
        bytes_read = self.read(4)
        if len(bytes_read) < 4:
            raise EOFError  # needed for reading "next" tag when at end of file
        return unpack(bytes_read, b"<HH")
    def read_be_tag(self):
        """Read and return two unsigned shorts (little endian) from the file."""
        bytes_read = self.read(4)
        if len(bytes_read) < 4:
            raise EOFError  # needed for reading "next" tag when at end of file
        return unpack(bytes_read, b">HH")
    def write_tag(self, tag):
        """Write a dicom tag (two unsigned shorts) to the file."""
        tag = Tag(tag)  # make sure is an instance of class, not just a tuple or int
        self.write_US(tag.group)
        self.write_US(tag.element)
    def read_leUS(self):
        """Return an unsigned short from the file with little endian byte order"""
        return unpack(b"<H", self.read(2))[0]
    
    def read_beUS(self):
        """Return an unsigned short from the file with big endian byte order"""
        return unpack(b">H", self.read(2))[0]
    
    def read_leUL(self):
        """Return an unsigned long read with little endian byte order"""
        return unpack(b"<L", self.read(4))[0]
    def read(self, length=None, need_exact_length=True):
        """Reads the required length, returns EOFError if gets less
        
        If length is None, then read all bytes
        """
        parent_read = self.parent_read # super(DicomIO, self).read
        if length is None:
            return parent_read() # get all of it
        bytes_read = parent_read(length)
        if len(bytes_read) < length and need_exact_length:
            # Didn't get all the desired bytes. Keep trying to get the rest. If reading across network, might want to add a delay here
            attempts = 0
            while attempts < self.max_read_attempts and len(bytes_read) < length:
                bytes_read += parent_read(length-len(bytes_read))
                attempts += 1
            if len(bytes_read) < length:
                start_pos = self.tell() - len(bytes_read)
                msg = "Unexpected end of file. "
                msg += "Read %d bytes of %d expected starting at position 0x%x" % (len(bytes_read), length, start_pos)
                # logger.error(msg)   # don't need this since raising error anyway
                raise EOFError, msg
        return bytes_read
    def write_leUS(self, val):
        """Write an unsigned short with little endian byte order"""
        self.write(pack(b"<H", val))
    def write_leUL(self, val):
        """Write an unsigned long with little endian byte order"""
        self.write(pack(b"<L", val))
    def write_beUS(self, val):
        """Write an unsigned short with big endian byte order"""
        self.write(pack(b">H", val))
    def write_beUL(self, val):
        """Write an unsigned long with big endian byte order"""
        self.write(pack(b">L", val))

    write_US = write_leUS   # XXX should we default to this?
    write_UL = write_leUL   # XXX "
    
    def read_beUL(self):
        """Return an unsigned long read with big endian byte order"""
        return unpack(b">L", self.read(4))[0]

    # Set up properties is_little_endian and is_implicit_VR
    # Big/Little Endian changes functions to read unsigned short or long, e.g. length fields etc
    @property    
    def is_little_endian(self):
        return self._little_endian

    @is_little_endian.setter 
    def is_little_endian(self, value):
        self._little_endian = value
        if value:  # Little Endian
            self.read_US = self.read_leUS
            self.read_UL = self.read_leUL
            self.write_US = self.write_leUS
            self.write_UL = self.write_leUL
            self.read_tag = self.read_le_tag
        else:      # Big Endian
            self.read_US = self.read_beUS
            self.read_UL = self.read_beUL
            self.write_US = self.write_beUS
            self.write_UL = self.write_beUL
            self.read_tag = self.read_be_tag

    @property
    def is_implicit_VR(self):
        return self._implicit_VR
    
    @is_implicit_VR.setter
    def is_implicit_VR(self, value):
        self._implicit_VR = value
           
class DicomFileLike(DicomIO):
    def __init__(self, file_like_obj):
        self.parent = file_like_obj
        self.parent_read = file_like_obj.read
        self.write = getattr(file_like_obj, "write", self.no_write)
        self.seek = file_like_obj.seek
        self.tell = file_like_obj.tell
        self.close = file_like_obj.close
        self.name = getattr(file_like_obj, 'name', '<no filename>')
    def no_write(self, bytes_read):
        """Used for file-like objects where no write is available"""
        raise IOError, "This DicomFileLike object has no write() method"
        
def DicomFile(*args, **kwargs):
    return DicomFileLike(open(*args, **kwargs))

def DicomStringIO(*args, **kwargs):
    return DicomFileLike(StringIO(*args, **kwargs))
=======
# filebase.py 
#PZ downloaded 6 Feb 2012
"""Hold DicomFile class, which does basic I/O for a dicom file."""
# Copyright (c) 2008 Darcy Mason
# This file is part of pydicom, released under a modified MIT license.
#    See the file license.txt included with this distribution, also
#    available at http://pydicom.googlecode.com

from dicom.tag import Tag
from struct import unpack, pack
#PZ
import sys
if sys.hexversion >= 0x02060000 and sys.hexversion < 0x03000000: 
    inPy26 = True
    inPy3 = False
    from cStringIO import StringIO as MyIO
#PZ PEP0237    
elif sys.hexversion >= 0x03000000: 
    inPy26 = False
    inPy3 = True
    from io import BytesIO as MyIO
else: 
#PZ unsupported python version why we are here, should fail earlier
    pass
    
import logging
logger = logging.getLogger('pydicom')

class DicomIO(object):
    """File object which holds transfer syntax info and anything else we need."""
    
    max_read_attempts = 3 # number of times to read if don't get requested bytes
    defer_size = None     # default
    
    def __init__(self, *args, **kwargs):
        self._ImplicitVR = True   # start with this by default
    def __del__(self):
        self.close()
    def read_le_tag(self):
        """Read and return two unsigned shorts (little endian) from the file."""
        bytes = self.read(4)
        if len(bytes) < 4:
            raise EOFError  # needed for reading "next" tag when at end of file
        return unpack(bytes, "<HH")
    def read_be_tag(self):
        """Read and return two unsigned shorts (little endian) from the file."""
        bytes = self.read(4)
        if len(bytes) < 4:
            raise EOFError  # needed for reading "next" tag when at end of file
        return unpack(bytes, ">HH")
    def write_tag(self, tag):
        """Write a dicom tag (two unsigned shorts) to the file."""
        tag = Tag(tag)  # make sure is an instance of class, not just a tuple or int
        self.write_US(tag.group)
        self.write_US(tag.element)
    def read_leUS(self):
        """Return an unsigned short from the file with little endian byte order"""
        return unpack("<H", self.read(2))[0]
    
    def read_beUS(self):
        """Return an unsigned short from the file with big endian byte order"""
        return unpack(">H", self.read(2))[0]
    
    def read_leUL(self):
        """Return an unsigned long read with little endian byte order"""
        return unpack("<L", self.read(4))[0]
    def read(self, length=None, need_exact_length=True):
        """Reads the required length, returns EOFError if gets less
        
        If length is None, then read all bytes
        """
        parent_read = self.parent_read # super(DicomIO, self).read
        if length is None:
            return parent_read() # get all of it
        bytes = parent_read(length)
        if len(bytes) < length and need_exact_length:
            # Didn't get all the desired bytes. Keep trying to get the rest. If reading across network, might want to add a delay here
            attempts = 0
            while attempts < self.max_read_attempts and len(bytes) < length:
                bytes += parent_read(length-len(bytes))
                attempts += 1
            if len(bytes) < length:
                start_pos = self.tell() - len(bytes)
                msg = "Unexpected end of file. "
                msg += "Read %d bytes of %d expected starting at position 0x%x" % (len(bytes), length, start_pos)
                # logger.error(msg)   # don't need this since raising error anyway
#PZ 3109/3110                
                raise EOFError(msg)
        return bytes
    def write_leUS(self, val):
        """Write an unsigned short with little endian byte order"""
        self.write(pack("<H", val))
    def write_leUL(self, val):
        """Write an unsigned long with little endian byte order"""
        self.write(pack("<L", val))
    def write_beUS(self, val):
        """Write an unsigned short with big endian byte order"""
        self.write(pack(">H", val))
    def write_beUL(self, val):
        """Write an unsigned long with big endian byte order"""
        self.write(pack(">L", val))

    write_US = write_leUS   # XXX should we default to this?
    write_UL = write_leUL   # XXX "
    
    def read_beUL(self):
        """Return an unsigned long read with big endian byte order"""
        return unpack(">L", self.read(4))[0]

    # Set up properties BigEndian, LittleEndian, ImplicitVR, ExplicitVR.
    # Big/Little Endian changes functions to read unsigned short or long, e.g. length fields etc
    def _setLittleEndian(self, value):
        self._LittleEndian = value
        if value:  # LittleEndian
            self.read_US = self.read_leUS
            self.read_UL = self.read_leUL
            self.write_US = self.write_leUS
            self.write_UL = self.write_leUL
            self.read_tag = self.read_le_tag
        else:      # BigEndian
            self.read_US = self.read_beUS
            self.read_UL = self.read_beUL
            self.write_US = self.write_beUS
            self.write_UL = self.write_beUL
            self.read_tag = self.read_be_tag
        
    def _getLittleEndian(self):
        return self._LittleEndian
    def _setBigEndian(self, value):
        self.is_little_endian = not value # note: must use self.is_little_endian not self._LittleEndian
    def _getBigEndian(self):
        return not self.is_little_endian
    def _getImplicitVR(self):
        return self._ImplicitVR
    def _setImplicitVR(self, value):
        self._ImplicitVR = value
    def _setExplicitVR(self, value):
        self.is_implicit_VR = not value
    def _getExplicitVR(self):
        return not self.is_implicit_VR
    
    is_little_endian = property(_getLittleEndian, _setLittleEndian)
    is_big_endian =    property(_getBigEndian, _setBigEndian)
    is_implicit_VR =   property(_getImplicitVR, _setImplicitVR)
    is_explicit_VR =   property(_getExplicitVR, _setExplicitVR)
        
class DicomFileLike(DicomIO):
    def __init__(self, file_like_obj):
        self.parent = file_like_obj
        self.parent_read = file_like_obj.read
        self.write = getattr(file_like_obj, "write", self.no_write)
        self.seek = file_like_obj.seek
        self.tell = file_like_obj.tell
        self.close = file_like_obj.close
        self.name = getattr(file_like_obj, 'name', '<no filename>')
    def no_write(self, bytes):
        """Used for file-like objects where no write is available"""
#PZ 3109/3110        
        raise IOError("This DicomFileLike object has no write() method")
        
def DicomFile(*args, **kwargs):
    return DicomFileLike(open(*args, **kwargs))

def DicomStringIO(*args, **kwargs):
#PZ MyIO
    return DicomFileLike(MyIO(*args, **kwargs))
>>>>>>> 6d3591b7
<|MERGE_RESOLUTION|>--- conflicted
+++ resolved
@@ -1,4 +1,3 @@
-<<<<<<< HEAD
 # filebase.py 
 """Hold DicomFile class, which does basic I/O for a dicom file."""
 # Copyright (c) 2008 Darcy Mason
@@ -71,9 +70,8 @@
             if len(bytes_read) < length:
                 start_pos = self.tell() - len(bytes_read)
                 msg = "Unexpected end of file. "
-                msg += "Read %d bytes of %d expected starting at position 0x%x" % (len(bytes_read), length, start_pos)
-                # logger.error(msg)   # don't need this since raising error anyway
-                raise EOFError, msg
+                msg += "Read {0} bytes of {1} expected starting at position 0x{2:x}".format(len(bytes_read), length, start_pos)
+                raise EOFError(msg)                
         return bytes_read
     def write_leUS(self, val):
         """Write an unsigned short with little endian byte order"""
@@ -136,178 +134,10 @@
         self.name = getattr(file_like_obj, 'name', '<no filename>')
     def no_write(self, bytes_read):
         """Used for file-like objects where no write is available"""
-        raise IOError, "This DicomFileLike object has no write() method"
-        
-def DicomFile(*args, **kwargs):
-    return DicomFileLike(open(*args, **kwargs))
-
-def DicomStringIO(*args, **kwargs):
-    return DicomFileLike(StringIO(*args, **kwargs))
-=======
-# filebase.py 
-#PZ downloaded 6 Feb 2012
-"""Hold DicomFile class, which does basic I/O for a dicom file."""
-# Copyright (c) 2008 Darcy Mason
-# This file is part of pydicom, released under a modified MIT license.
-#    See the file license.txt included with this distribution, also
-#    available at http://pydicom.googlecode.com
-
-from dicom.tag import Tag
-from struct import unpack, pack
-#PZ
-import sys
-if sys.hexversion >= 0x02060000 and sys.hexversion < 0x03000000: 
-    inPy26 = True
-    inPy3 = False
-    from cStringIO import StringIO as MyIO
-#PZ PEP0237    
-elif sys.hexversion >= 0x03000000: 
-    inPy26 = False
-    inPy3 = True
-    from io import BytesIO as MyIO
-else: 
-#PZ unsupported python version why we are here, should fail earlier
-    pass
-    
-import logging
-logger = logging.getLogger('pydicom')
-
-class DicomIO(object):
-    """File object which holds transfer syntax info and anything else we need."""
-    
-    max_read_attempts = 3 # number of times to read if don't get requested bytes
-    defer_size = None     # default
-    
-    def __init__(self, *args, **kwargs):
-        self._ImplicitVR = True   # start with this by default
-    def __del__(self):
-        self.close()
-    def read_le_tag(self):
-        """Read and return two unsigned shorts (little endian) from the file."""
-        bytes = self.read(4)
-        if len(bytes) < 4:
-            raise EOFError  # needed for reading "next" tag when at end of file
-        return unpack(bytes, "<HH")
-    def read_be_tag(self):
-        """Read and return two unsigned shorts (little endian) from the file."""
-        bytes = self.read(4)
-        if len(bytes) < 4:
-            raise EOFError  # needed for reading "next" tag when at end of file
-        return unpack(bytes, ">HH")
-    def write_tag(self, tag):
-        """Write a dicom tag (two unsigned shorts) to the file."""
-        tag = Tag(tag)  # make sure is an instance of class, not just a tuple or int
-        self.write_US(tag.group)
-        self.write_US(tag.element)
-    def read_leUS(self):
-        """Return an unsigned short from the file with little endian byte order"""
-        return unpack("<H", self.read(2))[0]
-    
-    def read_beUS(self):
-        """Return an unsigned short from the file with big endian byte order"""
-        return unpack(">H", self.read(2))[0]
-    
-    def read_leUL(self):
-        """Return an unsigned long read with little endian byte order"""
-        return unpack("<L", self.read(4))[0]
-    def read(self, length=None, need_exact_length=True):
-        """Reads the required length, returns EOFError if gets less
-        
-        If length is None, then read all bytes
-        """
-        parent_read = self.parent_read # super(DicomIO, self).read
-        if length is None:
-            return parent_read() # get all of it
-        bytes = parent_read(length)
-        if len(bytes) < length and need_exact_length:
-            # Didn't get all the desired bytes. Keep trying to get the rest. If reading across network, might want to add a delay here
-            attempts = 0
-            while attempts < self.max_read_attempts and len(bytes) < length:
-                bytes += parent_read(length-len(bytes))
-                attempts += 1
-            if len(bytes) < length:
-                start_pos = self.tell() - len(bytes)
-                msg = "Unexpected end of file. "
-                msg += "Read %d bytes of %d expected starting at position 0x%x" % (len(bytes), length, start_pos)
-                # logger.error(msg)   # don't need this since raising error anyway
-#PZ 3109/3110                
-                raise EOFError(msg)
-        return bytes
-    def write_leUS(self, val):
-        """Write an unsigned short with little endian byte order"""
-        self.write(pack("<H", val))
-    def write_leUL(self, val):
-        """Write an unsigned long with little endian byte order"""
-        self.write(pack("<L", val))
-    def write_beUS(self, val):
-        """Write an unsigned short with big endian byte order"""
-        self.write(pack(">H", val))
-    def write_beUL(self, val):
-        """Write an unsigned long with big endian byte order"""
-        self.write(pack(">L", val))
-
-    write_US = write_leUS   # XXX should we default to this?
-    write_UL = write_leUL   # XXX "
-    
-    def read_beUL(self):
-        """Return an unsigned long read with big endian byte order"""
-        return unpack(">L", self.read(4))[0]
-
-    # Set up properties BigEndian, LittleEndian, ImplicitVR, ExplicitVR.
-    # Big/Little Endian changes functions to read unsigned short or long, e.g. length fields etc
-    def _setLittleEndian(self, value):
-        self._LittleEndian = value
-        if value:  # LittleEndian
-            self.read_US = self.read_leUS
-            self.read_UL = self.read_leUL
-            self.write_US = self.write_leUS
-            self.write_UL = self.write_leUL
-            self.read_tag = self.read_le_tag
-        else:      # BigEndian
-            self.read_US = self.read_beUS
-            self.read_UL = self.read_beUL
-            self.write_US = self.write_beUS
-            self.write_UL = self.write_beUL
-            self.read_tag = self.read_be_tag
-        
-    def _getLittleEndian(self):
-        return self._LittleEndian
-    def _setBigEndian(self, value):
-        self.is_little_endian = not value # note: must use self.is_little_endian not self._LittleEndian
-    def _getBigEndian(self):
-        return not self.is_little_endian
-    def _getImplicitVR(self):
-        return self._ImplicitVR
-    def _setImplicitVR(self, value):
-        self._ImplicitVR = value
-    def _setExplicitVR(self, value):
-        self.is_implicit_VR = not value
-    def _getExplicitVR(self):
-        return not self.is_implicit_VR
-    
-    is_little_endian = property(_getLittleEndian, _setLittleEndian)
-    is_big_endian =    property(_getBigEndian, _setBigEndian)
-    is_implicit_VR =   property(_getImplicitVR, _setImplicitVR)
-    is_explicit_VR =   property(_getExplicitVR, _setExplicitVR)
-        
-class DicomFileLike(DicomIO):
-    def __init__(self, file_like_obj):
-        self.parent = file_like_obj
-        self.parent_read = file_like_obj.read
-        self.write = getattr(file_like_obj, "write", self.no_write)
-        self.seek = file_like_obj.seek
-        self.tell = file_like_obj.tell
-        self.close = file_like_obj.close
-        self.name = getattr(file_like_obj, 'name', '<no filename>')
-    def no_write(self, bytes):
-        """Used for file-like objects where no write is available"""
-#PZ 3109/3110        
         raise IOError("This DicomFileLike object has no write() method")
         
 def DicomFile(*args, **kwargs):
     return DicomFileLike(open(*args, **kwargs))
 
 def DicomStringIO(*args, **kwargs):
-#PZ MyIO
-    return DicomFileLike(MyIO(*args, **kwargs))
->>>>>>> 6d3591b7
+    return DicomFileLike(StringIO(*args, **kwargs))