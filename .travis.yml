--- conflicted
+++ resolved
@@ -60,14 +60,4 @@
 
 install: source build_tools/travis/install.sh
 
-<<<<<<< HEAD
 script: source build_tools/travis/run_script.sh
-=======
-script:
-  - py.test --cov=pydicom -r sx --pyargs pydicom
-
-after_success:
-  # curl times out sometimes, so drop the connection timeout but retry more often
-  - bash <(curl --connect-timeout 10 --retry 10 --retry-max-time 0 https://codecov.io/bash) ||
-    (sleep 30 && bash <(curl --connect-timeout 10 --retry 10 --retry-max-time 0 https://codecov.io/bash))
->>>>>>> 38436b68
