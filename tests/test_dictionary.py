# test_dictionary.py
"""Test suite for dicom_dictionary.py"""
# Copyright (c) 2008 Darcy Mason
# This file is part of pydicom, released under a modified MIT license.
#    See the file license.txt included with this distribution, also
#    available at https://github.com/darcymason/pydicom

import unittest
from pydicom.tag import Tag
<<<<<<< HEAD
from pydicom.dataset import Dataset
from pydicom.datadict import keyword_for_tag
from pydicom.datadict import dictionary_description
from pydicom.datadict import add_dict_entry, add_dict_entries
=======
from pydicom.datadict import (CleanName, all_names_for_tag,
                              dictionary_description, dictionary_has_tag,
                              repeater_has_tag, repeater_has_keyword)
>>>>>>> fe0af24b


class DictTests(unittest.TestCase):
    def testTagNotFound(self):
        """dicom_dictionary: keyword_for_tag returns a blank string for unknown tag"""
        self.assertTrue(keyword_for_tag(0x99991111) == "")

    def testRepeaters(self):
        """dicom_dictionary: Tags with "x" return correct dict info........"""
        self.assertEqual(dictionary_description(0x280400), 'Transform Label')
        self.assertEqual(dictionary_description(0x280410), 'Rows For Nth Order Coefficients')

<<<<<<< HEAD
    def testAddEntry(self):
        """dicom_dictionary: Can add and use a single dictionary entry....."""
        add_dict_entry(0x10011001, "UL", "TestOne", "Test One")
        add_dict_entry(0x10011002, "DS", "TestTwo", "Test Two", VM='3')
        ds = Dataset()
        ds.TestOne = 'test'
        ds.TestTwo = ['1', '2', '3']

    def testAddEntries(self):
        """dicom_dictionary: Can add and use a dict of new dictionary entries..."""
        new_dict_items = {
            0x10011001: ('UL', '1', "Test One", '', 'TestOne'),
            0x10011002: ('DS', '3', "Test Two", '', 'TestTwo'),
            }
        add_dict_entries(new_dict_items)
        ds = Dataset()
        ds.TestOne = 'test'
        ds.TestTwo = ['1', '2', '3']
=======
    def test_dict_has_tag(self):
        """Test dictionary_has_tag"""
        self.assertTrue(dictionary_has_tag(0x00100010))
        self.assertFalse(dictionary_has_tag(0x11110010))
        
    def test_repeater_has_tag(self):
        """Test repeater_has_tag"""
        self.assertTrue(repeater_has_tag(0x60000010))
        self.assertTrue(repeater_has_tag(0x60020010))
        self.assertFalse(repeater_has_tag(0x00100010))

    def test_repeater_has_keyword(self):
        """Test repeater_has_keyword"""
        self.assertTrue(repeater_has_keyword('OverlayData'))
        self.assertFalse(repeater_has_keyword('PixelData'))


class PrivateDictTests(unittest.TestCase):
    def testPrivate1(self):
        """private dict: """
        self.assertTrue(CleanName(0x00100010) == "PatientsName")
        self.assertTrue(CleanName(Tag((0x0010, 0x0010))) == "PatientsName")
>>>>>>> fe0af24b


if __name__ == "__main__":
    unittest.main()<|MERGE_RESOLUTION|>--- conflicted
+++ resolved
@@ -7,16 +7,10 @@
 
 import unittest
 from pydicom.tag import Tag
-<<<<<<< HEAD
-from pydicom.dataset import Dataset
-from pydicom.datadict import keyword_for_tag
-from pydicom.datadict import dictionary_description
-from pydicom.datadict import add_dict_entry, add_dict_entries
-=======
 from pydicom.datadict import (CleanName, all_names_for_tag,
                               dictionary_description, dictionary_has_tag,
                               repeater_has_tag, repeater_has_keyword)
->>>>>>> fe0af24b
+from pydicom.datadict import add_dict_entry, add_dict_entries
 
 
 class DictTests(unittest.TestCase):
@@ -29,7 +23,22 @@
         self.assertEqual(dictionary_description(0x280400), 'Transform Label')
         self.assertEqual(dictionary_description(0x280410), 'Rows For Nth Order Coefficients')
 
-<<<<<<< HEAD
+    def test_dict_has_tag(self):
+        """Test dictionary_has_tag"""
+        self.assertTrue(dictionary_has_tag(0x00100010))
+        self.assertFalse(dictionary_has_tag(0x11110010))
+        
+    def test_repeater_has_tag(self):
+        """Test repeater_has_tag"""
+        self.assertTrue(repeater_has_tag(0x60000010))
+        self.assertTrue(repeater_has_tag(0x60020010))
+        self.assertFalse(repeater_has_tag(0x00100010))
+
+    def test_repeater_has_keyword(self):
+        """Test repeater_has_keyword"""
+        self.assertTrue(repeater_has_keyword('OverlayData'))
+        self.assertFalse(repeater_has_keyword('PixelData'))
+
     def testAddEntry(self):
         """dicom_dictionary: Can add and use a single dictionary entry....."""
         add_dict_entry(0x10011001, "UL", "TestOne", "Test One")
@@ -48,30 +57,6 @@
         ds = Dataset()
         ds.TestOne = 'test'
         ds.TestTwo = ['1', '2', '3']
-=======
-    def test_dict_has_tag(self):
-        """Test dictionary_has_tag"""
-        self.assertTrue(dictionary_has_tag(0x00100010))
-        self.assertFalse(dictionary_has_tag(0x11110010))
-        
-    def test_repeater_has_tag(self):
-        """Test repeater_has_tag"""
-        self.assertTrue(repeater_has_tag(0x60000010))
-        self.assertTrue(repeater_has_tag(0x60020010))
-        self.assertFalse(repeater_has_tag(0x00100010))
-
-    def test_repeater_has_keyword(self):
-        """Test repeater_has_keyword"""
-        self.assertTrue(repeater_has_keyword('OverlayData'))
-        self.assertFalse(repeater_has_keyword('PixelData'))
-
-
-class PrivateDictTests(unittest.TestCase):
-    def testPrivate1(self):
-        """private dict: """
-        self.assertTrue(CleanName(0x00100010) == "PatientsName")
-        self.assertTrue(CleanName(Tag((0x0010, 0x0010))) == "PatientsName")
->>>>>>> fe0af24b
 
 
 if __name__ == "__main__":
