# Copyright 2008-2020 pydicom authors. See LICENSE file for details.
"""Test for encaps.py"""

from io import BytesIO
import mmap
from struct import unpack

import pytest

from pydicom import dcmread, config, encaps
from pydicom.data import get_testdata_file
from pydicom.encaps import (
    fragment_frame,
    itemize_frame,
    encapsulate,
    encapsulate_extended,
    parse_basic_offsets,
    parse_fragments,
    generate_fragments,
    generate_fragmented_frames,
    generate_frames,
    get_frame,
)
from pydicom.filebase import DicomBytesIO


JP2K_10FRAME_NOBOT = get_testdata_file("emri_small_jpeg_2k_lossless.dcm")


class TestGetFrameOffsets:
    """Test encaps.get_frame_offsets"""

    def setup_method(self):
        with pytest.warns(DeprecationWarning):
            self.func = encaps.get_frame_offsets

    def test_bad_tag(self):
        """Test raises exception if no item tag."""
        # (FFFE,E100)
        bytestream = b"\xFE\xFF\x00\xE1\x08\x00\x00\x00\x01\x02\x03\x04\x05\x06\x07\x08"
        fp = DicomBytesIO(bytestream)
        fp.is_little_endian = True
        with pytest.raises(
            ValueError,
            match=r"Unexpected tag '\(FFFE,E100\)' when "
            r"parsing the Basic Offset Table item",
        ):
            self.func(fp)

    def test_bad_length_multiple(self):
        """Test raises exception if the item length is not a multiple of 4."""
        # Length 10
        bytestream = (
            b"\xFE\xFF\x00\xE0"
            b"\x0A\x00\x00\x00"
            b"\x01\x02\x03\x04\x05\x06\x07\x08\x09\x0A"
        )
        fp = DicomBytesIO(bytestream)
        fp.is_little_endian = True
        with pytest.raises(
            ValueError,
            match="The length of the Basic Offset Table item is not a multiple of 4",
        ):
            self.func(fp)

    def test_zero_length(self):
        """Test reading BOT with zero length"""
        bytestream = b"\xFE\xFF\x00\xE0\x00\x00\x00\x00"
        fp = DicomBytesIO(bytestream)
        fp.is_little_endian = True
        assert (False, [0]) == self.func(fp)

    def test_multi_frame(self):
        """Test reading multi-frame BOT item"""
        bytestream = (
            b"\xFE\xFF\x00\xE0"
            b"\x10\x00\x00\x00"
            b"\x00\x00\x00\x00"
            b"\x66\x13\x00\x00"
            b"\xF4\x25\x00\x00"
            b"\xFE\x37\x00\x00"
        )
        fp = DicomBytesIO(bytestream)
        fp.is_little_endian = True
        assert (True, [0, 4966, 9716, 14334]) == self.func(fp)

    def test_single_frame(self):
        """Test reading single-frame BOT item"""
        bytestream = b"\xFE\xFF\x00\xE0\x04\x00\x00\x00\x00\x00\x00\x00"
        fp = DicomBytesIO(bytestream)
        fp.is_little_endian = True
        assert (True, [0]) == self.func(fp)

    def test_not_little_endian(self):
        """Test reading big endian raises exception"""
        bytestream = b"\xFE\xFF\x00\xE0\x00\x00\x00\x00"
        fp = DicomBytesIO(bytestream)
        fp.is_little_endian = False
        with pytest.raises(ValueError, match="'fp.is_little_endian' must be True"):
            self.func(fp)


class TestGetNrFragments:
    """Test encaps.get_nr_fragments"""

    def setup_method(self):
        with pytest.warns(DeprecationWarning):
            self.func = encaps.get_nr_fragments

    def test_item_undefined_length(self):
        """Test exception raised if item length undefined."""
        bytestream = b"\xFE\xFF\x00\xE0\xFF\xFF\xFF\xFF\x00\x00\x00\x01"
        fp = DicomBytesIO(bytestream)
        fp.is_little_endian = True
        with pytest.raises(ValueError):
            self.func(fp)

    def test_item_sequence_delimiter(self):
        """Test that the fragments are returned if seq delimiter hit."""
        bytestream = (
            b"\xFE\xFF\x00\xE0"
            b"\x04\x00\x00\x00"
            b"\x01\x00\x00\x00"
            b"\xFE\xFF\xDD\xE0"
            b"\x00\x00\x00\x00"
            b"\xFE\xFF\x00\xE0"
            b"\x04\x00\x00\x00"
            b"\x02\x00\x00\x00"
        )
        fp = DicomBytesIO(bytestream)
        fp.is_little_endian = True
        assert 1 == self.func(fp)

    def test_item_bad_tag(self):
        """Test exception raised if item has unexpected tag"""
        bytestream = (
            b"\xFE\xFF\x00\xE0"
            b"\x04\x00\x00\x00"
            b"\x01\x00\x00\x00"
            b"\x10\x00\x10\x00"
            b"\x00\x00\x00\x00"
            b"\xFE\xFF\x00\xE0"
            b"\x04\x00\x00\x00"
            b"\x02\x00\x00\x00"
        )
        fp = DicomBytesIO(bytestream)
        fp.is_little_endian = True
        msg = (
            r"Unexpected tag '\(0010,0010\)' at offset 12 when parsing the "
            r"encapsulated pixel data fragment items"
        )
        with pytest.raises(ValueError, match=msg):
            self.func(fp)

    def test_single_fragment_no_delimiter(self):
        """Test single fragment is returned OK"""
        bytestream = b"\xFE\xFF\x00\xE0\x04\x00\x00\x00\x01\x00\x00\x00"
        fp = DicomBytesIO(bytestream)
        fp.is_little_endian = True
        assert 1 == self.func(fp)

    def test_multi_fragments_no_delimiter(self):
        """Test multi fragments are returned OK"""
        bytestream = (
            b"\xFE\xFF\x00\xE0"
            b"\x04\x00\x00\x00"
            b"\x01\x00\x00\x00"
            b"\xFE\xFF\x00\xE0"
            b"\x06\x00\x00\x00"
            b"\x01\x02\x03\x04\x05\x06"
        )
        fp = DicomBytesIO(bytestream)
        fp.is_little_endian = True
        assert 2 == self.func(fp)

    def test_single_fragment_delimiter(self):
        """Test single fragment is returned OK with sequence delimiter item"""
        bytestream = (
            b"\xFE\xFF\x00\xE0"
            b"\x04\x00\x00\x00"
            b"\x01\x00\x00\x00"
            b"\xFE\xFF\xDD\xE0"
        )
        fp = DicomBytesIO(bytestream)
        fp.is_little_endian = True
        assert 1 == self.func(fp)

    def test_multi_fragments_delimiter(self):
        """Test multi fragments are returned OK with sequence delimiter item"""
        bytestream = (
            b"\xFE\xFF\x00\xE0"
            b"\x04\x00\x00\x00"
            b"\x01\x00\x00\x00"
            b"\xFE\xFF\x00\xE0"
            b"\x06\x00\x00\x00"
            b"\x01\x02\x03\x04\x05\x06"
            b"\xFE\xFF\xDD\xE0"
        )
        fp = DicomBytesIO(bytestream)
        fp.is_little_endian = True
        assert 2 == self.func(fp)

    def test_not_little_endian(self):
        """Test reading big endian raises exception"""
        bytestream = b"\xFE\xFF\x00\xE0\x04\x00\x00\x00\x01\x00\x00\x00"
        fp = DicomBytesIO(bytestream)
        fp.is_little_endian = False
        with pytest.raises(ValueError, match="'fp.is_little_endian' must be True"):
            self.func(fp)


class TestGeneratePixelDataFragment:
    """Test encaps.generate_pixel_data_fragment"""

    def setup_method(self):
        with pytest.warns(DeprecationWarning):
            self.func = encaps.generate_pixel_data_fragment

    def test_item_undefined_length(self):
        """Test exception raised if item length undefined."""
        bytestream = b"\xFE\xFF\x00\xE0\xFF\xFF\xFF\xFF\x00\x00\x00\x01"
        fp = DicomBytesIO(bytestream)
        fp.is_little_endian = True
        fragments = self.func(fp)
        with pytest.raises(
            ValueError,
            match="Undefined item length at offset 4 when "
            "parsing the encapsulated pixel data "
            "fragments",
        ):
            next(fragments)
        pytest.raises(StopIteration, next, fragments)

    def test_item_sequence_delimiter(self):
        """Test that the fragments are returned if seq delimiter hit."""
        bytestream = (
            b"\xFE\xFF\x00\xE0"
            b"\x04\x00\x00\x00"
            b"\x01\x00\x00\x00"
            b"\xFE\xFF\xDD\xE0"
            b"\x00\x00\x00\x00"
            b"\xFE\xFF\x00\xE0"
            b"\x04\x00\x00\x00"
            b"\x02\x00\x00\x00"
        )
        fp = DicomBytesIO(bytestream)
        fp.is_little_endian = True
        fragments = self.func(fp)
        assert next(fragments) == b"\x01\x00\x00\x00"
        pytest.raises(StopIteration, next, fragments)

    def test_item_bad_tag(self):
        """Test exception raised if item has unexpected tag"""
        bytestream = (
            b"\xFE\xFF\x00\xE0"
            b"\x04\x00\x00\x00"
            b"\x01\x00\x00\x00"
            b"\x10\x00\x10\x00"
            b"\x00\x00\x00\x00"
            b"\xFE\xFF\x00\xE0"
            b"\x04\x00\x00\x00"
            b"\x02\x00\x00\x00"
        )
        fp = DicomBytesIO(bytestream)
        fp.is_little_endian = True
        fragments = self.func(fp)
        assert next(fragments) == b"\x01\x00\x00\x00"
        with pytest.raises(
            ValueError,
            match=r"Unexpected tag '\(0010,0010\)' at offset "
            r"12 when parsing the encapsulated pixel "
            r"data fragment items",
        ):
            next(fragments)
        pytest.raises(StopIteration, next, fragments)

    def test_single_fragment_no_delimiter(self):
        """Test single fragment is returned OK"""
        bytestream = b"\xFE\xFF\x00\xE0\x04\x00\x00\x00\x01\x00\x00\x00"
        fp = DicomBytesIO(bytestream)
        fp.is_little_endian = True
        fragments = self.func(fp)
        assert next(fragments) == b"\x01\x00\x00\x00"
        pytest.raises(StopIteration, next, fragments)

    def test_multi_fragments_no_delimiter(self):
        """Test multi fragments are returned OK"""
        bytestream = (
            b"\xFE\xFF\x00\xE0"
            b"\x04\x00\x00\x00"
            b"\x01\x00\x00\x00"
            b"\xFE\xFF\x00\xE0"
            b"\x06\x00\x00\x00"
            b"\x01\x02\x03\x04\x05\x06"
        )
        fp = DicomBytesIO(bytestream)
        fp.is_little_endian = True
        fragments = self.func(fp)
        assert next(fragments) == b"\x01\x00\x00\x00"
        assert next(fragments) == b"\x01\x02\x03\x04\x05\x06"
        pytest.raises(StopIteration, next, fragments)

    def test_single_fragment_delimiter(self):
        """Test single fragment is returned OK with sequence delimiter item"""
        bytestream = (
            b"\xFE\xFF\x00\xE0"
            b"\x04\x00\x00\x00"
            b"\x01\x00\x00\x00"
            b"\xFE\xFF\xDD\xE0"
        )
        fp = DicomBytesIO(bytestream)
        fp.is_little_endian = True
        fragments = self.func(fp)
        assert next(fragments) == b"\x01\x00\x00\x00"
        pytest.raises(StopIteration, next, fragments)

    def test_multi_fragments_delimiter(self):
        """Test multi fragments are returned OK with sequence delimiter item"""
        bytestream = (
            b"\xFE\xFF\x00\xE0"
            b"\x04\x00\x00\x00"
            b"\x01\x00\x00\x00"
            b"\xFE\xFF\x00\xE0"
            b"\x06\x00\x00\x00"
            b"\x01\x02\x03\x04\x05\x06"
            b"\xFE\xFF\xDD\xE0"
        )
        fp = DicomBytesIO(bytestream)
        fp.is_little_endian = True
        fragments = self.func(fp)
        assert next(fragments) == b"\x01\x00\x00\x00"
        assert next(fragments) == b"\x01\x02\x03\x04\x05\x06"
        pytest.raises(StopIteration, next, fragments)

    def test_not_little_endian(self):
        """Test reading big endian raises exception"""
        bytestream = b"\xFE\xFF\x00\xE0\x04\x00\x00\x00\x01\x00\x00\x00"
        fp = DicomBytesIO(bytestream)
        fp.is_little_endian = False
        fragments = self.func(fp)
        with pytest.raises(ValueError, match="'fp.is_little_endian' must be True"):
            next(fragments)


class TestGeneratePixelDataFrames:
    """Test encaps.generate_pixel_data_frames"""

    def setup_method(self):
        with pytest.warns(DeprecationWarning):
            self.func = encaps.generate_pixel_data_frame

    def test_empty_bot_single_fragment(self):
        """Test a single-frame image where the frame is one fragments"""
        # 1 frame, 1 fragment long
        bytestream = (
            b"\xFE\xFF\x00\xE0"
            b"\x00\x00\x00\x00"
            b"\xFE\xFF\x00\xE0"
            b"\x04\x00\x00\x00"
            b"\x01\x00\x00\x00"
        )
        frames = self.func(bytestream)
        assert next(frames) == b"\x01\x00\x00\x00"
        pytest.raises(StopIteration, next, frames)

    def test_empty_bot_triple_fragment_single_frame(self):
        """Test a single-frame image where the frame is three fragments"""
        # 1 frame, 3 fragments long
        bytestream = (
            b"\xFE\xFF\x00\xE0"
            b"\x00\x00\x00\x00"
            b"\xFE\xFF\x00\xE0"
            b"\x04\x00\x00\x00"
            b"\x01\x00\x00\x00"
            b"\xFE\xFF\x00\xE0"
            b"\x04\x00\x00\x00"
            b"\x02\x00\x00\x00"
            b"\xFE\xFF\x00\xE0"
            b"\x04\x00\x00\x00"
            b"\x03\x00\x00\x00"
        )
        frames = self.func(bytestream, 1)
        assert next(frames) == (b"\x01\x00\x00\x00\x02\x00\x00\x00\x03\x00\x00\x00")
        pytest.raises(StopIteration, next, frames)

    def test_bot_single_fragment(self):
        """Test a single-frame image where the frame is one fragment"""
        # 1 frame, 1 fragment long
        bytestream = (
            b"\xFE\xFF\x00\xE0"
            b"\x04\x00\x00\x00"
            b"\x00\x00\x00\x00"
            b"\xFE\xFF\x00\xE0"
            b"\x04\x00\x00\x00"
            b"\x01\x00\x00\x00"
        )
        frames = self.func(bytestream)
        assert next(frames) == b"\x01\x00\x00\x00"
        pytest.raises(StopIteration, next, frames)

    def test_bot_triple_fragment_single_frame(self):
        """Test a single-frame image where the frame is three fragments"""
        # 1 frame, 3 fragments long
        bytestream = (
            b"\xFE\xFF\x00\xE0"
            b"\x04\x00\x00\x00"
            b"\x00\x00\x00\x00"
            b"\xFE\xFF\x00\xE0"
            b"\x04\x00\x00\x00"
            b"\x01\x00\x00\x00"
            b"\xFE\xFF\x00\xE0"
            b"\x04\x00\x00\x00"
            b"\x02\x00\x00\x00"
            b"\xFE\xFF\x00\xE0"
            b"\x04\x00\x00\x00"
            b"\x03\x00\x00\x00"
        )
        frames = self.func(bytestream)
        assert next(frames) == (b"\x01\x00\x00\x00\x02\x00\x00\x00\x03\x00\x00\x00")
        pytest.raises(StopIteration, next, frames)

    def test_multi_frame_one_to_one(self):
        """Test a multi-frame image where each frame is one fragment"""
        # 3 frames, each 1 fragment long
        bytestream = (
            b"\xFE\xFF\x00\xE0"
            b"\x0C\x00\x00\x00"
            b"\x00\x00\x00\x00"
            b"\x0C\x00\x00\x00"
            b"\x18\x00\x00\x00"
            b"\xFE\xFF\x00\xE0"
            b"\x04\x00\x00\x00"
            b"\x01\x00\x00\x00"
            b"\xFE\xFF\x00\xE0"
            b"\x04\x00\x00\x00"
            b"\x02\x00\x00\x00"
            b"\xFE\xFF\x00\xE0"
            b"\x04\x00\x00\x00"
            b"\x03\x00\x00\x00"
        )
        frames = self.func(bytestream)
        assert next(frames) == b"\x01\x00\x00\x00"
        assert next(frames) == b"\x02\x00\x00\x00"
        assert next(frames) == b"\x03\x00\x00\x00"
        pytest.raises(StopIteration, next, frames)

    def test_multi_frame_three_to_one(self):
        """Test a multi-frame image where each frame is three fragments"""
        # 2 frames, each 3 fragments long
        bytestream = (
            b"\xFE\xFF\x00\xE0"
            b"\x0C\x00\x00\x00"
            b"\x00\x00\x00\x00"
            b"\x24\x00\x00\x00"
            b"\x48\x00\x00\x00"
            b"\xFE\xFF\x00\xE0\x04\x00\x00\x00\x01\x00\x00\x00"
            b"\xFE\xFF\x00\xE0\x04\x00\x00\x00\x02\x00\x00\x00"
            b"\xFE\xFF\x00\xE0\x04\x00\x00\x00\x03\x00\x00\x00"
            b"\xFE\xFF\x00\xE0\x04\x00\x00\x00\x02\x00\x00\x00"
            b"\xFE\xFF\x00\xE0\x04\x00\x00\x00\x02\x00\x00\x00"
            b"\xFE\xFF\x00\xE0\x04\x00\x00\x00\x03\x00\x00\x00"
            b"\xFE\xFF\x00\xE0\x04\x00\x00\x00\x03\x00\x00\x00"
            b"\xFE\xFF\x00\xE0\x04\x00\x00\x00\x02\x00\x00\x00"
            b"\xFE\xFF\x00\xE0\x04\x00\x00\x00\x03\x00\x00\x00"
        )
        frames = self.func(bytestream)
        assert next(frames) == b"\x01\x00\x00\x00\x02\x00\x00\x00\x03\x00\x00\x00"
        assert next(frames) == b"\x02\x00\x00\x00\x02\x00\x00\x00\x03\x00\x00\x00"
        assert next(frames) == b"\x03\x00\x00\x00\x02\x00\x00\x00\x03\x00\x00\x00"
        pytest.raises(StopIteration, next, frames)

    def test_multi_frame_varied_ratio(self):
        """Test a multi-frame image where each frames is random fragments"""
        # 3 frames, 1st is 1 fragment, 2nd is 3 fragments, 3rd is 2 fragments
        bytestream = (
            b"\xFE\xFF\x00\xE0"
            b"\x0C\x00\x00\x00"
            b"\x00\x00\x00\x00"
            b"\x0E\x00\x00\x00"
            b"\x32\x00\x00\x00"
            b"\xFE\xFF\x00\xE0"
            b"\x06\x00\x00\x00\x01\x00\x00\x00\x00\x01"
            b"\xFE\xFF\x00\xE0"
            b"\x02\x00\x00\x00\x02\x00"
            b"\xFE\xFF\x00\xE0"
            b"\x04\x00\x00\x00\x02\x00\x00\x00"
            b"\xFE\xFF\x00\xE0"
            b"\x06\x00\x00\x00\x03\x00\x00\x00\x00\x02"
            b"\xFE\xFF\x00\xE0"
            b"\x04\x00\x00\x00\x03\x00\x00\x00"
            b"\xFE\xFF\x00\xE0"
            b"\x02\x00\x00\x00\x02\x04"
        )
        frames = self.func(bytestream)
        assert next(frames) == b"\x01\x00\x00\x00\x00\x01"
        assert next(frames) == (b"\x02\x00\x02\x00\x00\x00\x03\x00\x00\x00\x00\x02")
        assert next(frames) == b"\x03\x00\x00\x00\x02\x04"
        pytest.raises(StopIteration, next, frames)

    def test_empty_bot_multi_fragments_per_frame(self):
        """Test multi-frame where multiple frags per frame and no BOT."""
        # Regression test for #685
        ds = dcmread(JP2K_10FRAME_NOBOT)
        assert 10 == ds.NumberOfFrames
        frame_gen = self.func(ds.PixelData, ds.NumberOfFrames)
        for ii in range(10):
            next(frame_gen)

        with pytest.raises(StopIteration):
            next(frame_gen)


class TestGeneratePixelData:
    """Test encaps.generate_pixel_data"""

    def setup_method(self):
        with pytest.warns(DeprecationWarning):
            self.func = encaps.generate_pixel_data

    def test_empty_bot_single_fragment(self):
        """Test a single-frame image where the frame is one fragments"""
        # 1 frame, 1 fragment long
        bytestream = (
            b"\xFE\xFF\x00\xE0"
            b"\x00\x00\x00\x00"
            b"\xFE\xFF\x00\xE0"
            b"\x04\x00\x00\x00"
            b"\x01\x00\x00\x00"
        )
        frames = self.func(bytestream)
        assert next(frames) == (b"\x01\x00\x00\x00",)
        pytest.raises(StopIteration, next, frames)

    def test_empty_bot_triple_fragment_single_frame(self):
        """Test a single-frame image where the frame is three fragments"""
        # 1 frame, 3 fragments long
        bytestream = (
            b"\xFE\xFF\x00\xE0"
            b"\x00\x00\x00\x00"
            b"\xFE\xFF\x00\xE0"
            b"\x04\x00\x00\x00"
            b"\x01\x00\x00\x00"
            b"\xFE\xFF\x00\xE0"
            b"\x04\x00\x00\x00"
            b"\x02\x00\x00\x00"
            b"\xFE\xFF\x00\xE0"
            b"\x04\x00\x00\x00"
            b"\x03\x00\x00\x00"
        )
        frames = self.func(bytestream, 1)
        assert next(frames) == (
            b"\x01\x00\x00\x00",
            b"\x02\x00\x00\x00",
            b"\x03\x00\x00\x00",
        )
        pytest.raises(StopIteration, next, frames)

    def test_empty_bot_no_number_of_frames_raises(self):
        """Test parsing raises if not BOT and no number_of_frames."""
        # 1 frame, 3 fragments long
        bytestream = (
            b"\xFE\xFF\x00\xE0"
            b"\x00\x00\x00\x00"
            b"\xFE\xFF\x00\xE0"
            b"\x04\x00\x00\x00"
            b"\x01\x00\x00\x00"
            b"\xFE\xFF\x00\xE0"
            b"\x04\x00\x00\x00"
            b"\x02\x00\x00\x00"
            b"\xFE\xFF\x00\xE0"
            b"\x04\x00\x00\x00"
            b"\x03\x00\x00\x00"
        )
        msg = (
            r"Unable to determine the frame boundaries for the encapsulated "
            r"pixel data as there is no Basic or Extended Offset Table and the "
            r"number of frames has not been supplied"
        )
        with pytest.raises(ValueError, match=msg):
            next(self.func(bytestream))

    def test_empty_bot_too_few_fragments(self):
        """Test parsing with too few fragments."""
        ds = dcmread(JP2K_10FRAME_NOBOT)
        assert 10 == ds.NumberOfFrames

        msg = (
            "Unable to generate frames from the encapsulated pixel data as "
            "there are fewer fragments than frames; the dataset may be corrupt "
            "or the number of frames may be incorrect"
        )
        with pytest.raises(ValueError, match=msg):
            next(self.func(ds.PixelData, 20))

    def test_empty_bot_multi_fragments_per_frame(self):
        """Test parsing with multiple fragments per frame."""
        # 4 frames in 6 fragments with JPEG EOI marker
        bytestream = (
            b"\xFE\xFF\x00\xE0\x00\x00\x00\x00"
            b"\xFE\xFF\x00\xE0\x04\x00\x00\x00\x01\x00\x00\x00"
            b"\xFE\xFF\x00\xE0\x04\x00\x00\x00\x01\xFF\xD9\x00"
            b"\xFE\xFF\x00\xE0\x04\x00\x00\x00\x01\x00\xFF\xD9"
            b"\xFE\xFF\x00\xE0\x04\x00\x00\x00\x01\xFF\xD9\x00"
            b"\xFE\xFF\x00\xE0\x04\x00\x00\x00\x01\x00\x00\x00"
            b"\xFE\xFF\x00\xE0\x04\x00\x00\x00\x01\xFF\xD9\x00"
        )

        frames = self.func(bytestream, 4)
        for ii in range(4):
            next(frames)

        with pytest.raises(StopIteration):
            next(frames)

    def test_empty_bot_no_marker(self):
        """Test parsing not BOT and no final marker with multi fragments."""
        # 4 frames in 6 fragments with JPEG EOI marker (1 missing EOI)
        bytestream = (
            b"\xFE\xFF\x00\xE0\x00\x00\x00\x00"
            b"\xFE\xFF\x00\xE0\x04\x00\x00\x00\x01\x00\x00\x00"
            b"\xFE\xFF\x00\xE0\x04\x00\x00\x00\x01\xFF\xD9\x00"
            b"\xFE\xFF\x00\xE0\x04\x00\x00\x00\x01\x00\x00\x00"
            b"\xFE\xFF\x00\xE0\x04\x00\x00\x00\x01\xFF\xD9\x00"
            b"\xFE\xFF\x00\xE0\x04\x00\x00\x00\x01\xFF\xFF\xD9"
            b"\xFE\xFF\x00\xE0\x04\x00\x00\x00\x01\xFF\x00\x00"
        )

        frames = self.func(bytestream, 4)
        for ii in range(3):
            next(frames)

        msg = (
            "The end of the encapsulated pixel data has been reached but fewer "
            "frames than expected have been found. Please confirm that the "
            "generated frame data is correct"
        )
        with pytest.warns(UserWarning, match=msg):
            next(frames)

        with pytest.raises(StopIteration):
            next(frames)

    def test_empty_bot_missing_marker(self):
        """Test parsing no BOT and missing marker with multi fragments."""
        # 4 frames in 6 fragments with JPEG EOI marker (1 missing EOI)
        bytestream = (
            b"\xFE\xFF\x00\xE0\x00\x00\x00\x00"
            b"\xFE\xFF\x00\xE0\x04\x00\x00\x00\x01\x00\x00\x00"
            b"\xFE\xFF\x00\xE0\x04\x00\x00\x00\x01\xFF\xD9\x00"
            b"\xFE\xFF\x00\xE0\x04\x00\x00\x00\x01\x00\x00\x00"
            b"\xFE\xFF\x00\xE0\x04\x00\x00\x00\x01\xFF\x00\x00"
            b"\xFE\xFF\x00\xE0\x04\x00\x00\x00\x01\xFF\xFF\xD9"
            b"\xFE\xFF\x00\xE0\x04\x00\x00\x00\x01\xFF\xD9\x00"
        )

        msg = (
            "The end of the encapsulated pixel data has been reached but "
            "fewer frames than expected have been found"
        )
        with pytest.warns(UserWarning, match=msg):
            for ii, frame in enumerate(self.func(bytestream, 4)):
                pass

        assert 2 == ii

    def test_bot_single_fragment(self):
        """Test a single-frame image where the frame is one fragment"""
        # 1 frame, 1 fragment long
        bytestream = (
            b"\xFE\xFF\x00\xE0"
            b"\x04\x00\x00\x00"
            b"\x00\x00\x00\x00"
            b"\xFE\xFF\x00\xE0"
            b"\x04\x00\x00\x00"
            b"\x01\x00\x00\x00"
        )
        frames = self.func(bytestream)
        assert next(frames) == (b"\x01\x00\x00\x00",)
        pytest.raises(StopIteration, next, frames)

    def test_bot_triple_fragment_single_frame(self):
        """Test a single-frame image where the frame is three fragments"""
        # 1 frame, 3 fragments long
        bytestream = (
            b"\xFE\xFF\x00\xE0"
            b"\x04\x00\x00\x00"
            b"\x00\x00\x00\x00"
            b"\xFE\xFF\x00\xE0"
            b"\x04\x00\x00\x00"
            b"\x01\x00\x00\x00"
            b"\xFE\xFF\x00\xE0"
            b"\x04\x00\x00\x00"
            b"\x02\x00\x00\x00"
            b"\xFE\xFF\x00\xE0"
            b"\x04\x00\x00\x00"
            b"\x03\x00\x00\x00"
        )
        frames = self.func(bytestream)
        assert next(frames) == (
            b"\x01\x00\x00\x00",
            b"\x02\x00\x00\x00",
            b"\x03\x00\x00\x00",
        )
        pytest.raises(StopIteration, next, frames)

    def test_multi_frame_one_to_one(self):
        """Test a multi-frame image where each frame is one fragment"""
        # 3 frames, each 1 fragment long
        bytestream = (
            b"\xFE\xFF\x00\xE0"
            b"\x0C\x00\x00\x00"
            b"\x00\x00\x00\x00"
            b"\x0C\x00\x00\x00"
            b"\x18\x00\x00\x00"
            b"\xFE\xFF\x00\xE0"
            b"\x04\x00\x00\x00"
            b"\x01\x00\x00\x00"
            b"\xFE\xFF\x00\xE0"
            b"\x04\x00\x00\x00"
            b"\x02\x00\x00\x00"
            b"\xFE\xFF\x00\xE0"
            b"\x04\x00\x00\x00"
            b"\x03\x00\x00\x00"
        )
        frames = self.func(bytestream)
        assert next(frames) == (b"\x01\x00\x00\x00",)
        assert next(frames) == (b"\x02\x00\x00\x00",)
        assert next(frames) == (b"\x03\x00\x00\x00",)
        pytest.raises(StopIteration, next, frames)

    def test_multi_frame_three_to_one(self):
        """Test a multi-frame image where each frame is three fragments"""
        # 2 frames, each 3 fragments long
        bytestream = (
            b"\xFE\xFF\x00\xE0"
            b"\x0C\x00\x00\x00"
            b"\x00\x00\x00\x00"
            b"\x24\x00\x00\x00"
            b"\x48\x00\x00\x00"
            b"\xFE\xFF\x00\xE0\x04\x00\x00\x00\x01\x00\x00\x00"
            b"\xFE\xFF\x00\xE0\x04\x00\x00\x00\x02\x00\x00\x00"
            b"\xFE\xFF\x00\xE0\x04\x00\x00\x00\x03\x00\x00\x00"
            b"\xFE\xFF\x00\xE0\x04\x00\x00\x00\x02\x00\x00\x00"
            b"\xFE\xFF\x00\xE0\x04\x00\x00\x00\x02\x00\x00\x00"
            b"\xFE\xFF\x00\xE0\x04\x00\x00\x00\x03\x00\x00\x00"
            b"\xFE\xFF\x00\xE0\x04\x00\x00\x00\x03\x00\x00\x00"
            b"\xFE\xFF\x00\xE0\x04\x00\x00\x00\x02\x00\x00\x00"
            b"\xFE\xFF\x00\xE0\x04\x00\x00\x00\x03\x00\x00\x00"
        )
        frames = self.func(bytestream)
        assert next(frames) == (
            b"\x01\x00\x00\x00",
            b"\x02\x00\x00\x00",
            b"\x03\x00\x00\x00",
        )
        assert next(frames) == (
            b"\x02\x00\x00\x00",
            b"\x02\x00\x00\x00",
            b"\x03\x00\x00\x00",
        )
        assert next(frames) == (
            b"\x03\x00\x00\x00",
            b"\x02\x00\x00\x00",
            b"\x03\x00\x00\x00",
        )
        pytest.raises(StopIteration, next, frames)

    def test_multi_frame_varied_ratio(self):
        """Test a multi-frame image where each frames is random fragments"""
        # 3 frames, 1st is 1 fragment, 2nd is 3 fragments, 3rd is 2 fragments
        bytestream = (
            b"\xFE\xFF\x00\xE0"
            b"\x0C\x00\x00\x00"
            b"\x00\x00\x00\x00"
            b"\x0E\x00\x00\x00"
            b"\x32\x00\x00\x00"
            b"\xFE\xFF\x00\xE0"
            b"\x06\x00\x00\x00\x01\x00\x00\x00\x00\x01"
            b"\xFE\xFF\x00\xE0"
            b"\x02\x00\x00\x00\x02\x00"
            b"\xFE\xFF\x00\xE0"
            b"\x04\x00\x00\x00\x02\x00\x00\x00"
            b"\xFE\xFF\x00\xE0"
            b"\x06\x00\x00\x00\x03\x00\x00\x00\x00\x02"
            b"\xFE\xFF\x00\xE0"
            b"\x04\x00\x00\x00\x03\x00\x00\x00"
            b"\xFE\xFF\x00\xE0"
            b"\x02\x00\x00\x00\x02\x04"
        )
        frames = self.func(bytestream)
        assert next(frames) == (b"\x01\x00\x00\x00\x00\x01",)
        assert next(frames) == (
            b"\x02\x00",
            b"\x02\x00\x00\x00",
            b"\x03\x00\x00\x00\x00\x02",
        )
        assert next(frames) == (b"\x03\x00\x00\x00", b"\x02\x04")
        pytest.raises(StopIteration, next, frames)


class TestDecodeDataSequence:
    """Test encaps.decode_data_sequence"""

    def setup_method(self):
        with pytest.warns(DeprecationWarning):
            self.func = encaps.decode_data_sequence

    def test_empty_bot_single_fragment(self):
        """Test a single-frame image where the frame is one fragments"""
        # 1 frame, 1 fragment long
        bytestream = (
            b"\xFE\xFF\x00\xE0"
            b"\x00\x00\x00\x00"
            b"\xFE\xFF\x00\xE0"
            b"\x04\x00\x00\x00"
            b"\x01\x00\x00\x00"
        )
        frames = self.func(bytestream)
        assert frames == [b"\x01\x00\x00\x00"]

    def test_empty_bot_triple_fragment_single_frame(self):
        """Test a single-frame image where the frame is three fragments"""
        # 1 frame, 3 fragments long
        bytestream = (
            b"\xFE\xFF\x00\xE0"
            b"\x00\x00\x00\x00"
            b"\xFE\xFF\x00\xE0"
            b"\x04\x00\x00\x00"
            b"\x01\x00\x00\x00"
            b"\xFE\xFF\x00\xE0"
            b"\x04\x00\x00\x00"
            b"\x02\x00\x00\x00"
            b"\xFE\xFF\x00\xE0"
            b"\x04\x00\x00\x00"
            b"\x03\x00\x00\x00"
        )
        frames = self.func(bytestream)
        assert frames == [b"\x01\x00\x00\x00", b"\x02\x00\x00\x00", b"\x03\x00\x00\x00"]

    def test_bot_single_fragment(self):
        """Test a single-frame image where the frame is one fragment"""
        # 1 frame, 1 fragment long
        bytestream = (
            b"\xFE\xFF\x00\xE0"
            b"\x04\x00\x00\x00"
            b"\x00\x00\x00\x00"
            b"\xFE\xFF\x00\xE0"
            b"\x04\x00\x00\x00"
            b"\x01\x00\x00\x00"
        )
        frames = self.func(bytestream)
        assert frames == [b"\x01\x00\x00\x00"]

    def test_bot_triple_fragment_single_frame(self):
        """Test a single-frame image where the frame is three fragments"""
        # 1 frame, 3 fragments long
        bytestream = (
            b"\xFE\xFF\x00\xE0"
            b"\x04\x00\x00\x00"
            b"\x00\x00\x00\x00"
            b"\xFE\xFF\x00\xE0"
            b"\x04\x00\x00\x00"
            b"\x01\x00\x00\x00"
            b"\xFE\xFF\x00\xE0"
            b"\x04\x00\x00\x00"
            b"\x02\x00\x00\x00"
            b"\xFE\xFF\x00\xE0"
            b"\x04\x00\x00\x00"
            b"\x03\x00\x00\x00"
        )
        frames = self.func(bytestream)
        assert frames == [b"\x01\x00\x00\x00", b"\x02\x00\x00\x00", b"\x03\x00\x00\x00"]

    def test_multi_frame_one_to_one(self):
        """Test a multi-frame image where each frame is one fragment"""
        # 3 frames, each 1 fragment long
        bytestream = (
            b"\xFE\xFF\x00\xE0"
            b"\x0C\x00\x00\x00"
            b"\x00\x00\x00\x00"
            b"\x0C\x00\x00\x00"
            b"\x18\x00\x00\x00"
            b"\xFE\xFF\x00\xE0"
            b"\x04\x00\x00\x00"
            b"\x01\x00\x00\x00"
            b"\xFE\xFF\x00\xE0"
            b"\x04\x00\x00\x00"
            b"\x02\x00\x00\x00"
            b"\xFE\xFF\x00\xE0"
            b"\x04\x00\x00\x00"
            b"\x03\x00\x00\x00"
        )
        frames = self.func(bytestream)
        assert frames == [b"\x01\x00\x00\x00", b"\x02\x00\x00\x00", b"\x03\x00\x00\x00"]

    def test_multi_frame_three_to_one(self):
        """Test a multi-frame image where each frame is three fragments"""
        # 2 frames, each 3 fragments long
        bytestream = (
            b"\xFE\xFF\x00\xE0"
            b"\x0C\x00\x00\x00"
            b"\x00\x00\x00\x00"
            b"\x20\x00\x00\x00"
            b"\x40\x00\x00\x00"
            b"\xFE\xFF\x00\xE0\x04\x00\x00\x00\x01\x00\x00\x00"
            b"\xFE\xFF\x00\xE0\x04\x00\x00\x00\x02\x00\x00\x00"
            b"\xFE\xFF\x00\xE0\x04\x00\x00\x00\x03\x00\x00\x00"
            b"\xFE\xFF\x00\xE0\x04\x00\x00\x00\x02\x00\x00\x00"
            b"\xFE\xFF\x00\xE0\x04\x00\x00\x00\x02\x00\x00\x00"
            b"\xFE\xFF\x00\xE0\x04\x00\x00\x00\x03\x00\x00\x00"
            b"\xFE\xFF\x00\xE0\x04\x00\x00\x00\x03\x00\x00\x00"
            b"\xFE\xFF\x00\xE0\x04\x00\x00\x00\x02\x00\x00\x00"
            b"\xFE\xFF\x00\xE0\x04\x00\x00\x00\x03\x00\x00\x00"
        )
        frames = self.func(bytestream)
        assert frames == [
            b"\x01\x00\x00\x00",
            b"\x02\x00\x00\x00",
            b"\x03\x00\x00\x00",
            b"\x02\x00\x00\x00",
            b"\x02\x00\x00\x00",
            b"\x03\x00\x00\x00",
            b"\x03\x00\x00\x00",
            b"\x02\x00\x00\x00",
            b"\x03\x00\x00\x00",
        ]

    def test_multi_frame_varied_ratio(self):
        """Test a multi-frame image where each frames is random fragments"""
        # 3 frames, 1st is 1 fragment, 2nd is 3 fragments, 3rd is 2 fragments
        bytestream = (
            b"\xFE\xFF\x00\xE0"
            b"\x0C\x00\x00\x00"
            b"\x00\x00\x00\x00"
            b"\x0E\x00\x00\x00"
            b"\x32\x00\x00\x00"
            b"\xFE\xFF\x00\xE0"
            b"\x06\x00\x00\x00\x01\x00\x00\x00\x00\x01"
            b"\xFE\xFF\x00\xE0"
            b"\x02\x00\x00\x00\x02\x00"
            b"\xFE\xFF\x00\xE0"
            b"\x04\x00\x00\x00\x02\x00\x00\x00"
            b"\xFE\xFF\x00\xE0"
            b"\x06\x00\x00\x00\x03\x00\x00\x00\x00\x02"
            b"\xFE\xFF\x00\xE0"
            b"\x04\x00\x00\x00\x03\x00\x00\x00"
            b"\xFE\xFF\x00\xE0"
            b"\x02\x00\x00\x00\x02\x04"
        )
        frames = self.func(bytestream)
        assert frames == [
            b"\x01\x00\x00\x00\x00\x01",
            b"\x02\x00",
            b"\x02\x00\x00\x00",
            b"\x03\x00\x00\x00\x00\x02",
            b"\x03\x00\x00\x00",
            b"\x02\x04",
        ]


class TestDefragmentData:
    """Test encaps.defragment_data"""

    def setup_method(self):
        with pytest.warns(DeprecationWarning):
            self.func = encaps.defragment_data

    def test_defragment(self):
        """Test joining fragmented data works"""
        bytestream = (
            b"\xFE\xFF\x00\xE0"
            b"\x04\x00\x00\x00"
            b"\x00\x00\x00\x00"
            b"\xFE\xFF\x00\xE0"
            b"\x04\x00\x00\x00"
            b"\x01\x00\x00\x00"
            b"\xFE\xFF\x00\xE0"
            b"\x04\x00\x00\x00"
            b"\x02\x00\x00\x00"
            b"\xFE\xFF\x00\xE0"
            b"\x04\x00\x00\x00"
            b"\x03\x00\x00\x00"
        )
        reference = b"\x01\x00\x00\x00\x02\x00\x00\x00\x03\x00\x00\x00"
        assert self.func(bytestream) == reference


class TestReadItem:
    """Test encaps.read_item"""

    def setup_method(self):
        with pytest.warns(DeprecationWarning):
            self.func = encaps.read_item

    def test_item_undefined_length(self):
        """Test exception raised if item length undefined."""
        bytestream = b"\xFE\xFF\x00\xE0\xFF\xFF\xFF\xFF\x00\x00\x00\x01"
        fp = DicomBytesIO(bytestream)
        fp.is_little_endian = True
        with pytest.raises(
            ValueError,
            match="Encapsulated data fragment had Undefined "
            "Length at data position 0x4",
        ):
            self.func(fp)

    def test_item_sequence_delimiter(self):
        """Test non-zero length seq delimiter reads correctly."""
        bytestream = (
            b"\xFE\xFF\x00\xE0"
            b"\x04\x00\x00\x00"
            b"\x01\x00\x00\x00"
            b"\xFE\xFF\xDD\xE0"
            b"\x04\x00\x00\x00"
            b"\xFE\xFF\x00\xE0"
            b"\x04\x00\x00\x00"
            b"\x02\x00\x00\x00"
        )
        fp = DicomBytesIO(bytestream)
        fp.is_little_endian = True
        assert self.func(fp) == b"\x01\x00\x00\x00"
        assert self.func(fp) is None
        assert self.func(fp) == b"\x02\x00\x00\x00"

    def test_item_sequence_delimiter_zero_length(self):
        """Test that the fragments are returned if seq delimiter hit."""
        bytestream = (
            b"\xFE\xFF\x00\xE0"
            b"\x04\x00\x00\x00"
            b"\x01\x00\x00\x00"
            b"\xFE\xFF\xDD\xE0"
            b"\x00\x00\x00\x00"
            b"\xFE\xFF\x00\xE0"
            b"\x04\x00\x00\x00"
            b"\x02\x00\x00\x00"
        )
        fp = DicomBytesIO(bytestream)
        fp.is_little_endian = True
        assert self.func(fp) == b"\x01\x00\x00\x00"
        assert self.func(fp) is None
        assert self.func(fp) == b"\x02\x00\x00\x00"

    def test_item_bad_tag(self):
        """Test item is read if it has an unexpected tag"""
        # This should raise an exception instead
        bytestream = (
            b"\xFE\xFF\x00\xE0"
            b"\x04\x00\x00\x00"
            b"\x01\x00\x00\x00"
            b"\x10\x00\x10\x00"
            b"\x04\x00\x00\x00"
            b"\xFF\x00\xFF\x00"
            b"\xFE\xFF\x00\xE0"
            b"\x04\x00\x00\x00"
            b"\x02\x00\x00\x00"
        )
        fp = DicomBytesIO(bytestream)
        fp.is_little_endian = True
        assert self.func(fp) == b"\x01\x00\x00\x00"
        assert self.func(fp) == b"\xFF\x00\xFF\x00"
        assert self.func(fp) == b"\x02\x00\x00\x00"

    def test_single_fragment_no_delimiter(self):
        """Test single fragment is returned OK"""
        bytestream = b"\xFE\xFF\x00\xE0\x04\x00\x00\x00\x01\x00\x00\x00"
        fp = DicomBytesIO(bytestream)
        fp.is_little_endian = True
        assert self.func(fp) == b"\x01\x00\x00\x00"

    def test_multi_fragments_no_delimiter(self):
        """Test multi fragments are returned OK"""
        bytestream = (
            b"\xFE\xFF\x00\xE0"
            b"\x04\x00\x00\x00"
            b"\x01\x00\x00\x00"
            b"\xFE\xFF\x00\xE0"
            b"\x06\x00\x00\x00"
            b"\x01\x02\x03\x04\x05\x06"
        )
        fp = DicomBytesIO(bytestream)
        fp.is_little_endian = True
        assert self.func(fp) == b"\x01\x00\x00\x00"
        assert self.func(fp) == b"\x01\x02\x03\x04\x05\x06"

    def test_single_fragment_delimiter(self):
        """Test single fragment is returned OK with sequence delimiter item"""
        bytestream = (
            b"\xFE\xFF\x00\xE0"
            b"\x04\x00\x00\x00"
            b"\x01\x00\x00\x00"
            b"\xFE\xFF\xDD\xE0"
        )
        fp = DicomBytesIO(bytestream)
        fp.is_little_endian = True
        assert self.func(fp) == b"\x01\x00\x00\x00"

    def test_multi_fragments_delimiter(self):
        """Test multi fragments are returned OK with sequence delimiter item"""
        bytestream = (
            b"\xFE\xFF\x00\xE0"
            b"\x04\x00\x00\x00"
            b"\x01\x00\x00\x00"
            b"\xFE\xFF\x00\xE0"
            b"\x06\x00\x00\x00"
            b"\x01\x02\x03\x04\x05\x06"
            b"\xFE\xFF\xDD\xE0"
        )
        fp = DicomBytesIO(bytestream)
        fp.is_little_endian = True
        assert self.func(fp) == b"\x01\x00\x00\x00"
        assert self.func(fp) == b"\x01\x02\x03\x04\x05\x06"


class TestFragmentFrame:
    """Test encaps.fragment_frame."""

    def test_single_fragment_even_data(self):
        """Test 1 fragment from even data"""
        bytestream = b"\xFE\xFF\x00\xE1"
        fragments = fragment_frame(bytestream, nr_fragments=1)
        fragment = next(fragments)
        assert pytest.raises(StopIteration, next, fragments)
        assert fragment == bytestream
        assert len(fragment) == 4

        assert isinstance(fragment, bytes)

    def test_single_fragment_odd_data(self):
        """Test 1 fragment from odd data"""
        bytestream = b"\xFE\xFF\x00"
        fragments = fragment_frame(bytestream, nr_fragments=1)
        fragment = next(fragments)
        assert pytest.raises(StopIteration, next, fragments)
        assert fragment == bytestream + b"\x00"
        assert len(fragment) == 4

    def test_even_fragment_even_data(self):
        """Test even fragments from even data"""
        bytestream = b"\xFE\xFF\x00\xE1"
        # Each fragment should be 2 bytes
        fragments = fragment_frame(bytestream, nr_fragments=2)
        fragment = next(fragments)
        assert fragment == bytestream[:2]
        fragment = next(fragments)
        assert fragment == bytestream[2:]
        assert pytest.raises(StopIteration, next, fragments)

    def test_even_fragment_odd_data(self):
        """Test even fragments from odd data"""
        bytestream = b"\xFE\xFF\x00"
        # First fragment should be 1.5 -> 2 bytes, with the final
        #   fragment 1 byte + 1 byte padding
        fragments = fragment_frame(bytestream, nr_fragments=2)
        fragment = next(fragments)
        assert fragment == b"\xFE\xFF"
        fragment = next(fragments)
        assert fragment == b"\x00\x00"
        assert pytest.raises(StopIteration, next, fragments)

    def test_odd_fragments_even_data(self):
        """Test odd fragments from even data"""
        bytestream = b"\xFE\xFF\x00\xE1" * 31  # 124 bytes
        assert len(bytestream) % 2 == 0
        # Each fragment should be 17.7 -> 18 bytes, with the final
        #   fragment 16 bytes
        fragments = fragment_frame(bytestream, nr_fragments=7)
        for ii in range(6):
            fragment = next(fragments)
            assert len(fragment) == 18

        fragment = next(fragments)
        assert len(fragment) == 16
        assert pytest.raises(StopIteration, next, fragments)

    def test_odd_fragments_odd_data(self):
        """Test odd fragments from odd data"""
        bytestream = b"\xFE\xFF\x00" * 31  # 93 bytes
        assert len(bytestream) % 2 == 1
        # Each fragment should be 13.3 -> 14 bytes, with the final
        #   fragment 9 bytes + 1 byte padding
        fragments = fragment_frame(bytestream, nr_fragments=7)
        for ii in range(6):
            fragment = next(fragments)
            assert len(fragment) == 14
        fragment = next(fragments)
        assert len(fragment) == 10
        assert pytest.raises(StopIteration, next, fragments)

    def test_too_many_fragments_raises(self):
        """Test exception raised if too many fragments."""
        bytestream = b"\xFE\xFF\x00" * 31  # 93 bytes
        # At most we can have 47 fragments
        for fragment in fragment_frame(bytestream, nr_fragments=47):
            pass

        with pytest.raises(ValueError):
            for fragment in fragment_frame(bytestream, nr_fragments=48):
                pass


class TestEncapsulateFrame:
    """Test encaps.itemize_frame."""

    def test_single_item(self):
        """Test encapsulating into one fragment"""
        bytestream = b"\xFE\xFF\x00\xE1"
        item_generator = itemize_frame(bytestream, nr_fragments=1)
        item = next(item_generator)

        assert item == (b"\xfe\xff\x00\xe0\x04\x00\x00\x00\xFE\xFF\x00\xE1")

        pytest.raises(StopIteration, next, item_generator)

    def test_two_items(self):
        """Test encapsulating into two fragments"""
        bytestream = b"\xFE\xFF\x00\xE1"
        item_generator = itemize_frame(bytestream, nr_fragments=2)

        item = next(item_generator)
        assert item == (b"\xfe\xff\x00\xe0\x02\x00\x00\x00\xFE\xFF")

        item = next(item_generator)
        assert item == (b"\xfe\xff\x00\xe0\x02\x00\x00\x00\x00\xe1")

        pytest.raises(StopIteration, next, item_generator)


class TestEncapsulate:
    """Test encaps.encapsulate."""

    def test_encapsulate_single_fragment_per_frame_no_bot(self):
        """Test encapsulating single fragment per frame with no BOT values."""
        ds = dcmread(JP2K_10FRAME_NOBOT)
        frames = [
            f for f in generate_frames(ds.PixelData, number_of_frames=ds.NumberOfFrames)
        ]
        assert len(frames) == 10

        data = encapsulate(frames, fragments_per_frame=1, has_bot=False)
        test_frames = generate_frames(data, number_of_frames=ds.NumberOfFrames)
        for a, b in zip(test_frames, frames):
            assert a == b

        # Original data has no BOT values
        assert data == ds.PixelData

    def test_encapsulate_single_fragment_per_frame_bot(self):
        """Test encapsulating single fragment per frame with BOT values."""
        ds = dcmread(JP2K_10FRAME_NOBOT)
        frames = [
            f for f in generate_frames(ds.PixelData, number_of_frames=ds.NumberOfFrames)
        ]
        assert len(frames) == 10

        data = encapsulate(frames, fragments_per_frame=1, has_bot=True)
        test_frames = generate_frames(data, number_of_frames=ds.NumberOfFrames)
        for a, b in zip(test_frames, frames):
            assert a == b

        fp = DicomBytesIO(data)
        fp.is_little_endian = True
        offsets = parse_basic_offsets(fp)
        assert offsets == [
            0x0000,  # 0
            0x0EEE,  # 3822
            0x1DF6,  # 7670
            0x2CF8,  # 11512
            0x3BFC,  # 15356
            0x4ADE,  # 19166
            0x59A2,  # 22946
            0x6834,  # 26676
            0x76E2,  # 30434
            0x8594,  # 34196
        ]

    def test_encapsulate_bot(self):
        """Test the Basic Offset Table is correct."""
        ds = dcmread(JP2K_10FRAME_NOBOT)
        frames = [
            f for f in generate_frames(ds.PixelData, number_of_frames=ds.NumberOfFrames)
        ]
        assert len(frames) == 10

        data = encapsulate(frames, fragments_per_frame=1, has_bot=True)
        assert data[:56] == (
            b"\xfe\xff\x00\xe0"  # Basic offset table item tag
            b"\x28\x00\x00\x00"  # Basic offset table length
            b"\x00\x00\x00\x00"  # First offset
            b"\xee\x0e\x00\x00"
            b"\xf6\x1d\x00\x00"
            b"\xf8\x2c\x00\x00"
            b"\xfc\x3b\x00\x00"
            b"\xde\x4a\x00\x00"
            b"\xa2\x59\x00\x00"
            b"\x34\x68\x00\x00"
            b"\xe2\x76\x00\x00"
            b"\x94\x85\x00\x00"  # Last offset
            b"\xfe\xff\x00\xe0"  # Next item tag
            b"\xe6\x0e\x00\x00"  # Next item length
        )

    def test_encapsulate_bot_large_raises(self):
        """Test exception raised if too much pixel data for BOT."""

        class FakeBytes(bytes):
            length = -1

            def __len__(self):
                return self.length

            def __getitem__(self, s):
                return b"\x00" * 5

        frame_a = FakeBytes()
        frame_a.length = 2**32 - 1 - 8  # 8 for first BOT item tag/length
        frame_b = FakeBytes()
        frame_b.length = 10
        encapsulate([frame_a, frame_b], has_bot=True)

        frame_a.length = 2**32 - 1 - 7
        msg = (
            r"The total length of the encapsulated frame data \(4294967296 "
            r"bytes\) will be greater than the maximum allowed by the Basic "
        )
        with pytest.raises(ValueError, match=msg):
            encapsulate([frame_a, frame_b], has_bot=True)


class TestEncapsulateExtended:
    """Tests for encaps.encapsulate_extended."""

    def test_encapsulate(self):
        ds = dcmread(JP2K_10FRAME_NOBOT)
        frames = [
            f for f in generate_frames(ds.PixelData, number_of_frames=ds.NumberOfFrames)
        ]
        assert len(frames) == 10

        out = encapsulate_extended(frames)
        # Pixel Data encapsulated OK
        assert isinstance(out[0], bytes)
        test_frames = [
            f for f in generate_frames(out[0], number_of_frames=ds.NumberOfFrames)
        ]
        for a, b in zip(test_frames, frames):
            assert a == b

        # Extended Offset Table is OK
        assert isinstance(out[1], bytes)
        assert [
            0x0000,  # 0
            0x0EEE,  # 3822
            0x1DF6,  # 7670
            0x2CF8,  # 11512
            0x3BFC,  # 15356
            0x4ADE,  # 19166
            0x59A2,  # 22946
            0x6834,  # 26676
            0x76E2,  # 30434
            0x8594,  # 34196
        ] == list(unpack("<10Q", out[1]))

        # Extended Offset Table Lengths are OK
        assert isinstance(out[2], bytes)
        assert [len(f) for f in frames] == list(unpack("<10Q", out[2]))

    def test_encapsulate_odd_length(self):
        """Test encapsulating odd-length frames"""
        frames = [b"\x00", b"\x01", b"\x02"]
        eot_encapsulated, eot, eot_lengths = encapsulate_extended(frames)
        assert unpack(f"<{len(frames)}Q", eot) == (0, 10, 20)
        assert unpack(f"<{len(frames)}Q", eot_lengths) == (2, 2, 2)


def as_bytesio(buffer):
    buffer = BytesIO(buffer)
    buffer.seek(0)
    return buffer


class TestParseBasicOffsets:
    """Tests for parse_basic_offsets()"""

    def test_bad_tag(self):
        """Test raises exception if no item tag."""
        # (FFFE,E100)
        buffer = b"\xFE\xFF\x00\xE1\x08\x00\x00\x00\x01\x02\x03\x04\x05\x06\x07\x08"
<<<<<<< HEAD
        msg = r"Unexpected tag '\(FFFE,E100\)' when parsing the Basic Table Offset item"
=======
        msg = (
            r"Found unexpected tag \(FFFE,E100\) instead of \(FFFE,E000\) when "
            r"parsing the Basic Offset Table item"
        )
>>>>>>> 69c7abc7
        for func in (bytes, as_bytesio):
            src = func(buffer)
            with pytest.raises(ValueError, match=msg):
                parse_basic_offsets(src)

        buffer = b"\xFE\xFF\x00\xE1\x08\x00\x00\x00\x01\x02\x03\x04\x05\x06\x07\x08"
<<<<<<< HEAD
        msg = r"Unexpected tag '\(FEFF,00E1\)' when parsing the Basic Table Offset item"
=======
        msg = (
            r"Found unexpected tag \(FEFF,00E1\) instead of \(FFFE,E000\) when "
            r"parsing the Basic Offset Table item"
        )
>>>>>>> 69c7abc7
        for func in (bytes, as_bytesio):
            src = func(buffer)
            with pytest.raises(ValueError, match=msg):
                parse_basic_offsets(src, endianness=">")

    def test_bad_length_multiple(self):
        """Test raises exception if the item length is not a multiple of 4."""
        # Length 10
        buffer = (
            b"\xFE\xFF\x00\xE0"
            b"\x0A\x00\x00\x00"
            b"\x01\x02\x03\x04\x05\x06\x07\x08\x09\x0A"
        )
        msg = "The length of the Basic Offset Table item is not a multiple of 4"
        for func in (bytes, as_bytesio):
            src = func(buffer)
            with pytest.raises(ValueError, match=msg):
                parse_basic_offsets(src)

        buffer = (
            b"\xFF\xFE\xE0\x00"
            b"\x00\x00\x00\x0A"
            b"\x01\x02\x03\x04\x05\x06\x07\x08\x09\x0A"
        )
        for func in (bytes, as_bytesio):
            src = func(buffer)
            with pytest.raises(ValueError, match=msg):
                parse_basic_offsets(src, endianness=">")

    def test_zero_length(self):
        """Test reading BOT with zero length"""
        # Little endian
        buffer = b"\xFE\xFF\x00\xE0\x00\x00\x00\x00"
        for func in (bytes, as_bytesio):
            src = func(buffer)
            assert [] == parse_basic_offsets(src)

        assert src.tell() == 8

        # Big endian
        buffer = b"\xFF\xFE\xE0\x00\x00\x00\x00\x00"
        for func in (bytes, as_bytesio):
            src = func(buffer)
            assert [] == parse_basic_offsets(src, endianness=">")

        assert src.tell() == 8

    def test_multi_frame(self):
        """Test reading multi-frame BOT item"""
        # Little endian
        buffer = (
            b"\xFE\xFF\x00\xE0"
            b"\x10\x00\x00\x00"
            b"\x00\x00\x00\x00"
            b"\x66\x13\x00\x00"
            b"\xF4\x25\x00\x00"
            b"\xFE\x37\x00\x00"
            b"\xFE\xFF\x00\xE0"
        )
        for func in (bytes, as_bytesio):
            src = func(buffer)
            assert [0, 4966, 9716, 14334] == parse_basic_offsets(src)

        assert src.tell() == 24

        # Big endian
        buffer = (
            b"\xFF\xFE\xE0\x00"
            b"\x00\x00\x00\x10"
            b"\x00\x00\x00\x00"
            b"\x00\x00\x13\x66"
            b"\x00\x00\x25\xF4"
            b"\x00\x00\x37\xFE"
            b"\xFF\xFE\xE0\x00"
        )
        for func in (bytes, as_bytesio):
            src = func(buffer)
            assert [0, 4966, 9716, 14334] == parse_basic_offsets(src, endianness=">")

        assert src.tell() == 24

    def test_single_frame(self):
        """Test reading single-frame BOT item"""
        # Little endian
        buffer = b"\xFE\xFF\x00\xE0\x04\x00\x00\x00\x00\x00\x00\x00" b"\xFE\xFF\x00\xE0"
        for func in (bytes, as_bytesio):
            src = func(buffer)
            assert [0] == parse_basic_offsets(src)

        assert src.tell() == 12

        # Big endian
        buffer = b"\xFF\xFE\xE0\x00\x00\x00\x00\x04\x00\x00\x00\x00" b"\xFF\xFE\xE0\x00"
        for func in (bytes, as_bytesio):
            src = func(buffer)
            assert [0] == parse_basic_offsets(src, endianness=">")

        assert src.tell() == 12


class TestParseFragments:
    """Tests for parse_fragments()"""

    def test_item_undefined_length(self):
        """Test exception raised if item length undefined."""
        buffer = b"\xFE\xFF\x00\xE0\xFF\xFF\xFF\xFF\x00\x00\x00\x01"

        msg = (
            "Undefined item length at offset 4 when "
            "parsing the encapsulated pixel data fragments"
        )
        for func in (bytes, as_bytesio):
            src = func(buffer)
            with pytest.raises(ValueError, match=msg):
                parse_fragments(src)

        buffer = b"\xFF\xFE\xE0\x00\xFF\xFF\xFF\xFF\x00\x00\x00\x01"
        for func in (bytes, as_bytesio):
            src = func(buffer)
            with pytest.raises(ValueError, match=msg):
                parse_fragments(src, endianness=">")

    def test_item_sequence_delimiter(self):
        """Test that the fragments are returned if seq delimiter hit."""
        buffer = (
            b"\xFE\xFF\x00\xE0"
            b"\x04\x00\x00\x00"
            b"\x01\x00\x00\x00"
            b"\xFE\xFF\xDD\xE0"  # sequence delimiter
            b"\x00\x00\x00\x00"
            b"\xFE\xFF\x00\xE0"
            b"\x04\x00\x00\x00"
            b"\x02\x00\x00\x00"
        )
        for func in (bytes, as_bytesio):
            src = func(buffer)
            assert parse_fragments(src) == (1, [0])

        buffer = (
            b"\xFF\xFE\xE0\x00"
            b"\x00\x00\x00\x04"
            b"\x00\x00\x00\x01"
            b"\xFF\xFE\xE0\xDD"  # sequence delimiter
            b"\x00\x00\x00\x00"
            b"\xFF\xFE\xE0\x00"
            b"\x00\x00\x00\x04`"
            b"\x00\x00\x00\x02"
        )
        for func in (bytes, as_bytesio):
            src = func(buffer)
            assert parse_fragments(src, endianness=">") == (1, [0])

    def test_item_bad_tag(self):
        """Test exception raised if item has unexpected tag"""
        buffer = (
            b"\xFE\xFF\x00\xE0"
            b"\x04\x00\x00\x00"
            b"\x01\x00\x00\x00"
            b"\x10\x00\x10\x00"
            b"\x00\x00\x00\x00"
            b"\xFE\xFF\x00\xE0"
            b"\x04\x00\x00\x00"
            b"\x02\x00\x00\x00"
        )
        msg = (
            r"Unexpected tag '\(0010,0010\)' at offset 12 when parsing the "
            r"encapsulated pixel data fragment items"
        )
        for func in (bytes, as_bytesio):
            src = func(buffer)
            with pytest.raises(ValueError, match=msg):
                parse_fragments(src)

        buffer = (
            b"\xFF\xFE\xE0\x00"
            b"\x00\x00\x00\x04"
            b"\x00\x00\x00\x01"
            b"\x00\x10\x00\x10"
            b"\x00\x00\x00\x00"
            b"\xFF\xFE\xE0\x00"
            b"\x00\x00\x00\x04"
            b"\x00\x00\x00\x02"
        )
        for func in (bytes, as_bytesio):
            src = func(buffer)
            with pytest.raises(ValueError, match=msg):
                parse_fragments(src, endianness=">")

<<<<<<< HEAD
=======
    def test_item_invalid(self):
        """Test exception raised if sequence is too short"""
        buffer = b"\xFE\xFF\x00\xE0" b"\x04\x00\x00"
        msg = (
            "Unable to determine the length of the item at offset 0 as the end "
            "of the data has been reached - the encapsulated pixel data may "
            "be invalid"
        )
        for func in (bytes, as_bytesio):
            src = func(buffer)
            with pytest.raises(ValueError, match=msg):
                parse_fragments(src)

        buffer = b"\xFF\xFE\xE0\x00" b"\x00\x00\x04"
        for func in (bytes, as_bytesio):
            src = func(buffer)
            with pytest.raises(ValueError, match=msg):
                parse_fragments(src, endianness=">")

>>>>>>> 69c7abc7
    def test_single_fragment_no_delimiter(self):
        """Test single fragment is returned OK"""
        buffer = b"\xFE\xFF\x00\xE0\x04\x00\x00\x00\x01\x00\x00\x00"
        for func in (bytes, as_bytesio):
            src = func(buffer)
            assert parse_fragments(src) == (1, [0])

        assert src.tell() == 0

        buffer = b"\xFF\xFE\xE0\x00\x00\x00\x00\x04\x00\x00\x00\x01"
        for func in (bytes, as_bytesio):
            src = func(buffer)
            assert parse_fragments(src, endianness=">") == (1, [0])

        assert src.tell() == 0

    def test_multi_fragments_no_delimiter(self):
        """Test multi fragments are returned OK"""
        buffer = (
            b"\xFE\xFF\x00\xE0"
            b"\x04\x00\x00\x00"
            b"\x01\x00\x00\x00"
            b"\xFE\xFF\x00\xE0"
            b"\x06\x00\x00\x00"
            b"\x01\x02\x03\x04\x05\x06"
        )
        for func in (bytes, as_bytesio):
            src = func(buffer)
            assert parse_fragments(src) == (2, [0, 12])

        assert src.tell() == 0

        buffer = (
            b"\xFF\xFE\xE0\x00"
            b"\x00\x00\x00\x04"
            b"\x00\x00\x00\x01"
            b"\xFF\xFE\xE0\x00"
            b"\x00\x00\x00\x06"
            b"\x01\x02\x03\x04\x05\x06"
        )
        for func in (bytes, as_bytesio):
            src = func(buffer)
            assert parse_fragments(src, endianness=">") == (2, [0, 12])

        assert src.tell() == 0

    def test_single_fragment_delimiter(self):
        """Test single fragment is returned OK with sequence delimiter item"""
        buffer = (
            b"\xFE\xFF\x00\xE0"
            b"\x04\x00\x00\x00"
            b"\x01\x00\x00\x00"
            b"\xFE\xFF\xDD\xE0"
        )
        for func in (bytes, as_bytesio):
            src = func(buffer)
            assert parse_fragments(src) == (1, [0])

        assert src.tell() == 0

        buffer = (
            b"\xFF\xFE\xE0\x00"
            b"\x00\x00\x00\x04"
            b"\x00\x00\x00\x01"
            b"\xFF\xFE\xE0\xDD"
        )
        for func in (bytes, as_bytesio):
            src = func(buffer)
            assert parse_fragments(src, endianness=">") == (1, [0])

        assert src.tell() == 0

    def test_multi_fragments_delimiter(self):
        """Test multi fragments are returned OK with sequence delimiter item"""
        buffer = (
            b"\xFE\xFF\x00\xE0"
            b"\x04\x00\x00\x00"
            b"\x01\x00\x00\x00"
            b"\xFE\xFF\x00\xE0"
            b"\x06\x00\x00\x00"
            b"\x01\x02\x03\x04\x05\x06"
            b"\xFE\xFF\xDD\xE0"
        )
        for func in (bytes, as_bytesio):
            src = func(buffer)
            assert parse_fragments(src) == (2, [0, 12])

        assert src.tell() == 0

        buffer = (
            b"\xFF\xFE\xE0\x00"
            b"\x00\x00\x00\x04"
            b"\x00\x00\x00\x01"
            b"\xFF\xFE\xE0\x00"
            b"\x00\x00\x00\x06"
            b"\x01\x02\x03\x04\x05\x06"
            b"\xFF\xFE\xE0\xDD"
        )
        for func in (bytes, as_bytesio):
            src = func(buffer)
            assert parse_fragments(src, endianness=">") == (2, [0, 12])

        assert src.tell() == 0


class TestGenerateFragments:
    """Test generate_fragments()"""

    def test_item_undefined_length(self):
        """Test exception raised if item length undefined."""
        buffer = b"\xFE\xFF\x00\xE0\xFF\xFF\xFF\xFF\x00\x00\x00\x01"
        msg = (
            "Undefined item length at offset 4 when parsing the encapsulated "
            "pixel data fragments"
        )
        for func in (bytes, as_bytesio):
            src = func(buffer)
            fragments = generate_fragments(src)
            with pytest.raises(ValueError, match=msg):
                next(fragments)

            pytest.raises(StopIteration, next, fragments)

        buffer = b"\xFF\xFE\xE0\x00\xFF\xFF\xFF\xFF\x00\x00\x00\x01"
        for func in (bytes, as_bytesio):
            src = func(buffer)
            fragments = generate_fragments(src, endianness=">")
            with pytest.raises(ValueError, match=msg):
                next(fragments)

            pytest.raises(StopIteration, next, fragments)

    def test_item_sequence_delimiter(self):
        """Test that the fragments are returned if seq delimiter hit."""
        buffer = (
            b"\xFE\xFF\x00\xE0"
            b"\x04\x00\x00\x00"
            b"\x01\x00\x00\x00"
            b"\xFE\xFF\xDD\xE0"
            b"\x00\x00\x00\x00"
            b"\xFE\xFF\x00\xE0"
            b"\x04\x00\x00\x00"
            b"\x02\x00\x00\x00"
        )
        for func in (bytes, as_bytesio):
            src = func(buffer)
            fragments = generate_fragments(src)
            assert next(fragments) == b"\x01\x00\x00\x00"
            pytest.raises(StopIteration, next, fragments)

        buffer = (
            b"\xFF\xFE\xE0\x00"
            b"\x00\x00\x00\x04"
            b"\x00\x00\x00\x01"
            b"\xFF\xFE\xE0\xDD"
            b"\x00\x00\x00\x00"
            b"\xFF\xFE\xE0\x00"
            b"\x00\x00\x00\x04"
            b"\x00\x00\x00\x02"
        )
        for func in (bytes, as_bytesio):
            src = func(buffer)
            fragments = generate_fragments(src, endianness=">")
            assert next(fragments) == b"\x00\x00\x00\x01"
            pytest.raises(StopIteration, next, fragments)

    def test_item_bad_tag(self):
        """Test exception raised if item has unexpected tag"""
        buffer = (
            b"\xFE\xFF\x00\xE0"
            b"\x04\x00\x00\x00"
            b"\x01\x00\x00\x00"
            b"\x10\x00\x10\x00"
            b"\x00\x00\x00\x00"
            b"\xFE\xFF\x00\xE0"
            b"\x04\x00\x00\x00"
            b"\x02\x00\x00\x00"
        )
        msg = (
            r"Unexpected tag '\(0010,0010\)' at offset 12 when parsing the "
            "encapsulated pixel data fragment items"
        )
        for func in (bytes, as_bytesio):
            src = func(buffer)
            fragments = generate_fragments(src)
            assert next(fragments) == b"\x01\x00\x00\x00"
            with pytest.raises(ValueError, match=msg):
                next(fragments)
            pytest.raises(StopIteration, next, fragments)

        buffer = (
            b"\xFF\xFE\xE0\x00"
            b"\x00\x00\x00\x04"
            b"\x00\x00\x00\x01"
            b"\x00\x10\x00\x10"
            b"\x00\x00\x00\x00"
            b"\xFE\xFF\x00\xE0"
            b"\x04\x00\x00\x00"
            b"\x02\x00\x00\x00"
        )
        for func in (bytes, as_bytesio):
            src = func(buffer)
            fragments = generate_fragments(src, endianness=">")
            assert next(fragments) == b"\x00\x00\x00\x01"
            with pytest.raises(ValueError, match=msg):
                next(fragments)
            pytest.raises(StopIteration, next, fragments)

<<<<<<< HEAD
=======
    def test_item_invalid(self):
        """Test exception raised if item is invalid"""
        buffer = b"\xFE\xFF\x00\xE0" b"\x04\x00\x00"
        msg = (
            "Unable to determine the length of the item at offset 0 as the end "
            "of the data has been reached - the encapsulated pixel data may "
            "be invalid"
        )
        for func in (bytes, as_bytesio):
            src = func(buffer)
            fragments = generate_fragments(src)
            with pytest.raises(ValueError, match=msg):
                next(fragments)
            pytest.raises(StopIteration, next, fragments)

        buffer = b"\xFF\xFE\xE0\x00" b"\x00\x00\x04"
        for func in (bytes, as_bytesio):
            src = func(buffer)
            fragments = generate_fragments(src, endianness=">")
            with pytest.raises(ValueError, match=msg):
                next(fragments)
            pytest.raises(StopIteration, next, fragments)

>>>>>>> 69c7abc7
    def test_single_fragment_no_delimiter(self):
        """Test single fragment is returned OK"""
        buffer = b"\xFE\xFF\x00\xE0\x04\x00\x00\x00\x01\x00\x00\x00"
        for func in (bytes, as_bytesio):
            src = func(buffer)
            fragments = generate_fragments(src)
            assert next(fragments) == b"\x01\x00\x00\x00"
            pytest.raises(StopIteration, next, fragments)

        buffer = b"\xFF\xFE\xE0\x00\x00\x00\x00\x04\x01\x00\x00\x00"
        for func in (bytes, as_bytesio):
            src = func(buffer)
            fragments = generate_fragments(src, endianness=">")
            assert next(fragments) == b"\x01\x00\x00\x00"
            pytest.raises(StopIteration, next, fragments)

    def test_multi_fragments_no_delimiter(self):
        """Test multi fragments are returned OK"""
        buffer = (
            b"\xFE\xFF\x00\xE0"
            b"\x04\x00\x00\x00"
            b"\x01\x00\x00\x00"
            b"\xFE\xFF\x00\xE0"
            b"\x06\x00\x00\x00"
            b"\x01\x02\x03\x04\x05\x06"
        )
        for func in (bytes, as_bytesio):
            src = func(buffer)
            fragments = generate_fragments(src)
            assert next(fragments) == b"\x01\x00\x00\x00"
            assert next(fragments) == b"\x01\x02\x03\x04\x05\x06"
            pytest.raises(StopIteration, next, fragments)

        buffer = (
            b"\xFF\xFE\xE0\x00"
            b"\x00\x00\x00\x04"
            b"\x01\x00\x00\x00"
            b"\xFF\xFE\xE0\x00"
            b"\x00\x00\x00\x06"
            b"\x01\x02\x03\x04\x05\x06"
        )
        for func in (bytes, as_bytesio):
            src = func(buffer)
            fragments = generate_fragments(src, endianness=">")
            assert next(fragments) == b"\x01\x00\x00\x00"
            assert next(fragments) == b"\x01\x02\x03\x04\x05\x06"
            pytest.raises(StopIteration, next, fragments)

    def test_single_fragment_delimiter(self):
        """Test single fragment is returned OK with sequence delimiter item"""
        buffer = (
            b"\xFE\xFF\x00\xE0"
            b"\x04\x00\x00\x00"
            b"\x01\x00\x00\x00"
            b"\xFE\xFF\xDD\xE0"
        )
        for func in (bytes, as_bytesio):
            src = func(buffer)
            fragments = generate_fragments(src)
            assert next(fragments) == b"\x01\x00\x00\x00"
            pytest.raises(StopIteration, next, fragments)

        buffer = (
            b"\xFF\xFE\xE0\x00"
            b"\x00\x00\x00\x04"
            b"\x01\x00\x00\x00"
            b"\xFF\xFE\xE0\xDD"
        )
        for func in (bytes, as_bytesio):
            src = func(buffer)
            fragments = generate_fragments(src, endianness=">")
            assert next(fragments) == b"\x01\x00\x00\x00"
            pytest.raises(StopIteration, next, fragments)

    def test_multi_fragments_delimiter(self):
        """Test multi fragments are returned OK with sequence delimiter item"""
        buffer = (
            b"\xFE\xFF\x00\xE0"
            b"\x04\x00\x00\x00"
            b"\x01\x00\x00\x00"
            b"\xFE\xFF\x00\xE0"
            b"\x06\x00\x00\x00"
            b"\x01\x02\x03\x04\x05\x06"
            b"\xFE\xFF\xDD\xE0"
        )
        for func in (bytes, as_bytesio):
            src = func(buffer)
            fragments = generate_fragments(src)
            assert next(fragments) == b"\x01\x00\x00\x00"
            assert next(fragments) == b"\x01\x02\x03\x04\x05\x06"
            pytest.raises(StopIteration, next, fragments)

        buffer = (
            b"\xFF\xFE\xE0\x00"
            b"\x00\x00\x00\x04"
            b"\x01\x00\x00\x00"
            b"\xFF\xFE\xE0\x00"
            b"\x00\x00\x00\x06"
            b"\x01\x02\x03\x04\x05\x06"
            b"\xFF\xFE\xE0\xDD"
        )
        for func in (bytes, as_bytesio):
            src = func(buffer)
            fragments = generate_fragments(src, endianness=">")
            assert next(fragments) == b"\x01\x00\x00\x00"
            assert next(fragments) == b"\x01\x02\x03\x04\x05\x06"
            pytest.raises(StopIteration, next, fragments)


class TestGenerateFragmentedFrames:
    """Tests for generate_fragmented_frames()"""

    def test_empty_bot_single_fragment(self):
        """Test a single-frame image where the frame is one fragments"""
        # 1 frame, 1 fragment long
        buffer = (
            b"\xFE\xFF\x00\xE0"
            b"\x00\x00\x00\x00"
            b"\xFE\xFF\x00\xE0"
            b"\x04\x00\x00\x00"
            b"\x01\x00\x00\x00"
        )
        for func in (bytes, as_bytesio):
            src = func(buffer)
            frames = generate_fragmented_frames(src)
            assert next(frames) == (b"\x01\x00\x00\x00",)
            pytest.raises(StopIteration, next, frames)

        buffer = (
            b"\xFF\xFE\xE0\x00"
            b"\x00\x00\x00\x00"
            b"\xFF\xFE\xE0\x00"
            b"\x00\x00\x00\x04"
            b"\x01\x00\x00\x00"
        )
        for func in (bytes, as_bytesio):
            src = func(buffer)
            frames = generate_fragmented_frames(src, endianness=">")
            assert next(frames) == (b"\x01\x00\x00\x00",)
            pytest.raises(StopIteration, next, frames)

    def test_empty_bot_triple_fragment_single_frame(self):
        """Test a single-frame image where the frame is three fragments"""
        # 1 frame, 3 fragments long
        buffer = (
            b"\xFE\xFF\x00\xE0"
            b"\x00\x00\x00\x00"
            b"\xFE\xFF\x00\xE0"
            b"\x04\x00\x00\x00"
            b"\x01\x00\x00\x00"
            b"\xFE\xFF\x00\xE0"
            b"\x04\x00\x00\x00"
            b"\x02\x00\x00\x00"
            b"\xFE\xFF\x00\xE0"
            b"\x04\x00\x00\x00"
            b"\x03\x00\x00\x00"
        )
        for func in (bytes, as_bytesio):
            src = func(buffer)
            frames = generate_fragmented_frames(src, number_of_frames=1)
            assert next(frames) == (
                b"\x01\x00\x00\x00",
                b"\x02\x00\x00\x00",
                b"\x03\x00\x00\x00",
            )
            pytest.raises(StopIteration, next, frames)

        buffer = (
            b"\xFF\xFE\xE0\x00"
            b"\x00\x00\x00\x00"
            b"\xFF\xFE\xE0\x00"
            b"\x00\x00\x00\x04"
            b"\x01\x00\x00\x00"
            b"\xFF\xFE\xE0\x00"
            b"\x00\x00\x00\x04"
            b"\x02\x00\x00\x00"
            b"\xFF\xFE\xE0\x00"
            b"\x00\x00\x00\x04"
            b"\x03\x00\x00\x00"
        )
        for func in (bytes, as_bytesio):
            src = func(buffer)
            frames = generate_fragmented_frames(
                buffer, number_of_frames=1, endianness=">"
            )
            assert next(frames) == (
                b"\x01\x00\x00\x00",
                b"\x02\x00\x00\x00",
                b"\x03\x00\x00\x00",
            )
            pytest.raises(StopIteration, next, frames)

    def test_empty_bot_no_number_of_frames_raises(self):
        """Test parsing raises if not BOT and no number_of_frames."""
        # 1 frame, 3 fragments long
        buffer = (
            b"\xFE\xFF\x00\xE0"
            b"\x00\x00\x00\x00"
            b"\xFE\xFF\x00\xE0"
            b"\x04\x00\x00\x00"
            b"\x01\x00\x00\x00"
            b"\xFE\xFF\x00\xE0"
            b"\x04\x00\x00\x00"
            b"\x02\x00\x00\x00"
            b"\xFE\xFF\x00\xE0"
            b"\x04\x00\x00\x00"
            b"\x03\x00\x00\x00"
        )
        msg = (
            r"Unable to determine the frame boundaries for the encapsulated "
            r"pixel data as there is no Basic or Extended Offset Table and the "
            r"number of frames has not been supplied"
        )
        for func in (bytes, as_bytesio):
            src = func(buffer)
            with pytest.raises(ValueError, match=msg):
                next(generate_fragmented_frames(src))

    def test_empty_bot_too_few_fragments(self):
        """Test parsing with too few fragments."""
        ds = dcmread(JP2K_10FRAME_NOBOT)
        assert 10 == ds.NumberOfFrames

        msg = (
            "Unable to generate frames from the encapsulated pixel data as "
            "there are fewer fragments than frames; the dataset may be corrupt "
            "or the number of frames may be incorrect"
        )
        for func in (bytes, as_bytesio):
            src = func(ds.PixelData)
            with pytest.raises(ValueError, match=msg):
                next(generate_fragmented_frames(src, number_of_frames=20))

    def test_empty_bot_multi_fragments_per_frame(self):
        """Test parsing with multiple fragments per frame."""
        # 4 frames in 6 fragments with JPEG EOI marker
        buffer = (
            b"\xFE\xFF\x00\xE0\x00\x00\x00\x00"
            b"\xFE\xFF\x00\xE0\x04\x00\x00\x00\x01\x00\x00\x00"
            b"\xFE\xFF\x00\xE0\x04\x00\x00\x00\x01\xFF\xD9\x00"
            b"\xFE\xFF\x00\xE0\x04\x00\x00\x00\x01\x00\xFF\xD9"
            b"\xFE\xFF\x00\xE0\x04\x00\x00\x00\x01\xFF\xD9\x00"
            b"\xFE\xFF\x00\xE0\x04\x00\x00\x00\x01\x00\x00\x00"
            b"\xFE\xFF\x00\xE0\x04\x00\x00\x00\x01\xFF\xD9\x00"
        )
        for func in (bytes, as_bytesio):
            src = func(buffer)
            frames = generate_fragmented_frames(src, number_of_frames=4)
            for ii in range(4):
                next(frames)

            pytest.raises(StopIteration, next, frames)

    def test_empty_bot_no_marker(self):
        """Test parsing not BOT and no final marker with multi fragments."""
        # 4 frames in 6 fragments with JPEG EOI marker (1 missing EOI)
        buffer = (
            b"\xFE\xFF\x00\xE0\x00\x00\x00\x00"
            b"\xFE\xFF\x00\xE0\x04\x00\x00\x00\x01\x00\x00\x00"
            b"\xFE\xFF\x00\xE0\x04\x00\x00\x00\x01\xFF\xD9\x00"
            b"\xFE\xFF\x00\xE0\x04\x00\x00\x00\x01\x00\x00\x00"
            b"\xFE\xFF\x00\xE0\x04\x00\x00\x00\x01\xFF\xD9\x00"
            b"\xFE\xFF\x00\xE0\x04\x00\x00\x00\x01\xFF\xFF\xD9"
            b"\xFE\xFF\x00\xE0\x04\x00\x00\x00\x01\xFF\x00\x00"
        )
        for func in (bytes, as_bytesio):
            src = func(buffer)
            frames = generate_fragmented_frames(src, number_of_frames=4)
            for ii in range(3):
                next(frames)

            msg = (
                "The end of the encapsulated pixel data has been reached but fewer "
                "frames than expected have been found. Please confirm that the "
                "generated frame data is correct"
            )
            with pytest.warns(UserWarning, match=msg):
                next(frames)

            pytest.raises(StopIteration, next, frames)

    def test_empty_bot_missing_marker(self):
        """Test parsing no BOT and missing marker with multi fragments."""
        # 4 frames in 6 fragments with JPEG EOI marker (1 missing EOI)
        buffer = (
            b"\xFE\xFF\x00\xE0\x00\x00\x00\x00"
            b"\xFE\xFF\x00\xE0\x04\x00\x00\x00\x01\x00\x00\x00"
            b"\xFE\xFF\x00\xE0\x04\x00\x00\x00\x01\xFF\xD9\x00"
            b"\xFE\xFF\x00\xE0\x04\x00\x00\x00\x01\x00\x00\x00"
            b"\xFE\xFF\x00\xE0\x04\x00\x00\x00\x01\xFF\x00\x00"
            b"\xFE\xFF\x00\xE0\x04\x00\x00\x00\x01\xFF\xFF\xD9"
            b"\xFE\xFF\x00\xE0\x04\x00\x00\x00\x01\xFF\xD9\x00"
        )

        msg = (
            "The end of the encapsulated pixel data has been reached but "
            "fewer frames than expected have been found"
        )
        for func in (bytes, as_bytesio):
            src = func(buffer)
            with pytest.warns(UserWarning, match=msg):
                for ii, frame in enumerate(
                    generate_fragmented_frames(src, number_of_frames=4)
                ):
                    pass

            assert 2 == ii

    def test_bot_single_fragment(self):
        """Test a single-frame image where the frame is one fragment"""
        # 1 frame, 1 fragment long
        buffer = (
            b"\xFE\xFF\x00\xE0"
            b"\x04\x00\x00\x00"
            b"\x00\x00\x00\x00"
            b"\xFE\xFF\x00\xE0"
            b"\x04\x00\x00\x00"
            b"\x01\x00\x00\x00"
        )
        for func in (bytes, as_bytesio):
            src = func(buffer)
            frames = generate_fragmented_frames(src)
            assert next(frames) == (b"\x01\x00\x00\x00",)
            pytest.raises(StopIteration, next, frames)

    def test_bot_triple_fragment_single_frame(self):
        """Test a single-frame image where the frame is three fragments"""
        # 1 frame, 3 fragments long
        buffer = (
            b"\xFE\xFF\x00\xE0"
            b"\x04\x00\x00\x00"
            b"\x00\x00\x00\x00"
            b"\xFE\xFF\x00\xE0"
            b"\x04\x00\x00\x00"
            b"\x01\x00\x00\x00"
            b"\xFE\xFF\x00\xE0"
            b"\x04\x00\x00\x00"
            b"\x02\x00\x00\x00"
            b"\xFE\xFF\x00\xE0"
            b"\x04\x00\x00\x00"
            b"\x03\x00\x00\x00"
        )
        for func in (bytes, as_bytesio):
            src = func(buffer)
            frames = generate_fragmented_frames(src)
            assert next(frames) == (
                b"\x01\x00\x00\x00",
                b"\x02\x00\x00\x00",
                b"\x03\x00\x00\x00",
            )
            pytest.raises(StopIteration, next, frames)

    def test_multi_frame_one_to_one(self):
        """Test a multi-frame image where each frame is one fragment"""
        # 3 frames, each 1 fragment long
        buffer = (
            b"\xFE\xFF\x00\xE0"
            b"\x0C\x00\x00\x00"
            b"\x00\x00\x00\x00"
            b"\x0C\x00\x00\x00"
            b"\x18\x00\x00\x00"
            b"\xFE\xFF\x00\xE0"
            b"\x04\x00\x00\x00"
            b"\x01\x00\x00\x00"
            b"\xFE\xFF\x00\xE0"
            b"\x04\x00\x00\x00"
            b"\x02\x00\x00\x00"
            b"\xFE\xFF\x00\xE0"
            b"\x04\x00\x00\x00"
            b"\x03\x00\x00\x00"
        )
        for func in (bytes, as_bytesio):
            src = func(buffer)
            frames = generate_fragmented_frames(src)
            assert next(frames) == (b"\x01\x00\x00\x00",)
            assert next(frames) == (b"\x02\x00\x00\x00",)
            assert next(frames) == (b"\x03\x00\x00\x00",)
            pytest.raises(StopIteration, next, frames)

    def test_multi_frame_three_to_one(self):
        """Test a multi-frame image where each frame is three fragments"""
        # 2 frames, each 3 fragments long
        buffer = (
            b"\xFE\xFF\x00\xE0"
            b"\x0C\x00\x00\x00"
            b"\x00\x00\x00\x00"
            b"\x24\x00\x00\x00"
            b"\x48\x00\x00\x00"
            b"\xFE\xFF\x00\xE0\x04\x00\x00\x00\x01\x00\x00\x00"
            b"\xFE\xFF\x00\xE0\x04\x00\x00\x00\x02\x00\x00\x00"
            b"\xFE\xFF\x00\xE0\x04\x00\x00\x00\x03\x00\x00\x00"
            b"\xFE\xFF\x00\xE0\x04\x00\x00\x00\x02\x00\x00\x00"
            b"\xFE\xFF\x00\xE0\x04\x00\x00\x00\x02\x00\x00\x00"
            b"\xFE\xFF\x00\xE0\x04\x00\x00\x00\x03\x00\x00\x00"
            b"\xFE\xFF\x00\xE0\x04\x00\x00\x00\x03\x00\x00\x00"
            b"\xFE\xFF\x00\xE0\x04\x00\x00\x00\x02\x00\x00\x00"
            b"\xFE\xFF\x00\xE0\x04\x00\x00\x00\x03\x00\x00\x00"
        )
        for func in (bytes, as_bytesio):
            src = func(buffer)
            frames = generate_fragmented_frames(src)
            assert next(frames) == (
                b"\x01\x00\x00\x00",
                b"\x02\x00\x00\x00",
                b"\x03\x00\x00\x00",
            )
            assert next(frames) == (
                b"\x02\x00\x00\x00",
                b"\x02\x00\x00\x00",
                b"\x03\x00\x00\x00",
            )
            assert next(frames) == (
                b"\x03\x00\x00\x00",
                b"\x02\x00\x00\x00",
                b"\x03\x00\x00\x00",
            )
            pytest.raises(StopIteration, next, frames)

    def test_multi_frame_varied_ratio(self):
        """Test a multi-frame image where each frame is random fragments"""
        # 3 frames, 1st is 1 fragment, 2nd is 3 fragments, 3rd is 2 fragments
        buffer = (
            b"\xFE\xFF\x00\xE0"
            b"\x0C\x00\x00\x00"
            b"\x00\x00\x00\x00"
            b"\x0E\x00\x00\x00"
            b"\x32\x00\x00\x00"
            b"\xFE\xFF\x00\xE0"
            b"\x06\x00\x00\x00\x01\x00\x00\x00\x00\x01"
            b"\xFE\xFF\x00\xE0"
            b"\x02\x00\x00\x00\x02\x00"
            b"\xFE\xFF\x00\xE0"
            b"\x04\x00\x00\x00\x02\x00\x00\x00"
            b"\xFE\xFF\x00\xE0"
            b"\x06\x00\x00\x00\x03\x00\x00\x00\x00\x02"
            b"\xFE\xFF\x00\xE0"
            b"\x04\x00\x00\x00\x03\x00\x00\x00"
            b"\xFE\xFF\x00\xE0"
            b"\x02\x00\x00\x00\x02\x04"
        )
        for func in (bytes, as_bytesio):
            src = func(buffer)
            frames = generate_fragmented_frames(src)
            assert next(frames) == (b"\x01\x00\x00\x00\x00\x01",)
            assert next(frames) == (
                b"\x02\x00",
                b"\x02\x00\x00\x00",
                b"\x03\x00\x00\x00\x00\x02",
            )
            assert next(frames) == (b"\x03\x00\x00\x00", b"\x02\x04")
            pytest.raises(StopIteration, next, frames)

    def test_eot_single_fragment(self):
        """Test a single-frame image where the frame is one fragment"""
        # 1 frame, 1 fragment long
        buffer = (
            b"\xFE\xFF\x00\xE0"
            b"\x04\x00\x00\x00"
            b"\x00\x00\x00\x00"
            b"\xFE\xFF\x00\xE0"
            b"\x04\x00\x00\x00"
            b"\x01\x00\x00\x00"
        )
        eot = ([0], [4])
        for func in (bytes, as_bytesio):
            src = func(buffer)
            frames = generate_fragmented_frames(src, extended_offsets=eot)
            assert next(frames) == (b"\x01\x00\x00\x00",)
            pytest.raises(StopIteration, next, frames)

        eot = (  # unsigned long, 8 bytes
            b"\x00\x00\x00\x00\x00\x00\x00\x00",
            b"\x04\x00\x00\x00\x00\x00\x00\x00",
        )
        for func in (bytes, as_bytesio):
            src = func(buffer)
            frames = generate_fragmented_frames(src, extended_offsets=eot)
            assert next(frames) == (b"\x01\x00\x00\x00",)
            pytest.raises(StopIteration, next, frames)

    def test_eot_multi_frame(self):
        """Test a multi-frame image where each frame is one fragment"""
        # 3 frames, each 1 fragment long
        buffer = (
            b"\xFE\xFF\x00\xE0"
            b"\x0C\x00\x00\x00"
            b"\x00\x00\x00\x00"
            b"\x0C\x00\x00\x00"
            b"\x18\x00\x00\x00"
            b"\xFE\xFF\x00\xE0"  # 0
            b"\x04\x00\x00\x00"
            b"\x01\x00\x00\x00"
            b"\xFE\xFF\x00\xE0"  # 12
            b"\x04\x00\x00\x00"
            b"\x02\x00\x00\x00"
            b"\xFE\xFF\x00\xE0"  # 24
            b"\x04\x00\x00\x00"
            b"\x03\x00\x00\x00"
        )
        eot = ([0, 12, 24], [4, 4, 4])
        for func in (bytes, as_bytesio):
            src = func(buffer)
            frames = generate_fragmented_frames(src, extended_offsets=eot)
            assert next(frames) == (b"\x01\x00\x00\x00",)
            assert next(frames) == (b"\x02\x00\x00\x00",)
            assert next(frames) == (b"\x03\x00\x00\x00",)
            pytest.raises(StopIteration, next, frames)

        eot = (  # unsigned long, 8 bytes
            b"\x00\x00\x00\x00\x00\x00\x00\x00"
            b"\x0C\x00\x00\x00\x00\x00\x00\x00"
            b"\x18\x00\x00\x00\x00\x00\x00\x00",
            b"\x04\x00\x00\x00\x00\x00\x00\x00" * 3,
        )
        for func in (bytes, as_bytesio):
            src = func(buffer)
            frames = generate_fragmented_frames(src, extended_offsets=eot)
            assert next(frames) == (b"\x01\x00\x00\x00",)
            assert next(frames) == (b"\x02\x00\x00\x00",)
            assert next(frames) == (b"\x03\x00\x00\x00",)
            pytest.raises(StopIteration, next, frames)


class TestGenerateFrames:
    """Tests for generate_frames()"""

    def test_empty_bot_single_fragment(self):
        """Test a single-frame image where the frame is one fragments"""
        # 1 frame, 1 fragment long
        buffer = (
            b"\xFE\xFF\x00\xE0"
            b"\x00\x00\x00\x00"
            b"\xFE\xFF\x00\xE0"
            b"\x04\x00\x00\x00"
            b"\x01\x00\x00\x00"
        )
        for func in (bytes, as_bytesio):
            src = func(buffer)
            frames = generate_frames(src)
            assert next(frames) == b"\x01\x00\x00\x00"
            pytest.raises(StopIteration, next, frames)

    def test_empty_bot_triple_fragment_single_frame(self):
        """Test a single-frame image where the frame is three fragments"""
        # 1 frame, 3 fragments long
        buffer = (
            b"\xFE\xFF\x00\xE0"
            b"\x00\x00\x00\x00"
            b"\xFE\xFF\x00\xE0"
            b"\x04\x00\x00\x00"
            b"\x01\x00\x00\x00"
            b"\xFE\xFF\x00\xE0"
            b"\x04\x00\x00\x00"
            b"\x02\x00\x00\x00"
            b"\xFE\xFF\x00\xE0"
            b"\x04\x00\x00\x00"
            b"\x03\x00\x00\x00"
        )
        for func in (bytes, as_bytesio):
            src = func(buffer)
            frames = generate_frames(src, number_of_frames=1)
            assert next(frames) == (b"\x01\x00\x00\x00\x02\x00\x00\x00\x03\x00\x00\x00")
            pytest.raises(StopIteration, next, frames)

    def test_bot_single_fragment(self):
        """Test a single-frame image where the frame is one fragment"""
        # 1 frame, 1 fragment long
        buffer = (
            b"\xFE\xFF\x00\xE0"
            b"\x04\x00\x00\x00"
            b"\x00\x00\x00\x00"
            b"\xFE\xFF\x00\xE0"
            b"\x04\x00\x00\x00"
            b"\x01\x00\x00\x00"
        )
        for func in (bytes, as_bytesio):
            src = func(buffer)
            frames = generate_frames(src)
            assert next(frames) == b"\x01\x00\x00\x00"
            pytest.raises(StopIteration, next, frames)

    def test_bot_triple_fragment_single_frame(self):
        """Test a single-frame image where the frame is three fragments"""
        # 1 frame, 3 fragments long
        buffer = (
            b"\xFE\xFF\x00\xE0"
            b"\x04\x00\x00\x00"
            b"\x00\x00\x00\x00"
            b"\xFE\xFF\x00\xE0"
            b"\x04\x00\x00\x00"
            b"\x01\x00\x00\x00"
            b"\xFE\xFF\x00\xE0"
            b"\x04\x00\x00\x00"
            b"\x02\x00\x00\x00"
            b"\xFE\xFF\x00\xE0"
            b"\x04\x00\x00\x00"
            b"\x03\x00\x00\x00"
        )
        for func in (bytes, as_bytesio):
            src = func(buffer)
            frames = generate_frames(src)
            assert next(frames) == (b"\x01\x00\x00\x00\x02\x00\x00\x00\x03\x00\x00\x00")
            pytest.raises(StopIteration, next, frames)

    def test_multi_frame_one_to_one(self):
        """Test a multi-frame image where each frame is one fragment"""
        # 3 frames, each 1 fragment long
        buffer = (
            b"\xFE\xFF\x00\xE0"
            b"\x0C\x00\x00\x00"
            b"\x00\x00\x00\x00"
            b"\x0C\x00\x00\x00"
            b"\x18\x00\x00\x00"
            b"\xFE\xFF\x00\xE0"
            b"\x04\x00\x00\x00"
            b"\x01\x00\x00\x00"
            b"\xFE\xFF\x00\xE0"
            b"\x04\x00\x00\x00"
            b"\x02\x00\x00\x00"
            b"\xFE\xFF\x00\xE0"
            b"\x04\x00\x00\x00"
            b"\x03\x00\x00\x00"
        )
        for func in (bytes, as_bytesio):
            src = func(buffer)
            frames = generate_frames(src)
            assert next(frames) == b"\x01\x00\x00\x00"
            assert next(frames) == b"\x02\x00\x00\x00"
            assert next(frames) == b"\x03\x00\x00\x00"
            pytest.raises(StopIteration, next, frames)

    def test_multi_frame_three_to_one(self):
        """Test a multi-frame image where each frame is three fragments"""
        # 2 frames, each 3 fragments long
        buffer = (
            b"\xFE\xFF\x00\xE0"
            b"\x0C\x00\x00\x00"
            b"\x00\x00\x00\x00"
            b"\x24\x00\x00\x00"
            b"\x48\x00\x00\x00"
            b"\xFE\xFF\x00\xE0\x04\x00\x00\x00\x01\x00\x00\x00"
            b"\xFE\xFF\x00\xE0\x04\x00\x00\x00\x02\x00\x00\x00"
            b"\xFE\xFF\x00\xE0\x04\x00\x00\x00\x03\x00\x00\x00"
            b"\xFE\xFF\x00\xE0\x04\x00\x00\x00\x02\x00\x00\x00"
            b"\xFE\xFF\x00\xE0\x04\x00\x00\x00\x02\x00\x00\x00"
            b"\xFE\xFF\x00\xE0\x04\x00\x00\x00\x03\x00\x00\x00"
            b"\xFE\xFF\x00\xE0\x04\x00\x00\x00\x03\x00\x00\x00"
            b"\xFE\xFF\x00\xE0\x04\x00\x00\x00\x02\x00\x00\x00"
            b"\xFE\xFF\x00\xE0\x04\x00\x00\x00\x03\x00\x00\x00"
        )
        for func in (bytes, as_bytesio):
            src = func(buffer)
            frames = generate_frames(src)
            assert next(frames) == b"\x01\x00\x00\x00\x02\x00\x00\x00\x03\x00\x00\x00"
            assert next(frames) == b"\x02\x00\x00\x00\x02\x00\x00\x00\x03\x00\x00\x00"
            assert next(frames) == b"\x03\x00\x00\x00\x02\x00\x00\x00\x03\x00\x00\x00"
            pytest.raises(StopIteration, next, frames)

    def test_multi_frame_varied_ratio(self):
        """Test a multi-frame image where each frames is random fragments"""
        # 3 frames, 1st is 1 fragment, 2nd is 3 fragments, 3rd is 2 fragments
        buffer = (
            b"\xFE\xFF\x00\xE0"
            b"\x0C\x00\x00\x00"
            b"\x00\x00\x00\x00"
            b"\x0E\x00\x00\x00"
            b"\x32\x00\x00\x00"
            b"\xFE\xFF\x00\xE0"
            b"\x06\x00\x00\x00\x01\x00\x00\x00\x00\x01"
            b"\xFE\xFF\x00\xE0"
            b"\x02\x00\x00\x00\x02\x00"
            b"\xFE\xFF\x00\xE0"
            b"\x04\x00\x00\x00\x02\x00\x00\x00"
            b"\xFE\xFF\x00\xE0"
            b"\x06\x00\x00\x00\x03\x00\x00\x00\x00\x02"
            b"\xFE\xFF\x00\xE0"
            b"\x04\x00\x00\x00\x03\x00\x00\x00"
            b"\xFE\xFF\x00\xE0"
            b"\x02\x00\x00\x00\x02\x04"
        )
        for func in (bytes, as_bytesio):
            src = func(buffer)
            frames = generate_frames(src)
            assert next(frames) == b"\x01\x00\x00\x00\x00\x01"
            assert next(frames) == (b"\x02\x00\x02\x00\x00\x00\x03\x00\x00\x00\x00\x02")
            assert next(frames) == b"\x03\x00\x00\x00\x02\x04"
            pytest.raises(StopIteration, next, frames)

    def test_empty_bot_single_fragment_per_frame(self):
        """Test multi-frame where multiple frags per frame and no BOT."""
        ds = dcmread(JP2K_10FRAME_NOBOT)
        assert 10 == ds.NumberOfFrames
        for func in (bytes, as_bytesio):
            src = func(ds.PixelData)
            frame_gen = generate_frames(src, number_of_frames=ds.NumberOfFrames)
            for ii in range(10):
                next(frame_gen)

            with pytest.raises(StopIteration):
                next(frame_gen)

    def test_empty_bot_multi_fragments_per_frame(self):
        """Test multi-frame where multiple frags per frame and no BOT."""
        # Regression test for #685
        ds = dcmread(JP2K_10FRAME_NOBOT)
        assert 10 == ds.NumberOfFrames
        for func in (bytes, as_bytesio):
            src = func(ds.PixelData)
            # Note that we will yield 10 frames, not 8
            frame_gen = generate_frames(src, number_of_frames=8)
            for ii in range(10):
                next(frame_gen)

            with pytest.raises(StopIteration):
                next(frame_gen)

    def test_empty_bot_multi_fragments_per_frame_excess_frames(self):
        """Test multi-frame where multiple frags per frame and no BOT."""
        # Regression test for #685
        ds = dcmread(JP2K_10FRAME_NOBOT)
        assert 10 == ds.NumberOfFrames
        msg = (
            "The end of the encapsulated pixel data has been reached but "
            "no JPEG EOI/EOC marker was found, the final frame may be "
            "be invalid"
        )
        excess = b"\xFE\xFF\x00\xE0\x04\x00\x00\x00\x00\x01\x02\x03"
        for func in (bytes, as_bytesio):
            src = func(b"".join([ds.PixelData, excess]))
            # Note that we will yield 10 frames, not 8
            frame_gen = generate_frames(src, number_of_frames=8)
            for ii in range(10):
                next(frame_gen)

            with pytest.warns(UserWarning, match=msg):
                frame = next(frame_gen)

            assert frame == b"\x00\x01\x02\x03"

            with pytest.raises(StopIteration):
                next(frame_gen)

    def test_mmap(self):
        """Test with mmapped file."""
        with dcmread(JP2K_10FRAME_NOBOT) as ds:
            elem = ds["PixelData"]
            frames = generate_frames(ds.PixelData, number_of_frames=10)
            for ii in range(8):
                next(frames)
            reference = next(frames)
            assert reference[-10:] == b"\x56\xF7\xFF\x4E\x60\xE3\xDA\x0F\xFF\xD9"

        with open(JP2K_10FRAME_NOBOT, "rb") as f:
            mm = mmap.mmap(f.fileno(), 0, access=mmap.ACCESS_READ)
            # Start of BOT is at offset 2352
            mm.seek(elem.file_tell)
            # frame 9 (index 8) starts at offset 32802 and is 3754 bytes long
            frames = generate_frames(mm, number_of_frames=10)
            for ii in range(8):
                next(frames)
            frame = next(frames)
            assert frame == reference
            assert len(frame) == 3754


class TestGetFrame:
    """Tests for get_frame()"""

    def test_empty_bot_single_fragment(self):
        """Test a single-frame image where the frame is one fragments"""
        # 1 frame, 1 fragment long
        buffer = (
            b"\xFE\xFF\x00\xE0"
            b"\x00\x00\x00\x00"
            b"\xFE\xFF\x00\xE0"
            b"\x04\x00\x00\x00"
            b"\x01\x00\x00\x00"
        )
        for func in (bytes, as_bytesio):
            src = func(buffer)
            assert get_frame(src, 0) == b"\x01\x00\x00\x00"

    def test_empty_bot_triple_fragment_single_frame(self):
        """Test a single-frame image where the frame is three fragments"""
        # 1 frame, 3 fragments long
        buffer = (
            b"\xFE\xFF\x00\xE0"
            b"\x00\x00\x00\x00"
            b"\xFE\xFF\x00\xE0"
            b"\x04\x00\x00\x00"
            b"\x01\x00\x00\x00"
            b"\xFE\xFF\x00\xE0"
            b"\x04\x00\x00\x00"
            b"\x02\x00\x00\x00"
            b"\xFE\xFF\x00\xE0"
            b"\x04\x00\x00\x00"
            b"\x03\x00\x00\x00"
        )
        for func in (bytes, as_bytesio):
            src = func(buffer)
            assert get_frame(src, 0, number_of_frames=1) == (
                b"\x01\x00\x00\x00\x02\x00\x00\x00\x03\x00\x00\x00"
            )

    def test_empty_bot_no_number_of_frames_raises(self):
        """Test parsing raises if not BOT and no number_of_frames."""
        # 1 frame, 3 fragments long
        buffer = (
            b"\xFE\xFF\x00\xE0"
            b"\x00\x00\x00\x00"
            b"\xFE\xFF\x00\xE0"
            b"\x04\x00\x00\x00"
            b"\x01\x00\x00\x00"
            b"\xFE\xFF\x00\xE0"
            b"\x04\x00\x00\x00"
            b"\x02\x00\x00\x00"
            b"\xFE\xFF\x00\xE0"
            b"\x04\x00\x00\x00"
            b"\x03\x00\x00\x00"
        )
        msg = (
            r"Unable to determine the frame boundaries for the encapsulated "
            r"pixel data as there is no basic or extended offset table data "
            r"and the number of frames has not been supplied"
        )
        for func in (bytes, as_bytesio):
            src = func(buffer)
            with pytest.raises(ValueError, match=msg):
                get_frame(src, 0)

    def test_empty_bot_too_few_fragments(self):
        """Test parsing with too few fragments."""
        ds = dcmread(JP2K_10FRAME_NOBOT)
        assert 10 == ds.NumberOfFrames

        msg = "There is insufficient pixel data to contain 12 frames"
        with pytest.raises(ValueError, match=msg):
            get_frame(ds.PixelData, 11, number_of_frames=20)

    def test_empty_bot_multi_fragments_per_frame(self):
        """Test parsing with multiple fragments per frame."""
        # 4 frames in 6 fragments with JPEG EOI marker
        buffer = (
            b"\xFE\xFF\x00\xE0\x00\x00\x00\x00"
            b"\xFE\xFF\x00\xE0\x04\x00\x00\x00\x01\x00\x00\x00"
            b"\xFE\xFF\x00\xE0\x04\x00\x00\x00\x01\xFF\xD9\x00"
            b"\xFE\xFF\x00\xE0\x04\x00\x00\x00\x01\x00\xFF\xD9"
            b"\xFE\xFF\x00\xE0\x04\x00\x00\x00\x01\xFF\xD9\x00"
            b"\xFE\xFF\x00\xE0\x04\x00\x00\x00\x01\x00\x00\x00"
            b"\xFE\xFF\x00\xE0\x04\x00\x00\x00\x01\xFF\xD9\x00"
        )
        msg = "There is insufficient pixel data to contain 5 frames"
        for func in (bytes, as_bytesio):
            src = func(buffer)

            # Note that we can access a single "extra" frame
            assert (
                get_frame(src, 0, number_of_frames=3)
                == b"\x01\x00\x00\x00\x01\xFF\xD9\x00"
            )
            assert get_frame(src, 1, number_of_frames=3) == b"\x01\x00\xFF\xD9"
            assert get_frame(src, 2, number_of_frames=3) == b"\x01\xFF\xD9\x00"
            assert (
                get_frame(src, 3, number_of_frames=3)
                == b"\x01\x00\x00\x00\x01\xFF\xD9\x00"
            )

            with pytest.raises(ValueError, match=msg):
                get_frame(src, 4, number_of_frames=3)

    def test_empty_bot_no_marker(self):
        """Test parsing no BOT and no final marker with multi fragments."""
        # 4 frames in 6 fragments with JPEG EOI marker (1 missing EOI)
        buffer = (
            b"\xFE\xFF\x00\xE0\x00\x00\x00\x00"
            b"\xFE\xFF\x00\xE0\x04\x00\x00\x00\x01\x00\x00\x00"
            b"\xFE\xFF\x00\xE0\x04\x00\x00\x00\x01\xFF\xD9\x00"
            b"\xFE\xFF\x00\xE0\x04\x00\x00\x00\x01\x00\x00\x00"
            b"\xFE\xFF\x00\xE0\x04\x00\x00\x00\x01\xFF\xD9\x00"
            b"\xFE\xFF\x00\xE0\x04\x00\x00\x00\x01\xFF\xFF\xD9"
            b"\xFE\xFF\x00\xE0\x04\x00\x00\x00\x01\xFF\x00\x00"
        )

        for func in (bytes, as_bytesio):
            src = func(buffer)
            assert (
                get_frame(src, 0, number_of_frames=3)
                == b"\x01\x00\x00\x00\x01\xFF\xD9\x00"
            )
            assert (
                get_frame(src, 1, number_of_frames=3)
                == b"\x01\x00\x00\x00\x01\xFF\xD9\x00"
            )
            assert get_frame(src, 2, number_of_frames=3) == b"\x01\xFF\xFF\xD9"

            msg = (
                "The end of the encapsulated pixel data has been reached but no "
                "JPEG EOI/EOC marker was found, the returned frame data may be invalid"
            )
            with pytest.warns(UserWarning, match=msg):
                assert get_frame(src, 3, number_of_frames=3) == b"\x01\xFF\x00\x00"

            msg = "There is insufficient pixel data to contain 5 frames"
            with pytest.raises(ValueError, match=msg):
                get_frame(src, 4, number_of_frames=3)

    def test_empty_bot_index_greater_than_frames_raises(self):
        """Test multiple fragments, 1 frame raises if index > 0"""
        buffer = (
            b"\xFE\xFF\x00\xE0"
            b"\x00\x00\x00\x00"
            b"\xFE\xFF\x00\xE0"
            b"\x04\x00\x00\x00"
            b"\x01\x00\x00\x00"
            b"\xFE\xFF\x00\xE0"
            b"\x04\x00\x00\x00"
            b"\x01\x00\x00\x00"
        )
        msg = "The 'index' must be 0 if the number of frames is 1"
        for func in (bytes, as_bytesio):
            src = func(buffer)
            with pytest.raises(ValueError, match=msg):
                get_frame(src, 1, number_of_frames=1)

    def test_empty_bot_index_greater_than_multi_frames_raises(self):
        """Test 1:1 fragments:frames raises if index > number of frames"""
        buffer = (
            b"\xFE\xFF\x00\xE0"
            b"\x00\x00\x00\x00"
            b"\xFE\xFF\x00\xE0"
            b"\x04\x00\x00\x00"
            b"\x01\x00\x00\x00"
            b"\xFE\xFF\x00\xE0"
            b"\x04\x00\x00\x00"
            b"\x01\x00\x00\x00"
        )
        msg = (
            "Found 2 frame fragments in the encapsulated pixel data, an "
            "'index' of 2 is invalid"
        )
        for func in (bytes, as_bytesio):
            src = func(buffer)
            with pytest.raises(ValueError, match=msg):
                get_frame(src, 2, number_of_frames=2)

    def test_bot_single_fragment(self):
        """Test a single-frame image where the frame is one fragment"""
        # 1 frame, 1 fragment long
        buffer = (
            b"\xFE\xFF\x00\xE0"
            b"\x04\x00\x00\x00"
            b"\x00\x00\x00\x00"
            b"\xFE\xFF\x00\xE0"
            b"\x04\x00\x00\x00"
            b"\x01\x00\x00\x00"
        )
        msg = "There aren't enough offsets in the Basic Offset Table for 2 frames"
        for func in (bytes, as_bytesio):
            src = func(buffer)
            assert get_frame(src, 0) == b"\x01\x00\x00\x00"
            with pytest.raises(ValueError, match=msg):
                get_frame(src, 1)

    def test_bot_triple_fragment_single_frame(self):
        """Test a single-frame image where the frame is three fragments"""
        # 1 frame, 3 fragments long
        buffer = (
            b"\xFE\xFF\x00\xE0"
            b"\x04\x00\x00\x00"
            b"\x00\x00\x00\x00"
            b"\xFE\xFF\x00\xE0"
            b"\x04\x00\x00\x00"
            b"\x01\x00\x00\x00"
            b"\xFE\xFF\x00\xE0"
            b"\x04\x00\x00\x00"
            b"\x02\x00\x00\x00"
            b"\xFE\xFF\x00\xE0"
            b"\x04\x00\x00\x00"
            b"\x03\x00\x00\x00"
        )
        msg = "There aren't enough offsets in the Basic Offset Table for 2 frames"
        for func in (bytes, as_bytesio):
            src = func(buffer)
            assert get_frame(src, 0) == (
                b"\x01\x00\x00\x00\x02\x00\x00\x00\x03\x00\x00\x00"
            )
            with pytest.raises(ValueError, match=msg):
                get_frame(src, 1)

    def test_multi_frame_one_to_one(self):
        """Test a multi-frame image where each frame is one fragment"""
        # 3 frames, each 1 fragment long
        buffer = (
            b"\xFE\xFF\x00\xE0"
            b"\x0C\x00\x00\x00"
            b"\x00\x00\x00\x00"
            b"\x0C\x00\x00\x00"
            b"\x18\x00\x00\x00"
            b"\xFE\xFF\x00\xE0"
            b"\x04\x00\x00\x00"
            b"\x01\x00\x00\x00"
            b"\xFE\xFF\x00\xE0"
            b"\x04\x00\x00\x00"
            b"\x02\x00\x00\x00"
            b"\xFE\xFF\x00\xE0"
            b"\x04\x00\x00\x00"
            b"\x03\x00\x00\x00"
        )
        msg = "There aren't enough offsets in the Basic Offset Table for 4 frames"
        for func in (bytes, as_bytesio):
            src = func(buffer)
            assert get_frame(src, 0) == b"\x01\x00\x00\x00"
            assert get_frame(src, 1) == b"\x02\x00\x00\x00"
            assert get_frame(src, 2) == b"\x03\x00\x00\x00"
            with pytest.raises(ValueError, match=msg):
                get_frame(src, 3)

    def test_multi_frame_three_to_one(self):
        """Test a multi-frame image where each frame is three fragments"""
        # 3 frames, each 3 fragments long
        buffer = (
            b"\xFE\xFF\x00\xE0"
            b"\x0C\x00\x00\x00"
            b"\x00\x00\x00\x00"
            b"\x24\x00\x00\x00"
            b"\x48\x00\x00\x00"
            b"\xFE\xFF\x00\xE0\x04\x00\x00\x00\x01\x00\x00\x00"
            b"\xFE\xFF\x00\xE0\x04\x00\x00\x00\x02\x00\x00\x00"
            b"\xFE\xFF\x00\xE0\x04\x00\x00\x00\x03\x00\x00\x00"
            b"\xFE\xFF\x00\xE0\x04\x00\x00\x00\x02\x00\x00\x00"
            b"\xFE\xFF\x00\xE0\x04\x00\x00\x00\x02\x00\x00\x00"
            b"\xFE\xFF\x00\xE0\x04\x00\x00\x00\x03\x00\x00\x00"
            b"\xFE\xFF\x00\xE0\x04\x00\x00\x00\x03\x00\x00\x00"
            b"\xFE\xFF\x00\xE0\x04\x00\x00\x00\x02\x00\x00\x00"
            b"\xFE\xFF\x00\xE0\x04\x00\x00\x00\x03\x00\x00\x00"
        )
        msg = "There aren't enough offsets in the Basic Offset Table for 4 frames"
        for func in (bytes, as_bytesio):
            src = func(buffer)
            assert get_frame(src, 0) == (
                b"\x01\x00\x00\x00\x02\x00\x00\x00\x03\x00\x00\x00"
            )
            assert get_frame(src, 1) == (
                b"\x02\x00\x00\x00\x02\x00\x00\x00\x03\x00\x00\x00"
            )
            assert get_frame(src, 2) == (
                b"\x03\x00\x00\x00\x02\x00\x00\x00\x03\x00\x00\x00"
            )
            with pytest.raises(ValueError, match=msg):
                get_frame(src, 3)

    def test_multi_frame_varied_ratio(self):
        """Test a multi-frame image where each frames is random fragments"""
        # 3 frames, 1st is 1 fragment, 2nd is 3 fragments, 3rd is 2 fragments
        buffer = (
            b"\xFE\xFF\x00\xE0"
            b"\x0C\x00\x00\x00"
            b"\x00\x00\x00\x00"
            b"\x0E\x00\x00\x00"
            b"\x32\x00\x00\x00"
            b"\xFE\xFF\x00\xE0"
            b"\x06\x00\x00\x00\x01\x00\x00\x00\x00\x01"
            b"\xFE\xFF\x00\xE0"
            b"\x02\x00\x00\x00\x02\x00"
            b"\xFE\xFF\x00\xE0"
            b"\x04\x00\x00\x00\x02\x00\x00\x00"
            b"\xFE\xFF\x00\xE0"
            b"\x06\x00\x00\x00\x03\x00\x00\x00\x00\x02"
            b"\xFE\xFF\x00\xE0"
            b"\x04\x00\x00\x00\x03\x00\x00\x00"
            b"\xFE\xFF\x00\xE0"
            b"\x02\x00\x00\x00\x02\x04"
        )
        msg = "There aren't enough offsets in the Basic Offset Table for 4 frames"
        for func in (bytes, as_bytesio):
            src = func(buffer)
            assert get_frame(src, 0) == b"\x01\x00\x00\x00\x00\x01"
            assert get_frame(src, 1) == (
                b"\x02\x00\x02\x00\x00\x00\x03\x00\x00\x00\x00\x02"
            )
            assert get_frame(src, 2) == b"\x03\x00\x00\x00\x02\x04"
            with pytest.raises(ValueError, match=msg):
                get_frame(src, 3)

    def test_eot_single_fragment(self):
        """Test a single-frame image where the frame is one fragment"""
        # 1 frame, 1 fragment long
        buffer = (
            b"\xFE\xFF\x00\xE0"
            b"\x00\x00\x00\x00"
            b"\xFE\xFF\x00\xE0"
            b"\x04\x00\x00\x00"
            b"\x01\x00\x00\x00"
        )
        eot = ([0], [4])
        msg = "Found 1 frame fragment in the encapsulated pixel data, 'index' must be 0"
        for func in (bytes, as_bytesio):
            src = func(buffer)
            assert get_frame(src, 0, extended_offsets=eot) == b"\x01\x00\x00\x00"
            with pytest.raises(ValueError, match=msg):
                get_frame(src, 1)

        eot = (  # unsigned long, 8 bytes
            b"\x00\x00\x00\x00\x00\x00\x00\x00",
            b"\x04\x00\x00\x00\x00\x00\x00\x00",
        )
        for func in (bytes, as_bytesio):
            src = func(buffer)
            assert get_frame(src, 0, extended_offsets=eot) == b"\x01\x00\x00\x00"
            with pytest.raises(ValueError, match=msg):
                get_frame(src, 1)

    def test_eot_multi_fragment(self):
        """Test a single-frame image where the frame is three fragments"""
        # 3 frames, 1 fragments long
        buffer = (
            b"\xFE\xFF\x00\xE0"
            b"\x00\x00\x00\x00"
            b"\xFE\xFF\x00\xE0"
            b"\x04\x00\x00\x00"
            b"\x01\x00\x00\x00"
            b"\xFE\xFF\x00\xE0"
            b"\x04\x00\x00\x00"
            b"\x02\x00\x00\x00"
            b"\xFE\xFF\x00\xE0"
            b"\x04\x00\x00\x00"
            b"\x03\x00\x00\x00"
        )
        eot = ([0, 12, 24], [4, 4, 4])
        msg = "There aren't enough offsets in the Extended Offset Table for 4 frames"
        for func in (bytes, as_bytesio):
            src = func(buffer)
            assert get_frame(src, 0, extended_offsets=eot) == b"\x01\x00\x00\x00"
            assert get_frame(src, 1, extended_offsets=eot) == b"\x02\x00\x00\x00"
            assert get_frame(src, 2, extended_offsets=eot) == b"\x03\x00\x00\x00"
            with pytest.raises(ValueError, match=msg):
                get_frame(src, 3, extended_offsets=eot)

        eot = (  # unsigned long, 8 bytes
            b"\x00\x00\x00\x00\x00\x00\x00\x00"
            b"\x0C\x00\x00\x00\x00\x00\x00\x00"
            b"\x18\x00\x00\x00\x00\x00\x00\x00",
            b"\x04\x00\x00\x00\x00\x00\x00\x00" * 3,
        )
        for func in (bytes, as_bytesio):
            src = func(buffer)
            assert get_frame(src, 0, extended_offsets=eot) == b"\x01\x00\x00\x00"
            assert get_frame(src, 1, extended_offsets=eot) == b"\x02\x00\x00\x00"
            assert get_frame(src, 2, extended_offsets=eot) == b"\x03\x00\x00\x00"
            with pytest.raises(ValueError, match=msg):
                get_frame(src, 3, extended_offsets=eot)

    def test_mmap(self):
        """Test with mmapped file."""
        references = []
        with dcmread(JP2K_10FRAME_NOBOT) as ds:
            elem = ds["PixelData"]
            references.append(get_frame(ds.PixelData, 0, number_of_frames=10))
            assert references[-1][-10:] == b"\x35\x6C\xDC\x6F\x8F\xF9\x43\xBF\xFF\xD9"
            references.append(get_frame(ds.PixelData, 4, number_of_frames=10))
            assert references[-1][-10:] == b"\x68\xFA\x46\x3C\xF9\xC6\xBF\xFF\xD9\x00"
            references.append(get_frame(ds.PixelData, 9, number_of_frames=10))
            assert references[-1][-10:] == b"\xA5\x23\x00\x7B\xD9\x62\x13\x21\xFF\xD9"

        with open(JP2K_10FRAME_NOBOT, "rb") as f:
            mm = mmap.mmap(f.fileno(), 0, access=mmap.ACCESS_READ)
            # Start of BOT is at offset 2352
            mm.seek(elem.file_tell)
            # frame 9 (index 8) starts at offset 32802 and is 3754 bytes long
            frame = get_frame(mm, 0, number_of_frames=10)
            assert frame == references[0]
            frame = get_frame(mm, 4, number_of_frames=10)
            assert frame == references[1]
            frame = get_frame(mm, 9, number_of_frames=10)
            assert frame == references[2]


@pytest.fixture
def use_future():
    original = config._use_future
    config._use_future = True
    yield
    config._use_future = original


class TestFuture:
    def test_imports_raise(self, use_future):
        with pytest.raises(ImportError):
            from pydicom.encaps import generate_pixel_data_fragment

        with pytest.raises(ImportError):
            from pydicom.encaps import get_frame_offsets

        with pytest.raises(ImportError):
            from pydicom.encaps import get_nr_fragments

        with pytest.raises(ImportError):
            from pydicom.encaps import generate_pixel_data_frame

        with pytest.raises(ImportError):
            from pydicom.encaps import generate_pixel_data

        with pytest.raises(ImportError):
            from pydicom.encaps import decode_data_sequence

        with pytest.raises(ImportError):
            from pydicom.encaps import defragment_data

        with pytest.raises(ImportError):
            from pydicom.encaps import read_item<|MERGE_RESOLUTION|>--- conflicted
+++ resolved
@@ -1385,28 +1385,20 @@
         """Test raises exception if no item tag."""
         # (FFFE,E100)
         buffer = b"\xFE\xFF\x00\xE1\x08\x00\x00\x00\x01\x02\x03\x04\x05\x06\x07\x08"
-<<<<<<< HEAD
-        msg = r"Unexpected tag '\(FFFE,E100\)' when parsing the Basic Table Offset item"
-=======
         msg = (
             r"Found unexpected tag \(FFFE,E100\) instead of \(FFFE,E000\) when "
             r"parsing the Basic Offset Table item"
         )
->>>>>>> 69c7abc7
         for func in (bytes, as_bytesio):
             src = func(buffer)
             with pytest.raises(ValueError, match=msg):
                 parse_basic_offsets(src)
 
         buffer = b"\xFE\xFF\x00\xE1\x08\x00\x00\x00\x01\x02\x03\x04\x05\x06\x07\x08"
-<<<<<<< HEAD
-        msg = r"Unexpected tag '\(FEFF,00E1\)' when parsing the Basic Table Offset item"
-=======
         msg = (
             r"Found unexpected tag \(FEFF,00E1\) instead of \(FFFE,E000\) when "
             r"parsing the Basic Offset Table item"
         )
->>>>>>> 69c7abc7
         for func in (bytes, as_bytesio):
             src = func(buffer)
             with pytest.raises(ValueError, match=msg):
@@ -1595,8 +1587,6 @@
             with pytest.raises(ValueError, match=msg):
                 parse_fragments(src, endianness=">")
 
-<<<<<<< HEAD
-=======
     def test_item_invalid(self):
         """Test exception raised if sequence is too short"""
         buffer = b"\xFE\xFF\x00\xE0" b"\x04\x00\x00"
@@ -1616,7 +1606,6 @@
             with pytest.raises(ValueError, match=msg):
                 parse_fragments(src, endianness=">")
 
->>>>>>> 69c7abc7
     def test_single_fragment_no_delimiter(self):
         """Test single fragment is returned OK"""
         buffer = b"\xFE\xFF\x00\xE0\x04\x00\x00\x00\x01\x00\x00\x00"
@@ -1825,8 +1814,6 @@
                 next(fragments)
             pytest.raises(StopIteration, next, fragments)
 
-<<<<<<< HEAD
-=======
     def test_item_invalid(self):
         """Test exception raised if item is invalid"""
         buffer = b"\xFE\xFF\x00\xE0" b"\x04\x00\x00"
@@ -1850,7 +1837,6 @@
                 next(fragments)
             pytest.raises(StopIteration, next, fragments)
 
->>>>>>> 69c7abc7
     def test_single_fragment_no_delimiter(self):
         """Test single fragment is returned OK"""
         buffer = b"\xFE\xFF\x00\xE0\x04\x00\x00\x00\x01\x00\x00\x00"
