--- conflicted
+++ resolved
@@ -75,13 +75,7 @@
         sub_ds.BeamNumber = "1"
         dataset.BeamSequence = Sequence([sub_ds])
         fp = DicomBytesIO()
-<<<<<<< HEAD
         pydicom.dcmwrite(fp, dataset, implicit_vr=True)
-=======
-        dataset._is_little_endian = True
-        dataset._is_implicit_VR = True
-        pydicom.dcmwrite(fp, dataset)
->>>>>>> d8665209
 
         def _reset():
             fp.seek(0)
@@ -1354,8 +1348,6 @@
         assert ds.data_element("BeamSequence") == next(elem_gen)
         assert ds.BeamSequence[0].data_element("PatientName") == next(elem_gen)
 
-<<<<<<< HEAD
-=======
     def test_save_as(self):
         """Test Dataset.save_as"""
         fp = DicomBytesIO()
@@ -1533,7 +1525,6 @@
         ds.save_as(fp)
         assert elem.is_undefined_length
 
->>>>>>> d8665209
     def test_with(self):
         """Test Dataset.__enter__ and __exit__."""
         test_file = get_testdata_file("CT_small.dcm")
@@ -1738,11 +1729,6 @@
         ds.PixelRepresentation = None
         ds.BeamSequence = []
 
-<<<<<<< HEAD
-=======
-        ds._is_implicit_VR = True
-        ds._is_little_endian = True
->>>>>>> d8665209
         fp = io.BytesIO()
         ds.save_as(fp, implicit_vr=True)
         ds = dcmread(fp, force=True)
@@ -2538,11 +2524,7 @@
         ds.BeamSequence[1].Manufacturer = "Linac and Sons, co."
         ds._is_implicit_VR = True
         ds._is_little_endian = True
-<<<<<<< HEAD
-        ds.read_encoding = "utf-8"
-=======
         ds._read_charset = "utf-8"
->>>>>>> d8665209
         ds_copy = copy_method(ds)
         assert isinstance(ds_copy, Dataset)
         assert len(ds_copy) == 2
@@ -2670,10 +2652,7 @@
     deprecations = (
         "is_implicit_VR",
         "is_little_endian",
-<<<<<<< HEAD
-=======
         "read_encoding",
->>>>>>> d8665209
     )
 
     for s in CAMEL_CASE[0]:
@@ -2704,10 +2683,7 @@
     deprecations = (
         "is_implicit_VR",
         "is_little_endian",
-<<<<<<< HEAD
-=======
         "read_encoding",
->>>>>>> d8665209
     )
 
     for s in CAMEL_CASE[0]:
@@ -2738,10 +2714,7 @@
     deprecations = (
         "is_implicit_VR",
         "is_little_endian",
-<<<<<<< HEAD
-=======
         "read_encoding",
->>>>>>> d8665209
     )
 
     for s in CAMEL_CASE[0]:
