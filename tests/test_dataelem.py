# Copyright 2008-2018 pydicom authors. See LICENSE file for details.
"""Unit tests for the pydicom.dataelem module."""

# Many tests of DataElement class are implied in test_dataset also
import copy
import datetime
import math
import io
import platform
import re
import tempfile

import pytest

from pydicom import filewriter, config, dcmread
from pydicom.charset import default_encoding
from pydicom.data import get_testdata_file
from pydicom.datadict import add_private_dict_entry
from pydicom.dataelem import (
    DataElement,
    RawDataElement,
    convert_raw_data_element,
)
from pydicom.dataset import Dataset
from pydicom.errors import BytesLengthException
from pydicom.filebase import DicomBytesIO
<<<<<<< HEAD
from pydicom.hooks import (
    hooks,
    raw_element_value_retry,
    raw_element_value_fix_separator,
)
=======
from pydicom.fileutil import read_buffer
>>>>>>> a0ec8422
from pydicom.multival import MultiValue
from pydicom.tag import Tag, BaseTag
from .test_util import save_private_dict
from pydicom.uid import UID
from pydicom.valuerep import BUFFERABLE_VRS, DSfloat, validate_value


IS_WINDOWS = platform.system() == "Windows"


class TestDataElement:
    """Tests for dataelem.DataElement."""

    @pytest.fixture(autouse=True)
    def create_data(self, disable_value_validation):
        self.data_elementSH = DataElement((1, 2), "SH", "hello")
        self.data_elementIS = DataElement((1, 2), "IS", "42")
        self.data_elementDS = DataElement((1, 2), "DS", "42.00001")
        self.data_elementMulti = DataElement((1, 2), "DS", ["42.1", "42.2", "42.3"])
        self.data_elementCommand = DataElement(0x00000000, "UL", 100)
        self.data_elementPrivate = DataElement(0x00090000, "UL", 101)
        self.data_elementRetired = DataElement(0x00080010, "SH", "102")
        config.use_none_as_empty_text_VR_value = False
        yield
        config.use_none_as_empty_text_VR_value = False

    @pytest.fixture
    def replace_un_with_known_vr(self):
        old_value = config.replace_un_with_known_vr
        config.replace_un_with_known_vr = True
        yield
        config.replace_un_with_known_vr = old_value

    def test_AT(self):
        """VR of AT takes Tag variants when set"""
        elem1 = DataElement("OffendingElement", "AT", 0x100010)
        elem2 = DataElement("OffendingElement", "AT", (0x10, 0x10))
        elem3 = DataElement("FrameIncrementPointer", "AT", [0x540010, 0x540020])
        elem4 = DataElement("OffendingElement", "AT", "PatientName")
        assert isinstance(elem1.value, BaseTag)
        assert isinstance(elem2.value, BaseTag)
        assert elem1.value == elem2.value == elem4.value
        assert elem1.value == 0x100010
        assert isinstance(elem3.value, MultiValue)
        assert len(elem3.value) == 2

        # Test also using Dataset, and check 0x00000000 works
        ds = Dataset()
        ds.OffendingElement = 0
        assert isinstance(ds.OffendingElement, BaseTag)
        ds.OffendingElement = (0x0000, 0x0000)
        assert isinstance(ds.OffendingElement, BaseTag)
        assert ds.OffendingElement == 0

        # An invalid Tag should throw an error
        with pytest.raises(OverflowError):
            _ = DataElement("OffendingElement", "AT", 0x100000000)

    def test_VM_1(self):
        """DataElement: return correct value multiplicity for VM > 1"""
        assert 3 == self.data_elementMulti.VM

    def test_VM_2(self):
        """DataElement: return correct value multiplicity for VM = 1"""
        assert 1 == self.data_elementIS.VM

    def test_DSFloat_conversion(self):
        """Test that strings are correctly converted if changing the value."""
        assert isinstance(self.data_elementDS.value, DSfloat)
        assert isinstance(self.data_elementMulti.value[0], DSfloat)
        assert DSfloat("42.1") == self.data_elementMulti.value[0]

        # multi-value append/insert
        self.data_elementMulti.value.append("42.4")
        assert isinstance(self.data_elementMulti.value[3], DSfloat)
        assert DSfloat("42.4") == self.data_elementMulti.value[3]

        self.data_elementMulti.value.insert(0, "42.0")
        assert isinstance(self.data_elementMulti.value[0], DSfloat)
        assert DSfloat("42.0") == self.data_elementMulti.value[0]

        # change single value of multi-value
        self.data_elementMulti.value[3] = "123.4"
        assert isinstance(self.data_elementMulti.value[3], DSfloat)
        assert DSfloat("123.4") == self.data_elementMulti.value[3]

    def test_DSFloat_conversion_auto_format(self):
        """Test that strings are being auto-formatted correctly."""
        data_element = DataElement((1, 2), "DS", DSfloat(math.pi, auto_format=True))
        assert math.pi == data_element.value
        assert "3.14159265358979" == str(data_element.value)

    def test_backslash(self):
        """DataElement: String with '\\' sets multi-valued data_element."""
        data_element = DataElement((1, 2), "DS", r"42.1\42.2\42.3")
        assert 3 == data_element.VM

    def test_UID(self):
        """DataElement: setting or changing UID results in UID type."""
        ds = Dataset()
        ds.TransferSyntaxUID = "1.2.3"
        assert isinstance(ds.TransferSyntaxUID, UID)
        ds.TransferSyntaxUID += ".4.5.6"
        assert isinstance(ds.TransferSyntaxUID, UID)

    def test_keyword(self):
        """DataElement: return correct keyword"""
        assert "CommandGroupLength" == self.data_elementCommand.keyword
        assert "" == self.data_elementPrivate.keyword

    def test_retired(self):
        """DataElement: return correct is_retired"""
        assert self.data_elementCommand.is_retired is False
        assert self.data_elementRetired.is_retired is True
        assert self.data_elementPrivate.is_retired is False

    def test_name_group_length(self):
        """Test DataElement.name for Group Length element"""
        elem = DataElement(0x00100000, "LO", 12345)
        assert "Group Length" == elem.name

    def test_name_unknown_private(self):
        """Test DataElement.name with an unknown private element"""
        elem = DataElement(0x00110010, "LO", 12345)
        elem.private_creator = "TEST"
        assert "Private tag data" == elem.name
        elem = DataElement(0x00110F00, "LO", 12345)
        assert elem.tag.is_private
        assert elem.private_creator is None
        assert "Private tag data" == elem.name

    def test_name_unknown(self):
        """Test DataElement.name with an unknown element"""
        elem = DataElement(0x00000004, "LO", 12345)
        assert "" == elem.name

    def test_equality_standard_element(self):
        """DataElement: equality returns correct value for simple elements"""
        dd = DataElement(0x00100010, "PN", "ANON")
        assert dd == dd  # noqa: PLR0124 Need to check equality with self
        ee = DataElement(0x00100010, "PN", "ANON")
        assert dd == ee

        # Check value
        ee.value = "ANAN"
        assert not dd == ee

        # Check tag
        ee = DataElement(0x00100011, "PN", "ANON")
        assert not dd == ee

        # Check VR
        ee = DataElement(0x00100010, "SH", "ANON")
        assert not dd == ee

        dd = DataElement(0x00080018, "UI", "1.2.3.4")
        ee = DataElement(0x00080018, "UI", "1.2.3.4")
        assert dd == ee

        ee = DataElement(0x00080018, "PN", "1.2.3.4")
        assert not dd == ee

    def test_equality_private_element(self):
        """DataElement: equality returns correct value for private elements"""
        dd = DataElement(0x01110001, "PN", "ANON")
        assert dd == dd  # noqa: PLR0124 Need to check equality with self
        ee = DataElement(0x01110001, "PN", "ANON")
        assert dd == ee

        # Check value
        ee.value = "ANAN"
        assert not dd == ee

        # Check tag
        ee = DataElement(0x01110002, "PN", "ANON")
        assert not dd == ee

        # Check VR
        ee = DataElement(0x01110001, "SH", "ANON")
        assert not dd == ee

    def test_equality_sequence_element(self):
        """DataElement: equality returns correct value for sequence elements"""
        dd = DataElement(0x300A00B0, "SQ", [])
        assert dd == dd  # noqa: PLR0124 Need to check equality with self
        ee = DataElement(0x300A00B0, "SQ", [])
        assert dd == ee

        # Check value
        e = Dataset()
        e.PatientName = "ANON"
        ee.value = [e]
        assert not dd == ee

        # Check tag
        ee = DataElement(0x01110002, "SQ", [])
        assert not dd == ee

        # Check VR
        ee = DataElement(0x300A00B0, "SH", [])
        assert not dd == ee

        # Check with dataset
        dd = DataElement(0x300A00B0, "SQ", [Dataset()])
        dd.value[0].PatientName = "ANON"
        ee = DataElement(0x300A00B0, "SQ", [Dataset()])
        ee.value[0].PatientName = "ANON"
        assert dd == ee

        # Check uneven sequences
        dd.value.append(Dataset())
        dd.value[1].PatientName = "ANON"
        assert not dd == ee

        ee.value.append(Dataset())
        ee.value[1].PatientName = "ANON"
        assert dd == ee
        ee.value.append(Dataset())
        ee.value[2].PatientName = "ANON"
        assert not dd == ee

    def test_equality_not_rlement(self):
        """DataElement: equality returns correct value when not same class"""
        dd = DataElement(0x00100010, "PN", "ANON")
        ee = {"0x00100010": "ANON"}
        assert not dd == ee

    def test_equality_inheritance(self):
        """DataElement: equality returns correct value for subclasses"""

        class DataElementPlus(DataElement):
            pass

        dd = DataElement(0x00100010, "PN", "ANON")
        ee = DataElementPlus(0x00100010, "PN", "ANON")
        assert ee == ee  # noqa: PLR0124 Need to check equality with self
        assert dd == ee
        assert ee == dd

        ee = DataElementPlus(0x00100010, "PN", "ANONY")
        assert not dd == ee
        assert not ee == dd

    def test_equality_class_members(self):
        """Test equality is correct when ignored class members differ."""
        dd = DataElement(0x00100010, "PN", "ANON")
        dd.showVR = False
        dd.file_tell = 10
        dd.maxBytesToDisplay = 0
        dd.descripWidth = 0
        assert DataElement(0x00100010, "PN", "ANON") == dd

    def test_inequality_standard(self):
        """Test DataElement.__ne__ for standard element"""
        dd = DataElement(0x00100010, "PN", "ANON")
        assert not dd != dd  # noqa: PLR0124 Need to check inequality with self
        assert DataElement(0x00100010, "PN", "ANONA") != dd

        # Check tag
        assert DataElement(0x00100011, "PN", "ANON") != dd

        # Check VR
        assert DataElement(0x00100010, "SH", "ANON") != dd

    def test_inequality_sequence(self):
        """Test DataElement.__ne__ for sequence element"""
        dd = DataElement(0x300A00B0, "SQ", [])
        assert not dd != dd  # noqa: PLR0124 Need to check inequality with self
        assert not DataElement(0x300A00B0, "SQ", []) != dd
        ee = DataElement(0x300A00B0, "SQ", [Dataset()])
        assert ee != dd

        # Check value
        dd.value = [Dataset()]
        dd[0].PatientName = "ANON"
        ee[0].PatientName = "ANON"
        assert not ee != dd
        ee[0].PatientName = "ANONA"
        assert ee != dd

    def test_hash(self):
        """Test hash(DataElement) raises TypeError"""
        with pytest.raises(TypeError, match=r"unhashable"):
            hash(DataElement(0x00100010, "PN", "ANON"))

    def test_repeater_str(self):
        """Test a repeater group element displays the element name."""
        elem = DataElement(0x60023000, "OB", b"\x00")
        assert "Overlay Data" in elem.__str__()

    def test_str_no_vr(self):
        """Test DataElement.__str__ output with no VR"""
        elem = DataElement(0x00100010, "PN", "ANON")
        assert "(0010,0010) Patient's Name" in str(elem)
        assert "PN: 'ANON'" in str(elem)
        elem.showVR = False
        assert "(0010,0010) Patient's Name" in str(elem)
        assert "PN" not in str(elem)

    def test_repr_seq(self):
        """Test DataElement.__repr__ with a sequence"""
        elem = DataElement(0x300A00B0, "SQ", [Dataset()])
        elem[0].PatientID = "1234"
        assert repr(elem) == str(elem)

    def test_getitem_raises(self):
        """Test DataElement.__getitem__ raise if value not indexable"""
        elem = DataElement(0x00100010, "US", 123)
        with pytest.raises(TypeError):
            elem[0]

    def test_repval_large_elem(self):
        """Test DataElement.repval doesn't return a huge string for a large
        value"""
        elem = DataElement(0x00820003, "UT", "a" * 1000)
        assert len(elem.repval) < 100

    def test_repval_large_vm(self):
        """Test DataElement.repval doesn't return a huge string for a large
        vm"""
        elem = DataElement(0x00080054, "AE", "a\\" * 1000 + "a")
        assert len(elem.repval) < 100

    def test_repval_strange_type(self):
        """Test DataElement.repval doesn't break with bad types"""
        elem = DataElement(0x00020001, "OB", 0)
        assert len(elem.repval) < 100

    def test_private_tag_in_repeater_range(self):
        """Test that an unknown private tag (e.g. a tag not in the private
        dictionary) in the repeater range is not handled as a repeater tag
        if using Implicit Little Endian transfer syntax."""
        # regression test for #689
        ds = Dataset()
        ds[0x50F10010] = RawDataElement(
            Tag(0x50F10010), None, 8, b"FDMS 1.0", 0, True, True
        )
        ds[0x50F1100A] = RawDataElement(
            Tag(0x50F1100A), None, 6, b"ACC0.6", 0, True, True
        )
        private_creator_data_elem = ds[0x50F10010]
        assert "Private Creator" == private_creator_data_elem.name
        assert "LO" == private_creator_data_elem.VR

        private_data_elem = ds[0x50F1100A]
        assert "[FNC Parameters]" == private_data_elem.name
        assert "SH" == private_data_elem.VR

    def test_private_repeater_tag(self):
        """Test that a known private tag in the repeater range is correctly
        handled using Implicit Little Endian transfer syntax."""
        ds = Dataset()
        ds[0x60210012] = RawDataElement(
            Tag(0x60210012), None, 12, b"PAPYRUS 3.0 ", 0, True, True
        )
        ds[0x60211200] = RawDataElement(
            Tag(0x60211200), None, 6, b"123456", 0, True, True
        )
        private_creator_data_elem = ds[0x60210012]
        assert "Private Creator" == private_creator_data_elem.name
        assert "LO" == private_creator_data_elem.VR

        private_data_elem = ds[0x60211200]
        assert "[Overlay ID]" == private_data_elem.name
        assert "IS" == private_data_elem.VR

    def test_known_tags_with_UN_VR(self, replace_un_with_known_vr):
        """Known tags with VR UN are correctly decoded."""
        ds = Dataset()
        ds[0x00080005] = DataElement(0x00080005, "UN", b"ISO_IR 126")
        ds[0x00100010] = DataElement(0x00100010, "UN", "Διονυσιος".encode("iso_ir_126"))
        ds.decode()
        assert "CS" == ds[0x00080005].VR
        assert "PN" == ds[0x00100010].VR
        assert "Διονυσιος" == ds[0x00100010].value

        ds = Dataset()
        ds[0x00080005] = DataElement(
            0x00080005, "UN", b"ISO 2022 IR 100\\ISO 2022 IR 126"
        )
        ds[0x00100010] = DataElement(
            0x00100010,
            "UN",
            b"Dionysios=\x1b\x2d\x46" + "Διονυσιος".encode("iso_ir_126"),
        )
        ds.decode()
        assert "CS" == ds[0x00080005].VR
        assert "PN" == ds[0x00100010].VR
        assert "Dionysios=Διονυσιος" == ds[0x00100010].value

    def test_reading_ds_with_known_tags_with_UN_VR(self, replace_un_with_known_vr):
        """Known tags with VR UN are correctly read."""
        test_file = get_testdata_file("explicit_VR-UN.dcm")
        ds = dcmread(test_file)
        assert "CS" == ds[0x00080005].VR
        assert "TM" == ds[0x00080030].VR
        assert "PN" == ds[0x00100010].VR
        assert "PN" == ds[0x00100010].VR
        assert "DA" == ds[0x00100030].VR

    def test_unknown_tags_with_UN_VR(self):
        """Unknown tags with VR UN are not decoded."""
        ds = Dataset()
        ds[0x00080005] = DataElement(0x00080005, "CS", b"ISO_IR 126")
        ds[0x00111010] = DataElement(0x00111010, "UN", "Διονυσιος".encode("iso_ir_126"))
        ds.decode()
        assert "UN" == ds[0x00111010].VR
        assert "Διονυσιος".encode("iso_ir_126") == ds[0x00111010].value

    def test_tag_with_long_value_UN_VR(self):
        """Tag with length > 64kb with VR UN is not changed."""
        ds = Dataset()
        ds[0x00080005] = DataElement(0x00080005, "CS", b"ISO_IR 126")

        single_value = b"123456.789012345"
        large_value = b"\\".join([single_value] * 4500)
        ds[0x30040058] = DataElement(
            0x30040058, "UN", large_value, is_undefined_length=False
        )
        ds.decode()
        assert "UN" == ds[0x30040058].VR

    @pytest.mark.parametrize("use_none, empty_value", ((True, None), (False, "")))
    def test_empty_text_values(self, use_none, empty_value, no_datetime_conversion):
        """Test that assigning an empty value behaves as expected."""

        def check_empty_text_element(value):
            setattr(ds, tag_name, value)
            elem = ds[tag_name]
            assert bool(elem.value) is False
            assert 0 == elem.VM
            assert elem.value == value
            fp = DicomBytesIO()
            fp.is_implicit_VR = True
            fp.is_little_endian = True
            filewriter.write_dataset(fp, ds)
            ds_read = dcmread(fp, force=True)
            assert empty_value == ds_read[tag_name].value

        text_vrs = {
            "AE": "RetrieveAETitle",
            "AS": "PatientAge",
            "CS": "QualityControlSubject",
            "DA": "PatientBirthDate",
            "DT": "AcquisitionDateTime",
            "LO": "DataSetSubtype",
            "LT": "ExtendedCodeMeaning",
            "PN": "PatientName",
            "SH": "CodeValue",
            "ST": "InstitutionAddress",
            "TM": "StudyTime",
            "UC": "LongCodeValue",
            "UI": "SOPClassUID",
            "UR": "CodingSchemeURL",
            "UT": "StrainAdditionalInformation",
        }
        config.use_none_as_empty_text_VR_value = use_none
        ds = Dataset()
        # set value to new element
        for tag_name in text_vrs.values():
            check_empty_text_element(None)
            del ds[tag_name]
            check_empty_text_element("")
            del ds[tag_name]
            check_empty_text_element([])
            del ds[tag_name]

        # set value to existing element
        for tag_name in text_vrs.values():
            check_empty_text_element(None)
            check_empty_text_element("")
            check_empty_text_element([])
            check_empty_text_element(None)

    def test_empty_binary_values(self):
        """Test that assigning an empty value behaves as expected for
        non-text VRs."""

        def check_empty_binary_element(value):
            setattr(ds, tag_name, value)
            elem = ds[tag_name]
            assert bool(elem.value) is False
            assert 0 == elem.VM
            assert elem.value == value
            fp = DicomBytesIO()
            fp.is_implicit_VR = True
            fp.is_little_endian = True
            filewriter.write_dataset(fp, ds)
            ds_read = dcmread(fp, force=True)
            assert ds_read[tag_name].value is None

        non_text_vrs = {
            "AT": "OffendingElement",
            "DS": "PatientWeight",
            "IS": "BeamNumber",
            "SL": "RationalNumeratorValue",
            "SS": "SelectorSSValue",
            "UL": "SimpleFrameList",
            "US": "SourceAcquisitionBeamNumber",
            "FD": "RealWorldValueLUTData",
            "FL": "VectorAccuracy",
            "OB": "FillPattern",
            "OD": "DoubleFloatPixelData",
            "OF": "UValueData",
            "OL": "TrackPointIndexList",
            "OW": "TrianglePointIndexList",
            "UN": "SelectorUNValue",
        }
        ds = Dataset()
        # set value to new element
        for tag_name in non_text_vrs.values():
            check_empty_binary_element(None)
            del ds[tag_name]
            check_empty_binary_element([])
            del ds[tag_name]
            check_empty_binary_element(MultiValue(int, []))
            del ds[tag_name]

        # set value to existing element
        for tag_name in non_text_vrs.values():
            check_empty_binary_element(None)
            check_empty_binary_element([])
            check_empty_binary_element(MultiValue(int, []))
            check_empty_binary_element(None)

    def test_empty_sequence_is_handled_as_array(self):
        ds = Dataset()
        ds.AcquisitionContextSequence = []
        elem = ds["AcquisitionContextSequence"]
        assert bool(elem.value) is False
        assert elem.value == []

        fp = DicomBytesIO()
        fp.is_implicit_VR = True
        fp.is_little_endian = True
        filewriter.write_dataset(fp, ds)
        ds_read = dcmread(fp, force=True)
        elem = ds_read["AcquisitionContextSequence"]
        assert elem.value == []

    def test_is_private(self):
        """Test the is_private property."""
        elem = DataElement(0x00090010, "UN", None)
        assert elem.is_private
        elem = DataElement(0x00080010, "UN", None)
        assert not elem.is_private

    def test_is_empty_sequence(self):
        """Test DataElement.is_empty for SQ."""
        elem = DataElement(0x300A00B0, "SQ", [])
        assert elem.VR == "SQ"
        assert len(elem.value) == 0
        assert elem.is_empty
        elem.value = [Dataset()]
        assert len(elem.value) == 1
        assert not elem.is_empty

    def test_vm_sequence(self):
        """Test DataElement.VM for SQ."""
        elem = DataElement(0x300A00B0, "SQ", [])
        assert not elem.is_buffered
        assert elem.VR == "SQ"
        assert len(elem.value) == 0
        assert elem.VM == 1
        elem.value = [Dataset(), Dataset()]
        assert len(elem.value) == 2
        assert elem.VM == 1


class TestRawDataElement:
    """Tests for dataelem.RawDataElement."""

    def test_invalid_tag_warning(self, allow_reading_invalid_values):
        """RawDataElement: conversion of unknown tag warns..."""
        raw = RawDataElement(Tag(0x88880088), None, 4, b"unknown", 0, True, True)

        with pytest.warns(UserWarning, match=r"\(8888,0088\)"):
            element = convert_raw_data_element(raw)
            assert element.VR == "UN"

    def test_key_error(self, enforce_valid_values):
        """RawDataElement: conversion of unknown tag throws KeyError..."""
        # raw data element -> tag VR length value
        #                       value_tell is_implicit_VR is_little_endian'
        # Unknown (not in DICOM dict), non-private, non-group 0 for this test
        raw = RawDataElement(Tag(0x88880002), None, 4, b"unknown", 0, True, True)

        msg = r"VR lookup failed for the raw element with tag \(8888,0002\)"
        with pytest.raises(KeyError, match=msg):
            convert_raw_data_element(raw)

    def test_valid_tag(self, no_datetime_conversion):
        """RawDataElement: conversion of known tag succeeds..."""
        raw = RawDataElement(Tag(0x00080020), "DA", 8, b"20170101", 0, False, True)
        element = convert_raw_data_element(raw, encoding=default_encoding)
        assert "Study Date" == element.name
        assert "DA" == element.VR
        assert "20170101" == element.value

        raw = RawDataElement(
            Tag(0x00080000), None, 4, b"\x02\x00\x00\x00", 0, True, True
        )
        elem = convert_raw_data_element(raw, encoding=default_encoding)
        assert "UL" == elem.VR

    def test_data_element_without_encoding(self):
        """RawDataElement: no encoding needed."""
        raw = RawDataElement(
            Tag(0x00104000), "LT", 23, b"comment\\comment2\\comment3", 0, False, True
        )
        element = convert_raw_data_element(raw)
        assert "Patient Comments" == element.name

    def test_unknown_vr(self):
        """Test converting a raw element with unknown VR"""
        raw = RawDataElement(Tag(0x00080000), "AA", 8, b"20170101", 0, False, True)
        with pytest.raises(NotImplementedError):
            convert_raw_data_element(raw, encoding=default_encoding)

    @pytest.fixture
    def accept_wrong_length(self, request):
        old_value = config.convert_wrong_length_to_UN
        config.convert_wrong_length_to_UN = request.param
        yield
        config.convert_wrong_length_to_UN = old_value

    @pytest.mark.parametrize("accept_wrong_length", [False], indirect=True)
    def test_wrong_bytes_length_exception(self, accept_wrong_length):
        """Check exception when number of raw bytes is not correct."""
        raw = RawDataElement(Tag(0x00190000), "FD", 1, b"1", 0, False, True)
        with pytest.raises(BytesLengthException):
            convert_raw_data_element(raw)

    @pytest.mark.parametrize("accept_wrong_length", [True], indirect=True)
    def test_wrong_bytes_length_convert_to_UN(self, accept_wrong_length):
        """Check warning and behavior for incorrect number of raw bytes."""
        value = b"1"
        raw = RawDataElement(Tag(0x00190000), "FD", 1, value, 0, False, True)
        msg = (
            r"Expected total bytes to be an even multiple of bytes per value. "
            r"Instead received b'1' with length 1 and struct format 'd' which "
            r"corresponds to bytes per value of 8. This occurred while trying "
            r"to parse \(0019,0000\) according to VR 'FD'. "
            r"Setting VR to 'UN'."
        )
        with pytest.warns(UserWarning, match=msg):
            raw_elem = convert_raw_data_element(raw)
            assert "UN" == raw_elem.VR
            assert value == raw_elem.value

    def test_read_known_private_tag_implicit(self):
        fp = DicomBytesIO()
        ds = Dataset()
        ds.set_original_encoding(True, True)
        ds[0x00410010] = RawDataElement(
            Tag(0x00410010), "LO", 8, b"ACME 3.2", 0, True, True
        )
        ds[0x00411001] = RawDataElement(
            Tag(0x00411001), "US", 2, b"\x2A\x00", 0, True, True
        )
        ds[0x00431001] = RawDataElement(
            Tag(0x00431001), "SH", 8, b"Unknown ", 0, True, True
        )
        ds.save_as(fp)
        ds = dcmread(fp, force=True)
        elem = ds[0x00411001]
        assert elem.VR == "UN"
        assert elem.name == "Private tag data"
        assert elem.value == b"\x2A\x00"

        with save_private_dict():
            add_private_dict_entry("ACME 3.2", 0x00410001, "US", "Some Number")
            ds = dcmread(fp, force=True)
            elem = ds[0x00411001]
            assert elem.VR == "US"
            assert elem.name == "[Some Number]"
            assert elem.value == 42

            # Unknown private tag is handled as before
            elem = ds[0x00431001]
            assert elem.VR == "UN"
            assert elem.name == "Private tag data"
            assert elem.value == b"Unknown "

    def test_read_known_private_tag_explicit(self):
        fp = DicomBytesIO()
        ds = Dataset()
        ds.set_original_encoding(False, True)
        ds[0x00410010] = RawDataElement(
            Tag(0x00410010), "LO", 8, b"ACME 3.2", 0, False, True
        )
        ds[0x00411002] = RawDataElement(
            Tag(0x00411002), "UN", 8, b"SOME_AET", 0, False, True
        )
        ds.save_as(fp)
        ds = dcmread(fp, force=True)
        elem = ds[0x00411002]
        assert elem.VR == "UN"
        assert elem.name == "Private tag data"
        assert elem.value == b"SOME_AET"

        with save_private_dict():
            add_private_dict_entry("ACME 3.2", 0x00410002, "AE", "Some AET")
            ds = dcmread(fp, force=True)
            elem = ds[0x00411002]
            assert elem.VR == "AE"
            assert elem.name == "[Some AET]"
            assert elem.value == "SOME_AET"

    def test_read_known_private_tag_explicit_no_lookup(
        self, dont_replace_un_with_known_vr
    ):
        with save_private_dict():
            add_private_dict_entry("ACME 3.2", 0x00410003, "IS", "Another Number")
            fp = DicomBytesIO()
            ds = Dataset()
            ds.set_original_encoding(False, True)
            ds[0x00410010] = RawDataElement(
                Tag(0x00410010), "LO", 8, b"ACME 3.2", 0, False, True
            )
            ds[0x00411003] = RawDataElement(
                Tag(0x00411003), "UN", 8, b"12345678", 0, False, True
            )
            ds.save_as(fp)
            ds = dcmread(fp, force=True)
            elem = ds[0x00411003]
            assert elem.VR == "UN"
            assert elem.name == "[Another Number]"
            assert elem.value == b"12345678"

    def test_lut_descriptor_modifier_invalid(self):
        """Test fixing value for LUT Descriptor if value is not an int"""
        raw = RawDataElement(Tag(0x00283002), None, 4, ["a", 0, 1], 0, True, True)
        elem = convert_raw_data_element(raw)
        assert elem.value == ["a", 0, 1]

    def test_UN_unknown_public_tag(self):
        """Test converting a UN element with unknown public tag"""
        raw = RawDataElement(Tag(0x88883002), "UN", 4, b"\x02\x04", 0, True, True)
        elem = convert_raw_data_element(raw)
        assert elem.value == b"\x02\x04"
        assert elem.tag == 0x88883002
        assert elem.VR == "UN"


@pytest.fixture
def reset_hooks():
    original = (
        hooks.raw_element_vr,
        hooks.raw_element_value,
        hooks.raw_element_kwargs,
    )
    yield
    (
        hooks.raw_element_vr,
        hooks.raw_element_value,
        hooks.raw_element_kwargs,
    ) = original


class TestConvertRawDataElementHooks:
    """Tests for the hooks in convert_raw_data_element()"""

    def test_vr(self, reset_hooks):
        """Test the 'raw_element_vr' hook"""
        ds = Dataset()
        ds.PatientName = "Foo"
        raw = RawDataElement(Tag(0x00100020), None, 4, b"unknown", 0, True, True)

        d = {}

        def func(raw, data, **kwargs):
            data["VR"] = "LO"
            d.update(kwargs)

        kwargs = {"a": 1, "b": []}

        hooks.register_callback("raw_element_vr", func)
        hooks.register_kwargs("raw_element_kwargs", kwargs)

        elem = convert_raw_data_element(raw, encoding=default_encoding, ds=ds)
        assert elem.value == "unknown"
        assert elem.VR == "LO"
        assert elem.tag == (0x00100020)

        assert d["encoding"] == default_encoding
        assert d["ds"] == ds
        assert d["a"] == 1
        assert d["b"] == []

    def test_value(self, reset_hooks):
        """Test the 'raw_element_vr' hook"""
        ds = Dataset()
        ds.PatientName = "Foo"
        raw = RawDataElement(Tag(0x00100020), "LO", 4, b"unknown", 0, True, True)

        d = {}

        def func(raw, data, **kwargs):
            data["value"] = "12345"
            d.update(kwargs)

        kwargs = {"c": 3, "d": None}

        hooks.register_callback("raw_element_value", func)
        hooks.register_kwargs("raw_element_kwargs", kwargs)

        elem = convert_raw_data_element(raw, encoding=default_encoding, ds=ds)
        assert elem.value == "12345"
        assert elem.VR == "LO"
        assert elem.tag == (0x00100020)

        assert d["encoding"] == default_encoding
        assert d["ds"] == ds
        assert d["c"] == 3
        assert d["d"] is None

    def test_value_retry(self, reset_hooks):
        """Test the 'raw_element_value_retry' function"""
        raw = RawDataElement(Tag(0x00000903), None, 4, b"12345", 0, True, True)

        # Original function raises and exception
        msg = "Expected total bytes to be an even multiple of bytes per value"
        with pytest.raises(BytesLengthException, match=msg):
            convert_raw_data_element(raw)

        # No target_VRs set, no change
        hooks.register_callback("raw_element_value", raw_element_value_retry)
        with pytest.raises(BytesLengthException, match=msg):
            convert_raw_data_element(raw)

        kwargs = {"target_VRs": {"US": ("SS", "SH")}}
        hooks.register_kwargs("raw_element_kwargs", kwargs)

        # Test candidate VRs to see if they can be used instead
        #   in this case SS will fail and SH will succeed
        elem = convert_raw_data_element(raw)
        assert elem.value == "12345"
        assert elem.VR == "SH"

        # If unable to convert then raise original exception
        kwargs["target_VRs"]["US"] = ("SS",)
        with pytest.raises(BytesLengthException, match=msg):
            convert_raw_data_element(raw)

    def test_value_fix_separator(self, reset_hooks):
        """Test the 'raw_element_value_fix_separator' function"""
        raw = RawDataElement(
            Tag(0x00000902), None, 4, b"\x41\x42\x2C\x43\x44\x2C\x45\x46", 0, True, True
        )

        elem = convert_raw_data_element(raw)
        assert elem.value == "AB,CD,EF"

        hooks.register_callback("raw_element_value", raw_element_value_fix_separator)

        # No target_VRs set, no change
        elem = convert_raw_data_element(raw)
        assert elem.value == "AB,CD,EF"

        kwargs = {"target_VRs": ("LO",)}
        hooks.register_kwargs("raw_element_kwargs", kwargs)

        elem = convert_raw_data_element(raw)
        assert elem.value == ["AB", "CD", "EF"]

        kwargs["separator"] = ":"
        raw = raw._replace(value=raw.value.replace(b"\x2C", b":"))
        elem = convert_raw_data_element(raw)
        assert elem.value == ["AB", "CD", "EF"]

        raw = raw._replace(VR="SH")
        elem = convert_raw_data_element(raw)
        assert elem.value == "AB:CD:EF"


class TestDataElementValidation:
    @staticmethod
    def check_invalid_vr(vr, value, check_warn=True):
        msg = rf"Invalid value for VR {vr}: *"
        if check_warn:
            with pytest.warns(UserWarning, match=msg):
                DataElement(0x00410001, vr, value, validation_mode=config.WARN)
            with pytest.warns(UserWarning, match=msg):
                validate_value(vr, value, config.WARN)
        with pytest.raises(ValueError, match=msg):
            DataElement(0x00410001, vr, value, validation_mode=config.RAISE)
        with pytest.raises(ValueError, match=msg):
            validate_value(vr, value, config.RAISE)

    @staticmethod
    def check_valid_vr(vr, value):
        DataElement(0x00410001, vr, value, validation_mode=config.RAISE)
        validate_value(vr, value, config.RAISE)

    @pytest.mark.parametrize(
        "vr, length",
        (
            ("AE", 17),
            ("CS", 17),
            ("DS", 27),
            ("LO", 66),
            ("LT", 10250),
            ("SH", 17),
            ("ST", 1025),
            ("UI", 65),
        ),
    )
    def test_maxvalue_exceeded(self, vr, length, no_datetime_conversion):
        msg = rf"The value length \({length}\) exceeds the maximum length *"
        with pytest.warns(UserWarning, match=msg):
            DataElement(0x00410001, vr, "1" * length, validation_mode=config.WARN)
        with pytest.raises(ValueError, match=msg):
            DataElement(0x00410001, vr, "2" * length, validation_mode=config.RAISE)

    @pytest.mark.parametrize(
        "value", ("Руссский", b"ctrl\tchar", "new\n", b"newline\n", "Äneas")
    )
    def test_invalid_ae(self, value):
        self.check_invalid_vr("AE", value)

    @pytest.mark.parametrize("value", ("My AETitle", b"My AETitle", "", None))
    def test_valid_ae(self, value):
        self.check_valid_vr("AE", value)

    @pytest.mark.parametrize("value", ("12Y", "0012Y", b"012B", "Y012", "012Y\n"))
    def test_invalid_as(self, value):
        self.check_invalid_vr("AS", value)

    @pytest.mark.parametrize("value", ("012Y", "345M", b"052W", b"789D", "", None))
    def test_valid_as(self, value):
        self.check_valid_vr("AS", value)

    @pytest.mark.parametrize(
        "value", ("abcd", b"ABC+D", "ABCD-Z", "ÄÖÜ", "ÄÖÜ".encode(), "ABC\n")
    )
    def test_invalid_cs(self, value):
        self.check_invalid_vr("CS", value)

    @pytest.mark.parametrize("value", ("VALID_13579 ", b"VALID_13579", "", None))
    def test_valid_cs(self, value):
        self.check_valid_vr("CS", value)

    @pytest.mark.parametrize(
        "value",
        (
            "201012",
            "2010122505",
            b"20102525",
            b"-20101225-",
            "20101620",
            "20101040",
            "20101033",
            "20101225 20201224 ",
        ),
    )
    def test_invalid_da(self, value):
        self.check_invalid_vr("DA", value)

    @pytest.mark.parametrize(
        "value",
        (
            b"19560303",
            "20101225-20201224 ",
            datetime.date(2022, 5, 1),
            b"-19560303",
            "19560303-",
            "",
            None,
        ),
    )
    def test_valid_da(self, value):
        self.check_valid_vr("DA", value)

    @pytest.mark.parametrize(
        "value", ("201012+", "20A0", "+-123.66", "-123.5 E4", b"123F4 ", "- 195.6")
    )
    def test_invalid_ds(self, value):
        self.check_invalid_vr("DS", value, check_warn=False)

    @pytest.mark.parametrize(
        "value",
        ("12345", "+.1234 ", "-0345.76", b"1956E3", b"-1956e+3", "+195.6e-3", "", None),
    )
    def test_valid_ds(self, value):
        self.check_valid_vr("DS", value)

    @pytest.mark.parametrize(
        "value", ("201012+", "20A0", b"123.66", "-1235E4", "12 34")
    )
    def test_invalid_is(self, value):
        self.check_invalid_vr("IS", value, check_warn=False)

    @pytest.mark.parametrize("value", (" 12345 ", b"+1234 ", "-034576", "", None))
    def test_valid_is(self, value):
        self.check_valid_vr("IS", value)

    @pytest.mark.parametrize(
        "value",
        (
            "234",
            "1",
            "01015",
            "225959.",
            b"0000.345",
            "222222.2222222",
            "-1234-",
            "+123456",
            b"-123456-1330",
            "006000",
            "005961",
            "0000aa",
            "0000.00",
            "123461-1330",
            "123400-1360",
        ),
    )
    def test_invalid_tm(self, value):
        self.check_invalid_vr("TM", value)

    @pytest.mark.parametrize(
        "value",
        (
            "23",
            "1234",
            b"010159",
            "225959.3",
            "000000.345",
            "222222.222222",
            "-1234",
            "123456-",
            b"123460-1330",
            "005960",
            "",
            None,
            datetime.time(11, 11, 0),
        ),
    )
    def test_valid_tm(self, value):
        self.check_valid_vr("TM", value)

    @pytest.mark.parametrize(
        "value",
        (
            "19",
            "198",
            "20011",
            b"20200101.222",
            "187712311",
            "20001301",
            "19190432010159",
            "203002020222.2222222",
            b"203002020270.2",
            "1984+2000",
            "+1877123112-0030",
            "19190430010161",
            "19190430016000",
        ),
    )
    def test_invalid_dt(self, value):
        self.check_invalid_vr("DT", value)

    @pytest.mark.parametrize(
        "value",
        (
            "1984",
            "200112",
            b"20200101",
            "1877123112",
            "200006012020",
            "19190420015960",
            "20300202022222.222222",
            b"20300202022222.2",
            "1984+0600",
            "1877123112-0030",
            "20300202022222.2-1200",
            "20000101-",
            "-2020010100",
            "1929-1997",
            "",
            None,
            datetime.datetime(1999, 12, 24, 12, 0, 0),
        ),
    )
    def test_valid_dt(self, value):
        self.check_valid_vr("DT", value)

    @pytest.mark.parametrize(
        "value", ("Руссский", "ctrl\tchar", '"url"', "a<b", "{abc}")
    )
    def test_invalid_ui(self, value):
        self.check_invalid_vr("UR", value)

    @pytest.mark.parametrize(
        "value", ("1234.567890.333", "0.0.0", "1234." * 12 + "1234", None)
    )
    def test_valid_ui(self, value):
        self.check_valid_vr("UI", value)

    @pytest.mark.parametrize(
        "value", (".123.456", "00.1.2", "123..456", "123.45.", "12a.45", "123.04")
    )
    def test_invalid_ur(self, value):
        self.check_invalid_vr("UI", value)

    @pytest.mark.parametrize(
        "value", ("https://www.a.b/sdf_g?a=1&b=5", "/a#b(c)[d]@!", "'url'", "", None)
    )
    def test_valid_ur(self, value):
        self.check_valid_vr("UR", value)

    def test_invalid_pn(self):
        msg = r"The number of PN components length \(4\) exceeds *"
        with pytest.warns(UserWarning, match=msg):
            DataElement(
                0x00410001, "PN", "Jim=John=Jimmy=Jonny", validation_mode=config.WARN
            )
        msg = r"The PN component length \(65\) exceeds *"
        with pytest.raises(ValueError, match=msg):
            DataElement(0x00410001, "PN", b"Jimmy" * 13, validation_mode=config.RAISE)

    @pytest.mark.parametrize(
        "value, value_type", [(42, "int"), (complex(1, 2), "complex"), (1.45, "float")]
    )
    @pytest.mark.parametrize(
        "vr", ("AE", "AS", "CS", "DA", "DT", "LO", "LT", "SH", "ST", "TM", "UR")
    )
    def test_invalid_string_value(self, value, value_type, vr):
        msg = (
            f"A value of type '{value_type}' cannot be assigned"
            f" to a tag with VR {vr}."
        )
        with pytest.warns(UserWarning, match=msg):
            DataElement(0x00410001, vr, value, validation_mode=config.WARN)
        with pytest.raises(ValueError, match=msg):
            DataElement(0x00410001, vr, value, validation_mode=config.RAISE)

    @pytest.mark.parametrize(
        "value, value_type", [(42, "int"), (complex(1, 2), "complex"), (1.45, "float")]
    )
    def test_invalid_pn_value_type(self, value, value_type):
        msg = (
            f"A value of type '{value_type}' cannot be assigned"
            f" to a tag with VR PN."
        )
        with pytest.warns(UserWarning, match=msg):
            # will raise an exception as it cannot handle these types later
            with pytest.raises(AttributeError):
                DataElement(0x00410001, "PN", value, validation_mode=config.WARN)
        with pytest.raises(ValueError, match=msg):
            DataElement(0x00410001, "PN", value, validation_mode=config.RAISE)

    @pytest.mark.parametrize("value", ("John^Doe", "Yamada^Tarou=山田^太郎", "", None))
    def test_valid_pn(self, value):
        self.check_valid_vr("PN", value)

    def test_write_valid_length_non_ascii_text(self, enforce_writing_invalid_values):
        fp = DicomBytesIO()
        ds = Dataset()
        ds.set_original_encoding(True, True)
        ds.SpecificCharacterSet = "ISO_IR 192"  # UTF-8
        ds.add(DataElement(0x00080050, "SH", "洪^吉洞=홍^길동"))
        # shall not raise, as the number of characters is considered,
        # not the number of bytes (which is > 16)
        dcmread(fp, force=True)

    def test_write_valid_non_ascii_pn(self, enforce_writing_invalid_values):
        fp = DicomBytesIO()
        ds = Dataset()
        ds.set_original_encoding(False, True)
        ds.SpecificCharacterSet = "ISO_IR 192"  # UTF-8
        # string length is 40
        ds.add(DataElement(0x00100010, "PN", "洪^吉洞" * 10))
        # shall not raise, as the number of characters is considered,
        # not the number of bytes (which is > 64)
        ds.save_as(fp)

    def test_read_valid_length_non_ascii_text(self):
        fp = DicomBytesIO()
        ds = Dataset()
        ds.set_original_encoding(True, True)
        ds.SpecificCharacterSet = "ISO_IR 192"  # UTF-8
        ds.add(DataElement(0x00080050, "SH", "洪^吉洞=홍^길동"))
        # shall not raise, as the number of characters is considered,
        # not the number of bytes (which is > 16)
        ds.save_as(fp)
        dcmread(fp, force=True)

    @pytest.mark.parametrize(
        "value, value_type", [("1", "str"), (1.5, "float"), (complex(1, 2), "complex")]
    )
    @pytest.mark.parametrize("vr", ("US", "SS", "UV", "SV"))
    def test_invalid_numeric_value(self, value, value_type, vr):
        msg = (
            f"A value of type '{value_type}' cannot be assigned"
            f" to a tag with VR {vr}."
        )
        with pytest.warns(UserWarning, match=msg):
            DataElement(0x00410001, vr, value, validation_mode=config.WARN)
        with pytest.raises(ValueError, match=msg):
            DataElement(0x00410001, vr, value, validation_mode=config.RAISE)

    @pytest.mark.parametrize(
        "value, value_type", [("1", "str"), (complex(1, 2), "complex")]
    )
    @pytest.mark.parametrize("vr", ("FL", "FD"))
    def test_invalid_float_value(self, value, value_type, vr):
        msg = (
            f"A value of type '{value_type}' cannot be assigned"
            f" to a tag with VR {vr}."
        )
        with pytest.warns(UserWarning, match=msg):
            DataElement(0x00410001, vr, value, validation_mode=config.WARN)
        with pytest.raises(ValueError, match=msg):
            DataElement(0x00410001, vr, value, validation_mode=config.RAISE)

    @pytest.mark.parametrize("value", (-1.5, 0, 1, 1234.5678))
    @pytest.mark.parametrize("vr", ("FL", "FD"))
    def test_valid_float_value(self, value, vr):
        DataElement(0x00410001, vr, value, validation_mode=config.RAISE)

    @pytest.mark.parametrize(
        "value", (0, 1, 65535, b"", b"\xf3\x42", b"\x01\x00\x02\x00")
    )
    def test_valid_us_value(self, value):
        DataElement(0x00410001, "US", value, validation_mode=config.RAISE)

    @pytest.mark.parametrize("value", (-1, 66000))
    def test_invalid_us_value(self, value):
        msg = (
            "Invalid value: a value for a tag with VR US "
            "must be between 0 and 65535."
        )
        with pytest.warns(UserWarning, match=msg):
            DataElement(0x00410001, "US", value, validation_mode=config.WARN)
        with pytest.raises(ValueError, match=msg):
            DataElement(0x00410001, "US", value, validation_mode=config.RAISE)
        with pytest.warns(UserWarning, match=msg):
            ds = Dataset()
            ds.add_new(0x00410001, "US", value)

    @pytest.mark.parametrize("value", (-32768, 0, 32767, b"\xff\xff", b"\0\0\0\0"))
    def test_valid_ss_value(self, value):
        DataElement(0x00410001, "SS", value, validation_mode=config.RAISE)

    @pytest.mark.parametrize("value", (-33000, 32768))
    def test_invalid_ss_value(self, value):
        msg = (
            "Invalid value: a value for a tag with VR SS "
            "must be between -32768 and 32767."
        )
        with pytest.warns(UserWarning, match=msg):
            DataElement(0x00410001, "SS", value, validation_mode=config.WARN)
        with pytest.raises(ValueError, match=msg):
            DataElement(0x00410001, "SS", value, validation_mode=config.RAISE)

    @pytest.mark.parametrize("vr", ("US", "SS"))
    @pytest.mark.parametrize("value", (b"\x01", b"\x00\x00\x00"))
    def test_invalid_short_value_length(self, vr, value):
        msg = (
            f"Invalid value length {len(value)}: the value length for a "
            f"tag with VR {vr} must be a multiple of 2."
        )
        with pytest.warns(UserWarning, match=msg):
            DataElement(0x00410001, vr, value, validation_mode=config.WARN)
        with pytest.raises(ValueError, match=msg):
            DataElement(0x00410001, vr, value, validation_mode=config.RAISE)

    @pytest.mark.parametrize("value", (0, 1, 4294967295, b"\x00\x01\x02\x03"))
    def test_valid_ul_value(self, value):
        DataElement(0x00410001, "UL", value, validation_mode=config.RAISE)

    @pytest.mark.parametrize("value", (-2, 4294967300))
    def test_invalid_ul_value(self, value):
        msg = (
            "Invalid value: a value for a tag with VR UL "
            "must be between 0 and 4294967295."
        )
        with pytest.warns(UserWarning, match=msg):
            DataElement(0x00410001, "UL", value, validation_mode=config.WARN)
        with pytest.raises(ValueError, match=msg):
            DataElement(0x00410001, "UL", value, validation_mode=config.RAISE)

    @pytest.mark.parametrize(
        "value", (-2147483648, 0, 2147483647, b"\x12\x34\x56\x78\x9a\xbc\xde\xf0")
    )
    def test_valid_sl_value(self, value):
        DataElement(0x00410001, "SL", value, validation_mode=config.RAISE)

    @pytest.mark.parametrize("value", (-2147483650, 2147483648))
    def test_invalid_sl_value(self, value):
        msg = (
            "Invalid value: a value for a tag with VR SL "
            "must be between -2147483648 and 2147483647."
        )
        with pytest.warns(UserWarning, match=msg):
            DataElement(0x00410001, "SL", value, validation_mode=config.WARN)
        with pytest.raises(ValueError, match=msg):
            DataElement(0x00410001, "SL", value, validation_mode=config.RAISE)

    @pytest.mark.parametrize("vr", ("UL", "SL"))
    @pytest.mark.parametrize("value", (b"\x0b\x00", b"\x01\x34\x11", b"\xff" * 5))
    def test_invalid_long_value_length(self, vr, value):
        msg = (
            f"Invalid value length {len(value)}: the value length for a "
            f"tag with VR {vr} must be a multiple of 4."
        )
        with pytest.warns(UserWarning, match=msg):
            DataElement(0x00410001, vr, value, validation_mode=config.WARN)
        with pytest.raises(ValueError, match=msg):
            DataElement(0x00410001, vr, value, validation_mode=config.RAISE)

    @pytest.mark.parametrize("value", (0, 1, 18446744073709551615, b"01" * 8))
    def test_valid_uv_value(self, value):
        DataElement(0x00410001, "UV", value, validation_mode=config.RAISE)

    @pytest.mark.parametrize("value", (-1, 18446744073709551617))
    def test_invalid_uv_value(self, value):
        msg = (
            "Invalid value: a value for a tag with VR UV "
            "must be between 0 and 18446744073709551615."
        )
        with pytest.warns(UserWarning, match=msg):
            DataElement(0x00410001, "UV", value, validation_mode=config.WARN)
        with pytest.raises(ValueError, match=msg):
            DataElement(0x00410001, "UV", value, validation_mode=config.RAISE)

    @pytest.mark.parametrize(
        "value", (-9223372036854775808, 0, 9223372036854775807, b"ff" * 24)
    )
    def test_valid_sv_value(self, value):
        DataElement(0x00410001, "SV", value, validation_mode=config.RAISE)

    @pytest.mark.parametrize("value", (-9223372036854775809, 9223372036854775808))
    def test_invalid_sv_value(self, value):
        msg = (
            "Invalid value: a value for a tag with VR SV must be between "
            "-9223372036854775808 and 9223372036854775807."
        )
        with pytest.warns(UserWarning, match=msg):
            DataElement(0x00410001, "SV", value, validation_mode=config.WARN)
        with pytest.raises(ValueError, match=msg):
            DataElement(0x00410001, "SV", value, validation_mode=config.RAISE)

    @pytest.mark.parametrize("vr", ("UV", "SV"))
    @pytest.mark.parametrize(
        "value",
        (
            b"\x0b\x00",
            b"\x01\x34\x11\x00",
            b"\xff" * 6,
            b"\x00" * 9,
        ),
    )
    def test_invalid_very_long_value_length(self, vr, value):
        msg = (
            f"Invalid value length {len(value)}: the value length for a "
            f"tag with VR {vr} must be a multiple of 8."
        )
        with pytest.warns(UserWarning, match=msg):
            DataElement(0x00410001, vr, value, validation_mode=config.WARN)
        with pytest.raises(ValueError, match=msg):
            DataElement(0x00410001, vr, value, validation_mode=config.RAISE)

    @pytest.mark.skipif(not config.have_numpy, reason="Numpy is not available")
    def test_pixel_data_ndarray_raises(self):
        """Test exception raised if setting PixelData using ndarray"""
        import numpy as np

        ds = Dataset()
        ds.PixelData = b"\x00\x01"
        assert ds.PixelData == b"\x00\x01"

        msg = (
            r"The value for \(7FE0,0010\) 'Pixel Data' should be set using 'bytes' "
            r"not 'numpy.ndarray'. See the Dataset.set_pixel_data\(\) method for "
            "an alternative that supports ndarrays."
        )
        with pytest.raises(TypeError, match=msg):
            ds.PixelData = np.ones((3, 4), dtype="u1")

        assert ds.PixelData == b"\x00\x01"

<<<<<<< HEAD

@pytest.fixture
def use_future():
    original = config._use_future
    config._use_future = True
    yield
    config._use_future = original


def test_deprecation_warnings():
    from pydicom.dataelem import DataElement_from_raw

    raw = RawDataElement(Tag(0x00100010), None, 4, b"unknown", 0, True, True)
    msg = (
        "'pydicom.dataelem.DataElement_from_raw' is deprecated and will be removed "
        "in v4.0, please use 'pydicom.dataelem.convert_raw_data_element' instead"
    )
    with pytest.warns(DeprecationWarning, match=msg):
        DataElement_from_raw(raw)


def test_import_raises(use_future):
    with pytest.raises(ImportError):
        from pydicom.dataelem import DataElement_from_raw
=======
    @pytest.mark.parametrize("value", (None, b"", b"\x00", b"\x00\x01\x02\x03"))
    def test_valid_o_star_bytes(self, value):
        for vr in ("OB", "OD", "OF", "OL", "OW", "OV"):
            DataElement(0x00410001, "vr", value, validation_mode=config.RAISE)

    @pytest.mark.parametrize("value", (bytearray(), bytearray(b"\x00\x01\x02\x03")))
    def test_valid_o_star_bytearray(self, value):
        for vr in ("OB", "OD", "OF", "OL", "OW", "OV"):
            DataElement(0x00410001, "vr", value, validation_mode=config.RAISE)

    @pytest.mark.parametrize("value", (-2, 4294967300))
    def test_invalid_o_star_value(self, value):
        for vr in ("OB", "OD", "OF", "OL", "OW", "OV"):
            msg = f"A value of type 'int' cannot be assigned to a tag with VR {vr}"
            with pytest.warns(UserWarning, match=msg):
                DataElement(0x00410001, vr, value, validation_mode=config.WARN)
            with pytest.raises(ValueError, match=msg):
                DataElement(0x00410001, vr, value, validation_mode=config.RAISE)


class TestBufferedDataElement:
    """Tests setting a DataElement value to a buffer"""

    @pytest.mark.parametrize("vr", BUFFERABLE_VRS)
    def test_reading_dataelement_buffer(self, vr):
        value = b"\x00\x01\x02\x03"
        buffer = io.BytesIO(value)
        elem = DataElement("PixelData", vr, buffer)

        data: bytes = b""
        # while read_bytes is tested in test_buffer.py, this tests the integration
        # between the helper and DataElement since this is the main use case
        for chunk in read_buffer(elem.value):
            data += chunk

        assert data == value

    def test_unsupported_vr_raises(self):
        """Test using a buffer with an unsupported VR raises"""
        msg = (
            "Elements with a VR of 'PN' cannot be used with buffered values, "
            "supported VRs are: OB, OD, OF, OL, OV, OW"
        )
        with pytest.raises(ValueError, match=msg):
            DataElement("PersonName", "PN", io.BytesIO())

    @pytest.mark.skipif(IS_WINDOWS, reason="TemporaryFile on Windows always readable")
    def test_invalid_buffer_raises(self):
        """Test invalid buffer raises on setting the value"""
        b = io.BytesIO()
        b.close()
        msg = (
            r"Invalid buffer for \(0040,A123\) 'Person Name': the buffer has been "
            "closed"
        )
        with pytest.raises(ValueError, match=msg):
            DataElement("PersonName", "OB", b)

        msg = (
            r"Invalid buffer for \(0040,A123\) 'Person Name': the buffer must be "
            "readable and seekable"
        )
        with tempfile.TemporaryFile(mode="wb") as t:
            with pytest.raises(ValueError, match=msg):
                DataElement("PersonName", "OB", t)

    def test_printing_value(self):
        value = b"\x00\x01\x02\x03"
        buffer = io.BytesIO(value)
        elem = DataElement("PixelData", "OB", buffer)
        assert elem.is_buffered
        assert re.compile(
            r"^\(7FE0,0010\) Pixel Data\W*OB: <_io.BytesIO object.*$"
        ).match(str(elem))
        assert elem.repval.startswith("<_io.BytesIO object at")
        assert repr(elem) == str(elem)

    def test_VM(self):
        """Test buffered element VM"""
        elem = DataElement("PersonName", "OB", io.BytesIO())
        assert elem.VM == 0
        elem = DataElement("PersonName", "OB", io.BytesIO(b"\x00\x01"))
        assert elem.VM == 1

    def test_equality(self):
        """Test element equality"""
        # First is buffered, second is not
        elem = DataElement("PersonName", "OB", b"\x00\x01")
        b_elem = DataElement("PersonName", "OB", io.BytesIO(b"\x00\x01"))

        # Test equality multiple times to ensure buffer can be re-read
        assert b_elem == elem
        assert b_elem == elem

        elem.value = b"\x01\x02"
        assert b_elem != elem
        assert b_elem != elem

        # First and second are both buffered
        b_elem2 = DataElement("PersonName", "OB", io.BytesIO(b"\x00\x01"))
        assert b_elem == b_elem2
        assert b_elem == b_elem2

        b_elem2 = DataElement("PersonName", "OB", io.BytesIO(b"\x01\x02"))
        assert b_elem != b_elem2
        assert b_elem != b_elem2

        # First is not buffered, second is
        # Test equality multiple times to ensure buffer can be re-read
        assert elem != b_elem
        assert elem != b_elem

    def test_equality_offset(self):
        """Test equality when the buffer isn't positioned at the start"""
        elem = DataElement("PersonName", "OB", b"\x00\x01")

        b = io.BytesIO(b"\x00\x01")
        b_elem = DataElement("PersonName", "OB", b)
        b.seek(2)

        assert b_elem == elem
        assert b_elem == elem

        c = io.BytesIO(b"\x00\x01")
        c_elem = DataElement("PersonName", "OB", c)
        c.seek(1)

        assert b_elem == c_elem
        assert b_elem == c_elem

    def test_equality_larger(self):
        """Test equality when bytes is larger than buffer"""
        elem = DataElement("PersonName", "OB", b"\x00\x01\x02\x03")
        b_elem = DataElement("PersonName", "OB", io.BytesIO(b"\x00\x01"))

        assert b_elem != elem

        c_elem = DataElement("PersonName", "OB", io.BytesIO(b"\x00\x01\x02\x03"))
        assert b_elem != c_elem

    def test_equality_multichunk(self):
        """Test element equality when the value gets chunked"""
        # Test multiple of default chunk size
        value = b"\x00\x01\x02" * 8192
        elem = DataElement("PersonName", "OB", value)
        b_elem = DataElement("PersonName", "OB", io.BytesIO(value))
        assert b_elem == elem

        # Test not a multiple of default chunk size
        value = b"\x00\x01\x02" * 8418
        elem = DataElement("PersonName", "OB", value)
        b_elem = DataElement("PersonName", "OB", io.BytesIO(value))
        assert b_elem == elem

        # Test empty
        value = b""
        elem = DataElement("PersonName", "OB", value)
        b_elem = DataElement("PersonName", "OB", io.BytesIO(value))
        assert b_elem == elem

    def test_equality_raises(self):
        """Test equality raises if buffer invalid."""
        elem = DataElement("PersonName", "OB", b"\x00\x01")
        b = io.BytesIO(b"\x00\x01")
        b_elem = DataElement("PersonName", "OB", b)

        assert b_elem == elem

        # First buffer is invalid
        b.close()
        msg = (
            r"Invalid buffer for \(0040,A123\) 'Person Name': the buffer has been "
            "closed"
        )
        with pytest.raises(ValueError, match=msg):
            b_elem == elem

        # Second buffer is invalid
        with pytest.raises(ValueError, match=msg):
            elem == b_elem

        # Both buffers are invalid
        c = io.BytesIO(b"\x00\x01")
        c_elem = DataElement("PersonName", "OB", c)
        c.close()

        with pytest.raises(ValueError, match=msg):
            b_elem == c_elem

    def test_deepcopy(self):
        """Test deepcopy with a buffered value"""
        b = io.BytesIO(b"\x00\x01")
        elem = DataElement("PersonName", "OB", b)

        elem2 = copy.deepcopy(elem)
        assert isinstance(elem.value, io.BytesIO)
        assert isinstance(elem2.value, io.BytesIO)
        assert elem.value.getvalue() == b.getvalue()
        assert elem2.value.getvalue() == b.getvalue()
        assert elem2.value is not elem.value
        assert elem2 == elem

    def test_deepcopy_closed(self):
        """Test deepcopy with a buffered value"""
        b = io.BytesIO(b"\x00\x01")
        elem = DataElement("PersonName", "OB", b)
        b.close()

        msg = (
            r"Error deepcopying the buffered element \(0040,A123\) 'Person Name': "
            "I/O operation on closed file"
        )
        with pytest.raises(ValueError, match=msg):
            copy.deepcopy(elem)
>>>>>>> a0ec8422
<|MERGE_RESOLUTION|>--- conflicted
+++ resolved
@@ -24,15 +24,12 @@
 from pydicom.dataset import Dataset
 from pydicom.errors import BytesLengthException
 from pydicom.filebase import DicomBytesIO
-<<<<<<< HEAD
+from pydicom.fileutil import read_buffer
 from pydicom.hooks import (
     hooks,
     raw_element_value_retry,
     raw_element_value_fix_separator,
 )
-=======
-from pydicom.fileutil import read_buffer
->>>>>>> a0ec8422
 from pydicom.multival import MultiValue
 from pydicom.tag import Tag, BaseTag
 from .test_util import save_private_dict
@@ -1416,32 +1413,6 @@
 
         assert ds.PixelData == b"\x00\x01"
 
-<<<<<<< HEAD
-
-@pytest.fixture
-def use_future():
-    original = config._use_future
-    config._use_future = True
-    yield
-    config._use_future = original
-
-
-def test_deprecation_warnings():
-    from pydicom.dataelem import DataElement_from_raw
-
-    raw = RawDataElement(Tag(0x00100010), None, 4, b"unknown", 0, True, True)
-    msg = (
-        "'pydicom.dataelem.DataElement_from_raw' is deprecated and will be removed "
-        "in v4.0, please use 'pydicom.dataelem.convert_raw_data_element' instead"
-    )
-    with pytest.warns(DeprecationWarning, match=msg):
-        DataElement_from_raw(raw)
-
-
-def test_import_raises(use_future):
-    with pytest.raises(ImportError):
-        from pydicom.dataelem import DataElement_from_raw
-=======
     @pytest.mark.parametrize("value", (None, b"", b"\x00", b"\x00\x01\x02\x03"))
     def test_valid_o_star_bytes(self, value):
         for vr in ("OB", "OD", "OF", "OL", "OW", "OV"):
@@ -1656,4 +1627,28 @@
         )
         with pytest.raises(ValueError, match=msg):
             copy.deepcopy(elem)
->>>>>>> a0ec8422
+
+
+@pytest.fixture
+def use_future():
+    original = config._use_future
+    config._use_future = True
+    yield
+    config._use_future = original
+
+
+def test_deprecation_warnings():
+    from pydicom.dataelem import DataElement_from_raw
+
+    raw = RawDataElement(Tag(0x00100010), None, 4, b"unknown", 0, True, True)
+    msg = (
+        "'pydicom.dataelem.DataElement_from_raw' is deprecated and will be removed "
+        "in v4.0, please use 'pydicom.dataelem.convert_raw_data_element' instead"
+    )
+    with pytest.warns(DeprecationWarning, match=msg):
+        DataElement_from_raw(raw)
+
+
+def test_import_raises(use_future):
+    with pytest.raises(ImportError):
+        from pydicom.dataelem import DataElement_from_raw