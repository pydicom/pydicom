--- conflicted
+++ resolved
@@ -1,51 +1,5 @@
-<<<<<<< HEAD
 <!DOCTYPE html PUBLIC "-//W3C//DTD XHTML 1.0 Transitional//EN"
   "http://www.w3.org/TR/xhtml1/DTD/xhtml1-transitional.dtd">
-=======
-<!DOCTYPE html>
-<html>
-  <head>
-    <meta charset='utf-8'>
-    <meta http-equiv="X-UA-Compatible" content="chrome=1">
-    <link href='https://fonts.googleapis.com/css?family=Chivo:900' rel='stylesheet' type='text/css'>
-    <link rel="stylesheet" type="text/css" href="stylesheets/stylesheet.css" media="screen" />
-    <link rel="stylesheet" type="text/css" href="stylesheets/pygment_trac.css" media="screen" />
-    <link rel="stylesheet" type="text/css" href="stylesheets/print.css" media="print" />
-    <!--[if lt IE 9]>
-    <script src="//html5shiv.googlecode.com/svn/trunk/html5.js"></script>
-    <![endif]-->
-    <title>Pydicom by darcymason</title>
-    <script>
-    (function(i,s,o,g,r,a,m){i['GoogleAnalyticsObject']=r;i[r]=i[r]||function(){
-   (i[r].q=i[r].q||[]).push(arguments)},i[r].l=1*new Date();a=s.createElement(o),
-    m=s.getElementsByTagName(o)[0];a.async=1;a.src=g;m.parentNode.insertBefore(a,m)
-     })(window,document,'script','https://www.google-analytics.com/analytics.js','ga');
-
-  ga('create', 'UA-87267970-1', 'auto');
-  ga('send', 'pageview');
-
-</script>
-  </head>
-
-  <body>
-    <div id="container">
-      <div class="inner">
-
-        <header>
-          <h1>Pydicom</h1>
-          <h2>Read, modify and write DICOM files with python code</h2>
-        </header>
-
-        <section id="downloads" class="clearfix">
-          <a href="https://github.com/darcymason/pydicom/zipball/master" id="download-zip" class="button"><span>Download .zip</span></a>
-          <a href="https://github.com/darcymason/pydicom/tarball/master" id="download-tar-gz" class="button"><span>Download .tar.gz</span></a>
-          <a href="https://github.com/darcymason/pydicom" id="view-on-github" class="button"><span>View on GitHub</span></a>
-        </section>
-
-        <hr>
->>>>>>> fe76e260
-
-
 <meta http-equiv="refresh" content="0; url=https://glemaitre.github.io/pydicom.github.io/stable" />
 <html xmlns="http://www.w3.org/1999/xhtml">
   <head>
