# Copyright 2008-2018 pydicom authors. See LICENSE file for details.
"""Code for multi-value data elements values,
or any list of items that must all be the same type.
"""

from typing import (
    Iterable, Union, List, overload, Iterator, Optional, Callable, Any, cast,
    TypeVar, MutableSequence
)
from typing import Sequence as SequenceType

<<<<<<< HEAD
=======

_T = TypeVar("_T")
_ItemType = TypeVar("_ItemType")
>>>>>>> 995ac649

_T = TypeVar("_T")
_ItemType = TypeVar("_ItemType")

<<<<<<< HEAD

=======
>>>>>>> 995ac649
class MultiValue(MutableSequence[_ItemType]):
    """Class to hold any multi-valued DICOM value, or any list of items that
    are all of the same type.

    This class enforces that any items added to the list are of the correct
    type, by calling the constructor on any items that are added. Therefore,
    the constructor must behave nicely if passed an object that is already its
    type. The constructor should raise :class:`TypeError` if the item cannot be
    converted.

    Note, however, that DS and IS types can be a blank string ``''`` rather
    than an instance of their classes.
    """

    def __init__(
        self,
        type_constructor: Callable[[_T], _ItemType],
        iterable: Iterable[_T]
    ) -> None:
        """Create a new :class:`MultiValue` from an iterable and ensure each
        item in the :class:`MultiValue` has the same type.

        Parameters
        ----------
        type_constructor : callable
            A constructor for the required type for all items. Could be
            the class, or a factory function. Takes a single parameter and
            returns the input as the desired type (or raises an appropriate
            exception).
        iterable : iterable
            An iterable (e.g. :class:`list`, :class:`tuple`) of items to
            initialize the :class:`MultiValue` list. Each item in the iterable
            is passed to `type_constructor` and the returned value added to
            the :class:`MultiValue`.
        """
        from pydicom.valuerep import DSfloat, DSdecimal, IS

        def DS_IS_constructor(x: _T) -> _ItemType:
            return self.type_constructor(x) if x != '' else cast(_ItemType, x)

        self._list = list()
        self.type_constructor = type_constructor
<<<<<<< HEAD
        if type_constructor in [DSfloat, IS, DSdecimal]:
=======
        if type_constructor in (DSfloat, IS, DSdecimal):
>>>>>>> 995ac649
            type_constructor = DS_IS_constructor

        for x in iterable:
            self._list.append(type_constructor(x))

    def append(self, val: _T) -> None:
        self._list.append(self.type_constructor(val))

    def __delitem__(self, index: Union[slice, int]) -> None:
        del self._list[index]

    def extend(self, val: Iterable[_T]) -> None:
<<<<<<< HEAD
        """Extend a :class:`~pydicom.dataset.Dataset` to the sequence."""
=======
        """Extend the :class:`~pydicom.multival.MultiValue` using an iterable
        of objects.
        """
>>>>>>> 995ac649
        self._list.extend([self.type_constructor(x) for x in val])

    def __iadd__(self, other: Iterable[_T]) -> MutableSequence[_ItemType]:
        """Implement MultiValue() += [object]."""
        self._list += [self.type_constructor(x) for x in other]
        return self

    def __eq__(self, other: object) -> bool:
        return self._list == other

    @overload
    def __getitem__(self, index: int) -> _ItemType: pass

    @overload
    def __getitem__(self, index: slice) -> MutableSequence[_ItemType]: pass

    def __getitem__(
        self, index: Union[slice, int]
    ) -> Union[MutableSequence[_ItemType], _ItemType]:
        return self._list[index]

    def insert(self, position: int, val: _T) -> None:
        self._list.insert(position, self.type_constructor(val))

    def __iter__(self) -> Iterator[_ItemType]:
        return iter(self._list)

    def __len__(self) -> int:
        return len(self._list)

    def __ne__(self, other: object) -> bool:
        return self._list != other

    @overload
    def __setitem__(self, idx: int, val: _T) -> None: pass

    @overload
    def __setitem__(self, idx: slice, val: Iterable[_T]) -> None: pass

    def __setitem__(
        self, idx: Union[slice, int], val: Union[Iterable[_T], _T]
    ) -> None:
        """Set an item of the list, making sure it is of the right VR type"""
        if isinstance(idx, slice):
            val = cast(Iterable[_T], val)
            out = [self.type_constructor(v) for v in val]
            self._list.__setitem__(idx, out)
        else:
            val = cast(_T, val)
            self._list.__setitem__(idx, self.type_constructor(val))

    def sort(
        self,
        key: Optional[Callable[[_ItemType], object]] = None,
        reverse: bool = False
    ) -> None:
        self._list.sort(key=key, reverse=reverse)

    def __str__(self) -> str:
        if not self:
            return ''
<<<<<<< HEAD
        lines = [
            f"{x!r}" if isinstance(x, (str, bytes)) else str(x) for x in self
        ]
=======
        lines = (
            f"{x!r}" if isinstance(x, (str, bytes)) else str(x) for x in self
        )
>>>>>>> 995ac649
        return f"[{', '.join(lines)}]"

    __repr__ = __str__<|MERGE_RESOLUTION|>--- conflicted
+++ resolved
@@ -9,20 +9,11 @@
 )
 from typing import Sequence as SequenceType
 
-<<<<<<< HEAD
-=======
-
-_T = TypeVar("_T")
-_ItemType = TypeVar("_ItemType")
->>>>>>> 995ac649
 
 _T = TypeVar("_T")
 _ItemType = TypeVar("_ItemType")
 
-<<<<<<< HEAD
 
-=======
->>>>>>> 995ac649
 class MultiValue(MutableSequence[_ItemType]):
     """Class to hold any multi-valued DICOM value, or any list of items that
     are all of the same type.
@@ -65,11 +56,7 @@
 
         self._list = list()
         self.type_constructor = type_constructor
-<<<<<<< HEAD
-        if type_constructor in [DSfloat, IS, DSdecimal]:
-=======
         if type_constructor in (DSfloat, IS, DSdecimal):
->>>>>>> 995ac649
             type_constructor = DS_IS_constructor
 
         for x in iterable:
@@ -82,13 +69,9 @@
         del self._list[index]
 
     def extend(self, val: Iterable[_T]) -> None:
-<<<<<<< HEAD
-        """Extend a :class:`~pydicom.dataset.Dataset` to the sequence."""
-=======
         """Extend the :class:`~pydicom.multival.MultiValue` using an iterable
         of objects.
         """
->>>>>>> 995ac649
         self._list.extend([self.type_constructor(x) for x in val])
 
     def __iadd__(self, other: Iterable[_T]) -> MutableSequence[_ItemType]:
@@ -150,15 +133,9 @@
     def __str__(self) -> str:
         if not self:
             return ''
-<<<<<<< HEAD
-        lines = [
-            f"{x!r}" if isinstance(x, (str, bytes)) else str(x) for x in self
-        ]
-=======
         lines = (
             f"{x!r}" if isinstance(x, (str, bytes)) else str(x) for x in self
         )
->>>>>>> 995ac649
         return f"[{', '.join(lines)}]"
 
     __repr__ = __str__