Test Files used for testing pydicom
-----------------------------------
I obtained images to test the pydicom code, and revised them as follow:
  * images were often downsized to keep the total file size quite small (typically <50K-ish). I wanted unittests for the code where I could run a number of tests quickly, and with files I could include in the source (and binary) distributions without bloating them too much
  * In some cases, the original files have been binary edited to replace anything that looks like a real patient name

I believe there is no restriction on using any of these files in this manner.

First, which transfer syntax the files are:
ExplVR_BigEnd.dcm       : Expl VR Big Endian
ExplVR_BigEndNoMeta.dcm : Expl VR Big Endian
MR_small_bigendian.dcm  : Expl VR Big Endian

color-pl.dcm            : Expl VR Little Endian
color-px.dcm            : Expl VR Little Endian
CT_small.dcm            : Expl VR Little Endian
ExplVR_LitEndNoMeta.dcm : Expl VR Little Endian
image_dfl.dcm           : Expl VR Little Endian
JPEG-LL.dcm             : Expl VR Little Endian
JPEG-lossy.dcm          : Expl VR Little Endian
JPEG2000.dcm            : Expl VR Little Endian
liver.dcm               : Expl VR Little Endian
MR_small.dcm            : Expl VR Little Endian
OBXXXX1A.dcm            : Expl VR Little Endian
reportsi.dcm            : Expl VR Little Endian
test-SR.dcm             : Expl VR Little Endian

MR_small_implicit.dcm   : Impl VR Little Endian
nested_priv_SQ.dcm      : Impl VR Little Endian
no_meta_group_length.dcm: Impl VR Little Endian
OT-PAL-8-face.dcm       : Impl VR Little Endian
priv_SQ.dcm             : Impl VR Little Endian
rtdose.dcm              : Impl VR Little Endian
rtplan.dcm              : Impl VR Little Endian
rtplan_truncated.dcm    : Impl VR Little Endian
rtstruct.dcm            : Impl VR Little Endian

CT_small.dcm
  * CT image, Explicit VR, LittleEndian
  * Downsized to 128x128 from 'CT1_UNC', ftp://medical.nema.org/MEDICAL/Dicom/DataSets/WG04/

MR_small.dcm
  * MR image, Explicit VR, LittleEndian
  * Downsized to 64x64 from 'MR1_UNC', ftp://medical.nema.org/MEDICAL/Dicom/DataSets/WG04/
  * Explicit VR big endian version created using DCMTK's dcmconv for PR #714

MR_small_implicit.dcm
  * The same dataset as MR_small, saved with Implicit VR using dcmodify

MR_small_bigendian.dcm
  * The same dataset as MR_small, saved as Big Endian using dcmodify

JPEG2000.dcm
  * JPEG 2000 small image
  * to test JPEG transfer syntax, eventually JPEG decompression
  * Edited 'NM1_J2KI' from ftp://medical.nema.org/MEDICAL/Dicom/DataSets/WG04

image_dfl.dcm
  * Compressed (using "deflate" zlib compression) after FileMeta
  * 'image_dfl' from http://www.dclunie.com/images/compressed/

ExplVR_BigEnd.dcm
  * Big Endian test image
  * Also is Samples Per Pixel of 3 (RGB)
  * Downsized to 60x80 from 'US-RGB-8-epicard' at http://www.barre.nom.fr/medical/samples/

JPEG-LL.dcm
  * NM1_JPLL from ftp://medical.nema.org/MEDICAL/Dicom/DataSets/WG04/
  * Transfer Syntax 1.2.840.10008.1.2.4.70:  JPEG Lossless Default Process 14 [Selection Value 1]

JPEG-lossy.dcm
  * NM1_JPLY from ftp://medical.nema.org/MEDICAL/Dicom/DataSets/WG04/
  * 1.2.840.10008.1.2.4.51 Default Transfer Syntax for Lossy JPEG 12-bit
  * GDCM prints when reading this file: "Unsupported JPEG data precision 12" and "Invalid SOS parameters for sequential JPEG", although it does appear to be read properly

liver.dcm
  * The DICOM SEG example was generated using the dcmqi library: https://github.com/qiicr/dcmqi
  * Provided by Andrey Fedorov (@fedorov)
  * Explicit VR big endian versions created using DCMTK's dcmconv and a script
    used to fix the pixel data for PR #714
  * Single frame versions created using a script for PR #714

Created by a commercial radiotherapy treatment planning system and modified:
rtplan.dcm       Implicit VR, Little Endian
rtdose.dcm       Implicit VR, Little Endian
  * Explicit VR big endian version created using DCMTK's dcmconv and the
    pixel data corrected using script for PR #714
  * Single frame version created using a script for PR #714
  * RLE encoded versions created using GDCM's gdcmconv for PR #708

chr*.dcm
  * Character set files for testing (0008,0005) Specific Character Set
  * from http://www.dclunie.com/images/charset/SCS*
  * downsized to 32x32 since pixel data is irrelevant for these (test pattern only)

test-SR.dcm
  * from ftp://ftp.dcmtk.org/pub/dicom/offis/software/dscope/dscope360/support/srdoc103.zip, file "test.dcm"
  * Structured Reporting example, many levels of nesting

priv_SQ.dcm
  * a file with an undefined length SQ item in a private tag.
  * minimal data elements kept from example files in issues 91, 97, 98

OBXXXX1A.dcm
  * a file with a Photometric Interpretation of PALETTE COLOR
  * used to check if to pixel_array is interpreted correctly for such a case
  * taken from https://github.com/pydicom/pydicom/issues/205#issuecomment-103329677
  * supposedly from a Philips machine
  * Explicit VR big endian version created using DCMTK's dcmconv and the
    pixel data corrected using script for PR #714
  * 2 frame version created using a script for PR #714
  * RLE encoded versions created using GDCM's gdcmconv for PR #708

OT-PAL-8-face.dcm
  * a file with a Photometric Interpretation of PALETTE COLOR
  * used to check if to pixel_array is interpreted correctly for such a case
  * taken from http://www.barre.nom.fr/medical/samples/

SC_rgb.dcm
  * 16 and 32 bit versions created using a script for PR #714
  * Explicit VR big endian version created using DCMTK's dcmconv and the
    pixel data corrected using script for PR #714
  * 2 frame versions created using a script for PR #714
  * RLE encoded versions created using GDCM's gdcmconv for PR #708

<<<<<<< HEAD
SC_ybr_full_422_uncompressed.dcm
    * Uncompressed version of SC_rgb_dcmtk_+eb+cy+n2.dcm using gdcmconv
    * Converted to YBR_FULL_422 using a script by @scaramallion
    * PhotometricIntepretation is YBR_FULL_422
=======
SC_ybr_full_uncompressed.dcm
  * Uncompressed version of SC_rgb_dcmtk_+eb+cy+n2.dcm using gdcmconv
  * PhotometricIntepretation is YBR_FULL
>>>>>>> 6d8ef0bf

zipMR.gz
  * a gzipped version of MR_small.dcm
  * used for checking that deferred read reopens as zip again (issue 103)

== DICOMDIR tests ==

dicomdirtests files were from http://www.pcir.org, freely available image sets.
They were downsized to 16x16 images to keep them very small so they
could be added to the source distribution without bloating it. For the
same reason, many were removed, leaving only samples of the studies,
series, and images.

For the subdirectories ending in "N" (e.g. CT2N, CT5N), the name indicates
the number of images inside the folder, i.e. CT2N has two images,
CT5N has five. This was a memory-aid for use in unit tests.

Below is the hierarchy of Patient, Study, Series, Images that comes from a
straight read of the dicomdirtests DICOMDIR file. The DICOMDIR file itself
was created using the dcmtk program dcmgpdir. It complained about different
Specific Character Set in some of the files, so some with 2022 IR6 were set
to ISO_IR 100.


Patient: 77654033: Doe^Archibald
    Study 2: 20010101: XR C Spine Comp Min 4 Views
        Series 1:  CR: (1 image)
            ['./77654033/CR1/6154']
        Series 2:  CR: (1 image)
            ['./77654033/CR2/6247']
        Series 3:  CR: (1 image)
            ['./77654033/CR3/6278']
    Study 2: 19950903: CT, HEAD/BRAIN WO CONTRAST
        Series 2:  CT: (4 images)
            ['./77654033/CT2/17106',
             './77654033/CT2/17136',
             './77654033/CT2/17166',
             './77654033/CT2/17196']

Patient: 98890234: Doe^Peter
    Study 2: 20010101:
        Series 4:  CT: (2 images)
            ['./98892001/CT2N/6293',
             './98892001/CT2N/6924']
        Series 5:  CT: (5 images)
            ['./98892001/CT5N/2062',
             './98892001/CT5N/2392',
             './98892001/CT5N/2693',
             './98892001/CT5N/3023',
             './98892001/CT5N/3353']
    Study 428: 20030505: Carotids
        Series 1:  MR: (1 image)
            ['./98892003/MR1/15820']
        Series 2:  MR: (1 image)
            ['./98892003/MR2/15970']
    Study 134: 20030505: Brain
        Series 1:  MR: (1 image)
            ['./98892003/MR1/4919']
        Series 2:  MR: (3 images)
            ['./98892003/MR2/4950',
             './98892003/MR2/5011',
             './98892003/MR2/4981']
    Study 2: 20030505: Brain-MRA
        Series 1:  MR: (1 image)
            ['./98892003/MR1/5641']
        Series 2:  MR: (3 images)
            ['./98892003/MR2/6935',
             './98892003/MR2/6605',
             './98892003/MR2/6273']
        Series 700:  MR: (7 images)
            ['./98892003/MR700/4558',
             './98892003/MR700/4528',
             './98892003/MR700/4588',
             './98892003/MR700/4467',
             './98892003/MR700/4618',
             './98892003/MR700/4678',
             './98892003/MR700/4648']


== Overlay Data ==

MR-SIEMENS-DICOM-WithOverlays.dcm (from GDCM)
    * Little Endian Explicit VR
    * Single frame, single channel Pixel Data
    * Single frame Overlay Data in group 0x6000
    * Icon Image Sequence


== Licenses ==

The datasets from GDCM (github.com/malaterre/GDCM) are used under the following
license:

Program: GDCM (Grassroots DICOM). A DICOM library

Copyright (c) 2006-2016 Mathieu Malaterre
Copyright (c) 1993-2005 CREATIS
(CREATIS = Centre de Recherche et d'Applications en Traitement de l'Image)
All rights reserved.

Redistribution and use in source and binary forms, with or without
modification, are permitted provided that the following conditions are met:

 * Redistributions of source code must retain the above copyright notice,
   this list of conditions and the following disclaimer.

 * Redistributions in binary form must reproduce the above copyright notice,
   this list of conditions and the following disclaimer in the documentation
   and/or other materials provided with the distribution.

 * Neither name of Mathieu Malaterre, or CREATIS, nor the names of any
   contributors (CNRS, INSERM, UCB, Universite Lyon I), may be used to
   endorse or promote products derived from this software without specific
   prior written permission.

THIS SOFTWARE IS PROVIDED BY THE COPYRIGHT HOLDERS AND CONTRIBUTORS ``AS IS''
AND ANY EXPRESS OR IMPLIED WARRANTIES, INCLUDING, BUT NOT LIMITED TO, THE
IMPLIED WARRANTIES OF MERCHANTABILITY AND FITNESS FOR A PARTICULAR PURPOSE
ARE DISCLAIMED. IN NO EVENT SHALL THE AUTHORS OR CONTRIBUTORS BE LIABLE FOR
ANY DIRECT, INDIRECT, INCIDENTAL, SPECIAL, EXEMPLARY, OR CONSEQUENTIAL
DAMAGES (INCLUDING, BUT NOT LIMITED TO, PROCUREMENT OF SUBSTITUTE GOODS OR
SERVICES; LOSS OF USE, DATA, OR PROFITS; OR BUSINESS INTERRUPTION) HOWEVER
CAUSED AND ON ANY THEORY OF LIABILITY, WHETHER IN CONTRACT, STRICT LIABILITY,
OR TORT (INCLUDING NEGLIGENCE OR OTHERWISE) ARISING IN ANY WAY OUT OF THE USE
OF THIS SOFTWARE, EVEN IF ADVISED OF THE POSSIBILITY OF SUCH DAMAGE.<|MERGE_RESOLUTION|>--- conflicted
+++ resolved
@@ -123,16 +123,14 @@
   * 2 frame versions created using a script for PR #714
   * RLE encoded versions created using GDCM's gdcmconv for PR #708
 
-<<<<<<< HEAD
+SC_ybr_full_uncompressed.dcm
+  * Uncompressed version of SC_rgb_dcmtk_+eb+cy+n2.dcm using gdcmconv
+  * PhotometricIntepretation is YBR_FULL
+  
 SC_ybr_full_422_uncompressed.dcm
     * Uncompressed version of SC_rgb_dcmtk_+eb+cy+n2.dcm using gdcmconv
     * Converted to YBR_FULL_422 using a script by @scaramallion
     * PhotometricIntepretation is YBR_FULL_422
-=======
-SC_ybr_full_uncompressed.dcm
-  * Uncompressed version of SC_rgb_dcmtk_+eb+cy+n2.dcm using gdcmconv
-  * PhotometricIntepretation is YBR_FULL
->>>>>>> 6d8ef0bf
 
 zipMR.gz
   * a gzipped version of MR_small.dcm
