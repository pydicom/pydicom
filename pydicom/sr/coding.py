# Copyright 2008-2021 pydicom authors. See LICENSE file for details.

from typing import NamedTuple, Any, Optional

from pydicom.sr._snomed_dict import mapping as snomed_mapping


class Code(NamedTuple):
    """Namedtuple for representation of a coded concept consisting of the
    actual code *value*, the coding *scheme designator*, the code *meaning*
    (and optionally the coding *scheme version*).

    ..versionadded: 1.4
    """
    value: str
    scheme_designator: str
    meaning: str
    scheme_version: Optional[str]

<<<<<<< HEAD
    def __eq__(self, other: Any) -> Any:
=======
    def __hash__(self) -> int:
        return hash(self.scheme_designator + self.value)

    def __eq__(self, other: Any) -> bool:
>>>>>>> 29883165
        if self.scheme_designator == "SRT":
            self_mapped = Code(
                value=snomed_mapping["SRT"][self.value],
                meaning="",
                scheme_designator="SCT",
                scheme_version=self.scheme_version,
            )
        else:
            self_mapped = Code(
                value=self.value,
                meaning="",
                scheme_designator=self.scheme_designator,
                scheme_version=self.scheme_version,
            )

        if other.scheme_designator == "SRT":
            other_mapped = Code(
                value=snomed_mapping["SRT"][other.value],
                meaning="",
                scheme_designator="SCT",
                scheme_version=other.scheme_version,
            )
        else:
            other_mapped = Code(
                value=other.value,
                meaning="",
                scheme_designator=other.scheme_designator,
                scheme_version=other.scheme_version,
            )

        return (
            self_mapped.value == other_mapped.value
            and self_mapped.scheme_designator == other_mapped.scheme_designator
            and self_mapped.scheme_version == other_mapped.scheme_version
        )

    def __ne__(self, other: Any) -> Any:
        return not (self == other)


Code.__new__.__defaults__ = (None,)  # type: ignore[attr-defined]<|MERGE_RESOLUTION|>--- conflicted
+++ resolved
@@ -17,14 +17,10 @@
     meaning: str
     scheme_version: Optional[str]
 
-<<<<<<< HEAD
-    def __eq__(self, other: Any) -> Any:
-=======
     def __hash__(self) -> int:
         return hash(self.scheme_designator + self.value)
 
-    def __eq__(self, other: Any) -> bool:
->>>>>>> 29883165
+    def __eq__(self, other: Any) -> Any:
         if self.scheme_designator == "SRT":
             self_mapped = Code(
                 value=snomed_mapping["SRT"][self.value],
