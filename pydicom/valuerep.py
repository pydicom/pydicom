--- conflicted
+++ resolved
@@ -16,15 +16,6 @@
 from pydicom import config
 from pydicom.multival import MultiValue
 
-# Types
-_T = TypeVar('_T')
-_DA = TypeVar("_DA", bound="DA")
-_DT = TypeVar("_DT", bound="DT")
-_TM = TypeVar("_TM", bound="TM")
-_IS = TypeVar("_IS", bound="IS")
-_DSfloat = TypeVar("_DSfloat", bound="DSfloat")
-_DSdecimal = TypeVar("_DSdecimal", bound="DSdecimal")
-_PersonName = TypeVar("_PersonName", bound="PersonName")
 
 # can't import from charset or get circular import
 default_encoding = "iso8859"
@@ -86,8 +77,8 @@
     Note that the :class:`datetime.date` base class is immutable.
     """
     def __new__(  # type: ignore[misc]
-        cls: Type[_DA], *args, **kwargs
-    ) -> Optional[_DA]:
+        cls: Type["DA"], *args, **kwargs
+    ) -> Optional["DA"]:
         """Create an instance of DA object.
 
         Raise an exception if the string cannot be parsed or the argument
@@ -176,8 +167,8 @@
         )
 
     def __new__(  # type: ignore[misc]
-        cls: Type[_DT], *args, **kwargs
-    ) -> Optional[_DT]:
+        cls: Type["DT"], *args, **kwargs
+    ) -> Optional["DT"]:
         """Create an instance of DT object.
 
         Raise an exception if the string cannot be parsed or the argument
@@ -289,8 +280,8 @@
     )
 
     def __new__(  # type: ignore[misc]
-        cls: Type[_TM], *args, **kwargs
-    ) -> Optional[_TM]:
+        cls: Type["TM"], *args, **kwargs
+    ) -> Optional["TM"]:
         """Create an instance of TM object from a string.
 
         Raise an exception if the string cannot be parsed or the argument
@@ -492,24 +483,17 @@
     """
     auto_format: bool
 
-    def __new__(
-<<<<<<< HEAD
-            cls,
-            val: Union[str, int, float, Decimal],
-            auto_format: bool = False
-    ) -> Optional[Union[str, _DSfloat]]:
+    def __new__(  # type: ignore[misc]
+        cls: Type["DSfloat"],
+        val: Union[str, int, float, Decimal],
+        auto_format: bool = False
+    ) -> Optional[Union[str, "DSfloat"]]:
         if val is None:
             return val
 
         if isinstance(val, str) and val.strip() == '':
             return val
 
-=======
-        cls: Type[_DSfloat],
-        val: Union[str, int, float, Decimal],
-        auto_format: bool = False
-    ) -> _DSfloat:
->>>>>>> de2aaaab
         return super().__new__(cls, val)
 
     def __init__(
@@ -564,7 +548,6 @@
     def __eq__(self, other: Any) -> bool:
         """Override to allow string equality comparisons."""
         if isinstance(other, str):
-            print(type(other), str(self), other, str(self) == other)
             return str(self) == other
 
         return super().__eq__(other)
@@ -607,10 +590,10 @@
     auto_format: bool
 
     def __new__(  # type: ignore[misc]
-        cls: Type[_DSdecimal],
+        cls: Type["DSdecimal"],
         val: Union[str, int, float, Decimal],
         auto_format: bool = False
-    ) -> Optional[Union[str, _DSdecimal]]:
+    ) -> Optional[Union[str, "DSdecimal"]]:
         """Create an instance of DS object, or return a blank string if one is
         passed in, e.g. from a type 2 DICOM blank value.
 
@@ -730,22 +713,13 @@
     called directly if a string has already been processed.
     """
     if val is None:
-<<<<<<< HEAD
         return val
 
     if isinstance(val, str) and val.strip() == '':
         return val
-=======
-        return None
-
-    if isinstance(val, str):
-        val = val.strip()
-        if val == '':
-            return ''
 
     if config.use_DS_decimal:
         return DSdecimal(val, auto_format=auto_format)
->>>>>>> de2aaaab
 
     return DSfloat(val, auto_format=auto_format)
 
@@ -758,8 +732,8 @@
     """
 
     def __new__(  # type: ignore[misc]
-        cls: Type[_IS], val: Union[None, str, int, float, Decimal]
-    ) -> Optional[Union[str, _IS]]:
+        cls: Type["IS"], val: Union[None, str, int, float, Decimal]
+    ) -> Optional[Union[str, "IS"]]:
         """Create instance if new integer string"""
         if val is None:
             return val
@@ -817,13 +791,15 @@
         return f"'{super().__repr__()}'"
 
 
+_T = TypeVar('_T')
+
+
 def _as_str(s: str):
     return str(s)
 
 
 def MultiString(
-    val: str,
-    valtype: Optional[Callable[[str], _T]] = None
+    val: str, valtype: Optional[Callable[[str], _T]] = None
 ) -> Union[_T, MutableSequence[_T]]:
     """Split a string by delimiters if there are any
 
@@ -931,8 +907,8 @@
 class PersonName:
     """Representation of the value for an element with VR **PN**."""
     def __new__(  # type: ignore[misc]
-        cls: Type[_PersonName], *args, **kwargs
-    ) -> Optional[_PersonName]:
+        cls: Type["PersonName"], *args, **kwargs
+    ) -> Optional["PersonName"]:
         if len(args) and args[0] is None:
             return None
 
