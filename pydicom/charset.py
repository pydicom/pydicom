# Copyright 2008-2020 pydicom authors. See LICENSE file for details.
"""Handle alternate character sets for character strings."""

import codecs
import re
<<<<<<< HEAD
from typing import (
    List, Set, Dict, Optional, Union, TYPE_CHECKING, MutableSequence
)
=======
from typing import List, Set, Dict, Optional, Union, TYPE_CHECKING, cast
>>>>>>> 77474459
import warnings

from pydicom import config
from pydicom.valuerep import text_VRs, TEXT_VR_DELIMS, PersonName

if TYPE_CHECKING:
    from pydicom.dataelem import DataElement


# default encoding if no encoding defined - corresponds to ISO IR 6 / ASCII
default_encoding = "iso8859"

# Map DICOM Specific Character Set to python equivalent
python_encoding = {

    # default character set for DICOM
    '': default_encoding,

    # alias for latin_1 too (iso_ir_6 exists as an alias to 'ascii')
    'ISO_IR 6': default_encoding,
    'ISO_IR 13': 'shift_jis',
    'ISO_IR 100': 'latin_1',
    'ISO_IR 101': 'iso8859_2',
    'ISO_IR 109': 'iso8859_3',
    'ISO_IR 110': 'iso8859_4',
    'ISO_IR 126': 'iso_ir_126',  # Greek
    'ISO_IR 127': 'iso_ir_127',  # Arabic
    'ISO_IR 138': 'iso_ir_138',  # Hebrew
    'ISO_IR 144': 'iso_ir_144',  # Russian
    'ISO_IR 148': 'iso_ir_148',  # Turkish
    'ISO_IR 166': 'iso_ir_166',  # Thai
    'ISO 2022 IR 6': 'iso8859',  # alias for latin_1 too
    'ISO 2022 IR 13': 'shift_jis',
    'ISO 2022 IR 87': 'iso2022_jp',
    'ISO 2022 IR 100': 'latin_1',
    'ISO 2022 IR 101': 'iso8859_2',
    'ISO 2022 IR 109': 'iso8859_3',
    'ISO 2022 IR 110': 'iso8859_4',
    'ISO 2022 IR 126': 'iso_ir_126',
    'ISO 2022 IR 127': 'iso_ir_127',
    'ISO 2022 IR 138': 'iso_ir_138',
    'ISO 2022 IR 144': 'iso_ir_144',
    'ISO 2022 IR 148': 'iso_ir_148',
    'ISO 2022 IR 149': 'euc_kr',
    'ISO 2022 IR 159': 'iso2022_jp_2',
    'ISO 2022 IR 166': 'iso_ir_166',
    'ISO 2022 IR 58': 'iso_ir_58',
    'ISO_IR 192': 'UTF8',  # from Chinese example, 2008 PS3.5 Annex J p1-4
    'GB18030': 'GB18030',
    'ISO 2022 GBK': 'GBK',  # from DICOM correction CP1234
    'ISO 2022 58': 'GB2312',  # from DICOM correction CP1234
    'GBK': 'GBK',  # from DICOM correction CP1234
}

# these encodings cannot be used with code extensions
# see DICOM Standard, Part 3, Table C.12-5
# and DICOM Standard, Part 5, Section 6.1.2.5.4, item d
STAND_ALONE_ENCODINGS = ('ISO_IR 192', 'GBK', 'GB18030')

# the escape character used to mark the start of escape sequences
ESC = b'\x1b'

# Map Python encodings to escape sequences as defined in PS3.3 in tables
# C.12-3 (single-byte) and C.12-4 (multi-byte character sets).
CODES_TO_ENCODINGS = {
    ESC + b'(B': default_encoding,  # used to switch to ASCII G0 code element
    ESC + b'-A': 'latin_1',
    ESC + b')I': 'shift_jis',  # switches to ISO-IR 13
    ESC + b'(J': 'shift_jis',  # switches to ISO-IR 14 (shift_jis handles both)
    ESC + b'$B': 'iso2022_jp',
    ESC + b'-B': 'iso8859_2',
    ESC + b'-C': 'iso8859_3',
    ESC + b'-D': 'iso8859_4',
    ESC + b'-F': 'iso_ir_126',
    ESC + b'-G': 'iso_ir_127',
    ESC + b'-H': 'iso_ir_138',
    ESC + b'-L': 'iso_ir_144',
    ESC + b'-M': 'iso_ir_148',
    ESC + b'-T': 'iso_ir_166',
    ESC + b'$)C': 'euc_kr',
    ESC + b'$(D': 'iso2022_jp_2',
    ESC + b'$)A': 'iso_ir_58',
}

ENCODINGS_TO_CODES = {v: k for k, v in CODES_TO_ENCODINGS.items()}
ENCODINGS_TO_CODES['shift_jis'] = ESC + b')I'

# Multi-byte character sets except Korean are handled by Python.
# To decode them, the escape sequence shall be preserved in the input byte
# string, and will be removed during decoding by Python.
handled_encodings = ('iso2022_jp', 'iso2022_jp_2', 'iso_ir_58')


def _encode_to_jis_x_0201(value: str, errors: str = 'strict') -> bytes:
    """Convert a unicode string into JIS X 0201 byte string using shift_jis
    encodings.
    shift_jis is a superset of jis_x_0201. So we can regard the encoded value
    as jis_x_0201 if it is single byte character.

    Parameters
    ----------
    value : str
        The unicode string as presented to the user.
    errors : str
        The behavior of a character which could not be encoded. If 'strict' is
        passed, raise an UnicodeEncodeError. If any other value is passed,
        non ISO IR 14 characters are replaced by the ASCII '?'.

    Returns
    -------
    bytes
        The encoded string. If some characters in value could not be encoded to
        JIS X 0201, and `errors` is not set to 'strict', they are replaced to
        '?'.

    Raises
    ------
    UnicodeEncodeError
        If errors is set to 'strict' and `value` could not be encoded with
        JIS X 0201.
    """

    Encoder = codecs.getincrementalencoder('shift_jis')
    encoder = Encoder()

    # If errors is not strict, this function is used as fallback.
    # In this case, we use only ISO IR 14 to encode given value
    # without escape sequence.
    if errors != 'strict' or value == '':
        encoded = b''
        for c in value:
            try:
                b = encoder.encode(c)
            except UnicodeEncodeError as e:
                b = b'?'

            if len(b) != 1 or 0x80 <= ord(b):
                b = b'?'
            encoded += b
        return encoded

    encoded = encoder.encode(value[0])
    if len(encoded) != 1:
        raise UnicodeEncodeError(
            'shift_jis', value, 0, len(value), 'illegal multibyte sequence')

    msb = ord(encoded) & 0x80  # msb is 1 for ISO IR 13, 0 for ISO IR 14
    for i, c in enumerate(value[1:], 1):
        try:
            b = encoder.encode(c)
        except UnicodeEncodeError as e:
            e.start = i
            e.end = len(value)
            raise e
        if len(b) != 1 or ((ord(b) & 0x80) ^ msb) != 0:
            character_set = 'ISO IR 14' if msb == 0 else 'ISO IR 13'
            msg = 'Given character is out of {}'.format(character_set)
            raise UnicodeEncodeError('shift_jis', value, i, len(value), msg)
        encoded += b

    return encoded


def _encode_to_jis_x_0208(value: str, errors: str = 'strict') -> bytes:
    """Convert a unicode string into JIS X 0208 encoded bytes."""
    return _encode_to_given_charset(value, 'ISO 2022 IR 87', errors=errors)


def _encode_to_jis_x_0212(value: str, errors: str = 'strict') -> bytes:
    """Convert a unicode string into JIS X 0212 encoded bytes."""
    return _encode_to_given_charset(value, 'ISO 2022 IR 159', errors=errors)


def _encode_to_given_charset(
    value: str, character_set: str, errors: str = 'strict'
) -> bytes:
    """Encode a unicode string using the given character set.

    The escape sequence which is located at the end of the encoded value has
    to vary depending on the value 1 of SpecificCharacterSet. So we have to
    trim it and append the correct escape sequence manually.

    Parameters
    ----------
    value : text type
        The unicode string as presented to the user.
    character_set: str:
        Character set for result.
    errors : str
        The behavior of a character which could not be encoded. This value
        is passed to errors argument of str.encode().

    Returns
    -------
    bytes
        The encoded string. If some characters in value could not be encoded to
        given character_set, it depends on the behavior of corresponding python
        encoder.

    Raises
    ------
    UnicodeEncodeError
        If errors is set to 'strict' and `value` could not be encoded with
        given character_set.
    """

    encoding = python_encoding[character_set]
    # If errors is not strict, this function is used as fallback.
    # So keep the tail escape sequence of encoded for backward compatibility.
    if errors != 'strict':
        return value.encode(encoding, errors=errors)

    Encoder = codecs.getincrementalencoder(encoding)
    encoder = Encoder()

    encoded = encoder.encode(value[0])
    if not encoded.startswith(ENCODINGS_TO_CODES[encoding]):
        raise UnicodeEncodeError(
            encoding, value, 0, len(value),
            'Given character is out of {}'.format(character_set))

    for i, c in enumerate(value[1:], 1):
        try:
            b = encoder.encode(c)
        except UnicodeEncodeError as e:
            e.start = i
            e.end = len(value)
            raise e
        if b[:1] == ESC:
            raise UnicodeEncodeError(
                encoding, value, i, len(value),
                'Given character is out of {}'.format(character_set))
        encoded += b
    return encoded


def _get_escape_sequence_for_encoding(
    encoding: str, encoded: Optional[bytes] = None
) -> bytes:
    """ Return an escape sequence corresponding to the given encoding. If
    encoding is 'shift_jis', return 'ESC)I' or 'ESC(J' depending on the first
    byte of encoded.

    Parameters
    ----------
    encoding : str
        An encoding is used to specify  an escape sequence.
    encoded : bytes
        The encoded value is used to choose an escape sequence if encoding is
        'shift_jis'.

    Returns
    -------
    bytes
        Escape sequence for encoded value.
    """

    ESC_ISO_IR_14 = ESC + b'(J'
    ESC_ISO_IR_13 = ESC + b')I'

    if encoding == 'shift_jis':
        if encoded is None:
            return ESC_ISO_IR_14

        first_byte = encoded[0]
        if 0x80 <= first_byte:
            return ESC_ISO_IR_13

        return ESC_ISO_IR_14
    return ENCODINGS_TO_CODES.get(encoding, b'')


# These encodings need escape sequence to handle alphanumeric characters.
need_tail_escape_sequence_encodings = ('iso2022_jp', 'iso2022_jp_2')


custom_encoders = {
    'shift_jis': _encode_to_jis_x_0201,
    'iso2022_jp': _encode_to_jis_x_0208,
    'iso2022_jp_2': _encode_to_jis_x_0212
}


def decode_bytes(
    value: bytes, encodings: List[str], delimiters: Set[int]
) -> str:
    """Decode an encoded byte `value` into a unicode string using `encodings`.

    .. versionadded:: 1.2

    Parameters
    ----------
    value : bytes
        The encoded byte string in the DICOM element value.
    encodings : list of str
        The encodings needed to decode the string as a list of Python
        encodings, converted from the encodings in (0008,0005) *Specific
        Character Set*.
    delimiters : set of int
        A set of characters or character codes, each of which resets the
        encoding in `value`.

    Returns
    -------
    str
        The decoded unicode string. If the value could not be decoded,
        and :func:`enforce_valid_values<pydicom.config.enforce_valid_values>`
        is ``False``, a warning is issued, and `value` is decoded using the
        first encoding with replacement characters, resulting in data loss.

    Raises
    ------
    UnicodeDecodeError
        If :func:`enforce_valid_values<pydicom.config.enforce_valid_values>`
        is ``True`` and `value` could not be decoded with the given encodings.
    """
    # shortcut for the common case - no escape sequences present
    if ESC not in value:
        first_encoding = encodings[0]
        try:
            return value.decode(first_encoding)
        except LookupError:
            if config.enforce_valid_values:
                raise
            warnings.warn(
                f"Unknown encoding '{first_encoding}' - using default "
                "encoding instead"
            )
            first_encoding = default_encoding
            return value.decode(first_encoding)
        except UnicodeError:
            if config.enforce_valid_values:
                raise
            warnings.warn(
                "Failed to decode byte string with encoding "
                f"'{first_encoding}' - using replacement characters in "
                "decoded string"
            )
            return value.decode(first_encoding, errors='replace')

    # Each part of the value that starts with an escape sequence is decoded
    # separately. If it starts with an escape sequence, the
    # corresponding encoding is used, otherwise (e.g. the first part if it
    # does not start with an escape sequence) the first encoding.
    # See PS3.5, 6.1.2.4 and 6.1.2.5 for the use of code extensions.
    #
    # The following regex splits the value into these parts, by matching
    # the substring until the first escape character, and subsequent
    # substrings starting with an escape character.
    regex = b'(^[^\x1b]+|[\x1b][^\x1b]*)'
    fragments: List[bytes] = re.findall(regex, value)

    # decode each byte string fragment with it's corresponding encoding
    # and join them all together
    return ''.join([
        _decode_fragment(fragment, encodings, delimiters)
        for fragment in fragments
    ])


decode_string = decode_bytes


def _decode_fragment(
    byte_str: bytes, encodings: List[str], delimiters: Set[int]
) -> str:
    """Decode a byte string encoded with a single encoding.

    If `byte_str` starts with an escape sequence, the encoding corresponding
    to this sequence is used for decoding if present in `encodings`,
    otherwise the first value in encodings.
    If a delimiter occurs inside the string, it resets the encoding to the
    first encoding in case of single-byte encodings.

    Parameters
    ----------
    byte_str : bytes
        The encoded string to be decoded.
    encodings: list of str
        The list of Python encodings as converted from the values in the
        Specific Character Set tag.
    delimiters: set of int
        A set of characters or character codes, each of which resets the
        encoding in `byte_str`.

    Returns
    -------
    str
        The decoded unicode string. If the value could not be decoded,
        and `config.enforce_valid_values` is not set, a warning is issued,
        and the value is decoded using the first encoding with replacement
        characters, resulting in data loss.

    Raises
    ------
    UnicodeDecodeError
        If `config.enforce_valid_values` is set and `value` could not be
        decoded with the given encodings.

    References
    ----------
    * DICOM Standard, Part 5,
      :dcm:`Sections 6.1.2.4<part05/chapter_6.html#sect_6.1.2.4>` and
      :dcm:`6.1.2.5<part05/chapter_6.html#sect_6.1.2.5>`
    * DICOM Standard, Part 3,
      :dcm:`Annex C.12.1.1.2<part03/sect_C.12.html#sect_C.12.1.1.2>`
    """
    try:
        if byte_str.startswith(ESC):
            return _decode_escaped_fragment(byte_str, encodings, delimiters)
        # no escape sequence - use first encoding
        return byte_str.decode(encodings[0])
    except UnicodeError:
        if config.enforce_valid_values:
            raise
        warnings.warn(
            "Failed to decode byte string with encodings: "
            f"{', '.join(encodings)} - using replacement characters in "
            "decoded string"
        )
        return byte_str.decode(encodings[0], errors='replace')


def _decode_escaped_fragment(
    byte_str: bytes, encodings: List[str], delimiters: Set[int]
) -> str:
    """Decodes a byte string starting with an escape sequence.

    See `_decode_fragment` for parameter description and more information.
    """
    # all 4-character escape codes start with one of two character sets
    seq_length = 4 if byte_str.startswith((b'\x1b$(', b'\x1b$)')) else 3
    encoding = CODES_TO_ENCODINGS.get(byte_str[:seq_length], '')
    if encoding in encodings or encoding == default_encoding:
        if encoding in handled_encodings:
            # Python strips the escape sequences for this encoding.
            # Any delimiters must be handled correctly by `byte_str`.
            return byte_str.decode(encoding)

        # Python doesn't know about the escape sequence -
        # we have to strip it before decoding
        byte_str = byte_str[seq_length:]

        # If a delimiter occurs in the string, it resets the encoding.
        # The following returns the first occurrence of a delimiter in
        # the byte string, or None if it does not contain any.
        index = next(
            (idx for idx, ch in enumerate(byte_str) if ch in delimiters),
            None
        )
        if index is not None:
            # the part of the string after the first delimiter
            # is decoded with the first encoding
            return (byte_str[:index].decode(encoding) +
                    byte_str[index:].decode(encodings[0]))

        # No delimiter - use the encoding defined by the escape code
        return byte_str.decode(encoding)

    # unknown escape code - use first encoding
    msg = "Found unknown escape sequence in encoded string value"
    if config.enforce_valid_values:
        raise ValueError(msg)

    warnings.warn(msg + f" - using encoding {encodings[0]}")
    return byte_str.decode(encodings[0], errors='replace')


def encode_string(value: str, encodings: List[str]) -> bytes:
    """Encode a unicode string `value` into :class:`bytes` using `encodings`.

    .. versionadded:: 1.2

    Parameters
    ----------
    value : str
        The unicode string as presented to the user.
    encodings : list of str
        The encodings needed to encode the string as a list of Python
        encodings, converted from the encodings in (0008,0005) *Specific
        Character Set*.

    Returns
    -------
    bytes
        The encoded string. If `value` could not be encoded with any of
        the given encodings, and
        :func:`enforce_valid_values<pydicom.config.enforce_valid_values>` is
        ``False``, a warning is issued, and `value` is encoded using the first
        encoding with replacement characters, resulting in data loss.

    Raises
    ------
    UnicodeEncodeError
        If  :func:`enforce_valid_values<pydicom.config.enforce_valid_values>`
        is ``True`` and `value` could not be encoded with the supplied
        encodings.
    """
    for i, encoding in enumerate(encodings):
        try:
            encoded = _encode_string_impl(value, encoding)

            if i > 0 and encoding not in handled_encodings:
                escape_sequence = _get_escape_sequence_for_encoding(
                        encoding, encoded=encoded)
                encoded = escape_sequence + encoded
            if encoding in need_tail_escape_sequence_encodings:
                encoded += _get_escape_sequence_for_encoding(encodings[0])
            return encoded
        except UnicodeError:
            continue
    else:
        # if we have more than one encoding, we retry encoding by splitting
        # `value` into chunks that can be encoded with one of the encodings
        if len(encodings) > 1:
            try:
                return _encode_string_parts(value, encodings)
            except ValueError:
                pass
        # all attempts failed - raise or warn and encode with replacement
        # characters
        if config.enforce_valid_values:
            # force raising a valid UnicodeEncodeError
            value.encode(encodings[0])

        warnings.warn("Failed to encode value with encodings: {} - using "
                      "replacement characters in encoded string"
                      .format(', '.join(encodings)))
        return _encode_string_impl(value, encodings[0], errors='replace')


def _encode_string_parts(value: str, encodings: List[str]) -> bytes:
    """Convert a unicode string into a byte string using the given
    list of encodings.
    This is invoked if `encode_string` failed to encode `value` with a single
    encoding. We try instead to use different encodings for different parts
    of the string, using the encoding that can encode the longest part of
    the rest of the string as we go along.

    Parameters
    ----------
    value : str
        The unicode string as presented to the user.
    encodings : list of str
        The encodings needed to encode the string as a list of Python
        encodings, converted from the encodings in Specific Character Set.

    Returns
    -------
    bytes
        The encoded string, including the escape sequences needed to switch
        between different encodings.

    Raises
    ------
    ValueError
        If `value` could not be encoded with the given encodings.

    """
    encoded = bytearray()
    unencoded_part = value
    best_encoding: str
    while unencoded_part:
        # find the encoding that can encode the longest part of the rest
        # of the string still to be encoded
        max_index = 0
        for encoding in encodings:
            try:
                _encode_string_impl(unencoded_part, encoding)
                # if we get here, the whole rest of the value can be encoded
                best_encoding = encoding
                max_index = len(unencoded_part)
                break
            except (UnicodeDecodeError, UnicodeEncodeError) as err:
                if err.start > max_index:
                    # err.start is the index of first char we failed to encode
                    max_index = err.start
                    best_encoding = encoding

        # none of the given encodings can encode the first character - give up
        if max_index == 0:
            raise ValueError(
                "None of the given encodings can encode the first character"
            )

        # encode the part that can be encoded with the found encoding
        encoded_part = _encode_string_impl(
            unencoded_part[:max_index], best_encoding
        )
        if best_encoding not in handled_encodings:
            encoded += _get_escape_sequence_for_encoding(
                    best_encoding, encoded=encoded_part
            )
        encoded += encoded_part
        # set remaining unencoded part of the string and handle that
        unencoded_part = unencoded_part[max_index:]
    # unencoded_part is empty - we are done, return the encoded string
    if best_encoding in need_tail_escape_sequence_encodings:
        encoded += _get_escape_sequence_for_encoding(encodings[0])

    return bytes(encoded)


def _encode_string_impl(
    value: str, encoding: str, errors: str = 'strict'
) -> bytes:
    """Convert a unicode string into a byte string.

    If given encoding is in `custom_encoders`, use a corresponding
    `custom_encoder`. If given encoding is not in `custom_encoders`, use a
    corresponding python handled encoder.
    """
    if encoding in custom_encoders:
        return custom_encoders[encoding](value, errors=errors)

    return value.encode(encoding, errors=errors)


# DICOM PS3.5-2008 6.1.1 (p 18) says:
#   default is ISO-IR 6 G0, equiv to common chr set of ISO 8859 (PS3.5 6.1.2.1)
#    (0008,0005)  value 1 can *replace* the default encoding...
#           for VRs of SH, LO, ST, LT, PN and UT (PS3.5 6.1.2.3)...
#           with a single-byte character encoding
#  if (0008,0005) is multi-valued, then value 1 (or default if blank)...
#           is used until code extension escape sequence is hit,
#          which can be at start of string, or after CR/LF, FF, or
#          in Person Name PN, after ^ or =
# NOTE also that 7.5.3 SEQUENCE INHERITANCE states that if (0008,0005)
#       is not present in a sequence item then it is inherited from its parent.


def convert_encodings(
    encodings: Union[str, MutableSequence[str]]
) -> List[str]:
    """Convert DICOM `encodings` into corresponding Python encodings.

    Handles some common spelling mistakes and issues a warning in this case.

    Handles stand-alone encodings: if they are the first encodings,
    additional encodings are ignored, if they are not the first encoding,
    they are ignored. In both cases, a warning is issued.

    Invalid encodings are replaced with the default encoding with a
    respective warning issued, if
    :func:`enforce_valid_values<pydicom.config.enforce_valid_values>` is
    ``False``, otherwise an exception is raised.

    Parameters
    ----------
    encodings : str or list of str
        The encoding or list of encodings as read from (0008,0005)
        *Specific Character Set*.

    Returns
    -------
    list of str
        A :class:`list` of Python encodings corresponding to the DICOM
        encodings. If an encoding is already a Python encoding, it is returned
        unchanged. Encodings with common spelling errors are replaced by the
        correct encoding, and invalid encodings are replaced with the default
        encoding if
        :func:`enforce_valid_values<pydicom.config.enforce_valid_values>` is
        ``False``.

    Raises
    ------
    LookupError
        If `encodings` contains a value that could not be converted and
        :func:`enforce_valid_values<pydicom.config.enforce_valid_values>` is
        ``True``.
    """

    encodings = encodings or ['']
    if isinstance(encodings, str):
        encodings = [encodings]
    else:
        # If a list if passed, we don't want to modify the list
        # in place so copy it
        encodings = encodings[:]
        if not encodings[0]:
            encodings[0] = 'ISO_IR 6'

    py_encodings = []
    for encoding in encodings:
        try:
            py_encodings.append(python_encoding[encoding])
        except KeyError:
            py_encodings.append(
                _python_encoding_for_corrected_encoding(encoding)
            )

    if len(encodings) > 1:
        py_encodings = _handle_illegal_standalone_encodings(
            encodings, py_encodings
        )

    return py_encodings


def _python_encoding_for_corrected_encoding(encoding: str) -> str:
    """Try to replace the given invalid encoding with a valid encoding by
    checking for common spelling errors, and return the correct Python
    encoding for that encoding. Otherwise check if the
    encoding is already a valid Python encoding, and return that. If both
    attempts fail, return the default encoding.
    Issue a warning for the invalid encoding except for the case where it is
    already converted.
    """
    # standard encodings
    patched = None
    if re.match('^ISO[^_]IR', encoding) is not None:
        patched = 'ISO_IR' + encoding[6:]
    # encodings with code extensions
    elif re.match('^(?=ISO.2022.IR.)(?!ISO 2022 IR )',
                  encoding) is not None:
        patched = 'ISO 2022 IR ' + encoding[12:]

    if patched:
        # handle encoding patched for common spelling errors
        try:
            py_encoding = python_encoding[patched]
            _warn_about_invalid_encoding(encoding, patched)
            return py_encoding
        except KeyError:
            _warn_about_invalid_encoding(encoding)
            return default_encoding

    # fallback: assume that it is already a python encoding
    try:
        codecs.lookup(encoding)
        return encoding
    except LookupError:
        _warn_about_invalid_encoding(encoding)
        return default_encoding


def _warn_about_invalid_encoding(
    encoding: str, patched_encoding: Optional[str] = None
) -> None:
    """Issue a warning for the given invalid encoding.
    If patched_encoding is given, it is mentioned as the
    replacement encoding, other the default encoding.
    If no replacement encoding is given, and config.enforce_valid_values
    is set, LookupError is raised.
    """
    if patched_encoding is None:
        if config.enforce_valid_values:
            raise LookupError(f"Unknown encoding '{encoding}'")

        msg = f"Unknown encoding '{encoding}' - using default encoding instead"
    else:
        msg = (
            f"Incorrect value for Specific Character Set '{encoding}' - "
            f"assuming '{patched_encoding}'"
        )
    warnings.warn(msg, stacklevel=2)


def _handle_illegal_standalone_encodings(
    encodings: List[str], py_encodings: List[str]
) -> List[str]:
    """Check for stand-alone encodings in multi-valued encodings.
    If the first encoding is a stand-alone encoding, the rest of the
    encodings is removed. If any other encoding is a stand-alone encoding,
    it is removed from the encodings.
    """
    if encodings[0] in STAND_ALONE_ENCODINGS:
        warnings.warn(
            (
                f"Value '{encodings[0]}' for Specific Character Set does not "
                f"allow code extensions, ignoring: {', '.join(encodings[1:])}"
            ),
            stacklevel=2
        )
        return py_encodings[:1]

    for i, encoding in reversed(list(enumerate(encodings[1:]))):
        if encoding in STAND_ALONE_ENCODINGS:
            warnings.warn(
                (
                    f"Value '{encoding}' cannot be used as code "
                    "extension, ignoring it"
                ),
                stacklevel=2
            )
            del py_encodings[i + 1]

    return py_encodings


def decode_element(
    elem: "DataElement", dicom_character_set: Optional[Union[str, List[str]]]
) -> None:
    """Apply the DICOM character encoding to a data element

    Parameters
    ----------
    elem : dataelem.DataElement
        The :class:`DataElement<pydicom.dataelem.DataElement>` instance
        containing an encoded byte string value to decode.
    dicom_character_set : str or list of str or None
        The value of (0008,0005) *Specific Character Set*, which may be a
        single value, a multiple value (code extension), or may also be ``''``
        or ``None``, in which case ``'ISO_IR 6'`` will be used.
    """
    if elem.is_empty:
        return

    if not dicom_character_set:
        dicom_character_set = ['ISO_IR 6']

    encodings = convert_encodings(dicom_character_set)

    # decode the string value to unicode
    # PN is special case as may have 3 components with different chr sets
    if elem.VR == "PN":
        if elem.VM == 1:
            # elem.value: Union[PersonName, bytes]
            elem.value = cast(PersonName, elem.value).decode(encodings)
        else:
            # elem.value: Iterable[Union[PersonName, bytes]]
            elem.value = [
                cast(PersonName, vv).decode(encodings) for vv in elem.value
            ]
    elif elem.VR in text_VRs:
        # You can't re-decode unicode (string literals in py3)
        if elem.VM == 1:
            if isinstance(elem.value, str):
                return
            elem.value = decode_bytes(elem.value, encodings, TEXT_VR_DELIMS)
        else:
            output = list()
            for value in elem.value:
                if isinstance(value, str):
                    output.append(value)
                else:
                    output.append(
                        decode_bytes(value, encodings, TEXT_VR_DELIMS)
                    )

            elem.value = output<|MERGE_RESOLUTION|>--- conflicted
+++ resolved
@@ -3,13 +3,9 @@
 
 import codecs
 import re
-<<<<<<< HEAD
 from typing import (
-    List, Set, Dict, Optional, Union, TYPE_CHECKING, MutableSequence
+    List, Set, Dict, Optional, Union, TYPE_CHECKING, MutableSequence, cast
 )
-=======
-from typing import List, Set, Dict, Optional, Union, TYPE_CHECKING, cast
->>>>>>> 77474459
 import warnings
 
 from pydicom import config
