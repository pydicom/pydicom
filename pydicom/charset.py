# Copyright 2008-2020 pydicom authors. See LICENSE file for details.
"""Handle alternate character sets for character strings."""

import codecs
import re
<<<<<<< HEAD
from typing import List, Set, Dict, Optional, Union, TYPE_CHECKING
=======
from typing import List, Set
>>>>>>> 995ac649
import warnings

from pydicom import config
from pydicom.valuerep import text_VRs, TEXT_VR_DELIMS, PersonName

if TYPE_CHECKING:
    from pydicom.dataelem import DataElement


# default encoding if no encoding defined - corresponds to ISO IR 6 / ASCII
default_encoding = "iso8859"

# Map DICOM Specific Character Set to python equivalent
python_encoding = {

    # default character set for DICOM
    '': default_encoding,

    # alias for latin_1 too (iso_ir_6 exists as an alias to 'ascii')
    'ISO_IR 6': default_encoding,
    'ISO_IR 13': 'shift_jis',
    'ISO_IR 100': 'latin_1',
    'ISO_IR 101': 'iso8859_2',
    'ISO_IR 109': 'iso8859_3',
    'ISO_IR 110': 'iso8859_4',
    'ISO_IR 126': 'iso_ir_126',  # Greek
    'ISO_IR 127': 'iso_ir_127',  # Arabic
    'ISO_IR 138': 'iso_ir_138',  # Hebrew
    'ISO_IR 144': 'iso_ir_144',  # Russian
    'ISO_IR 148': 'iso_ir_148',  # Turkish
    'ISO_IR 166': 'iso_ir_166',  # Thai
    'ISO 2022 IR 6': 'iso8859',  # alias for latin_1 too
    'ISO 2022 IR 13': 'shift_jis',
    'ISO 2022 IR 87': 'iso2022_jp',
    'ISO 2022 IR 100': 'latin_1',
    'ISO 2022 IR 101': 'iso8859_2',
    'ISO 2022 IR 109': 'iso8859_3',
    'ISO 2022 IR 110': 'iso8859_4',
    'ISO 2022 IR 126': 'iso_ir_126',
    'ISO 2022 IR 127': 'iso_ir_127',
    'ISO 2022 IR 138': 'iso_ir_138',
    'ISO 2022 IR 144': 'iso_ir_144',
    'ISO 2022 IR 148': 'iso_ir_148',
    'ISO 2022 IR 149': 'euc_kr',
    'ISO 2022 IR 159': 'iso2022_jp_2',
    'ISO 2022 IR 166': 'iso_ir_166',
    'ISO 2022 IR 58': 'iso_ir_58',
    'ISO_IR 192': 'UTF8',  # from Chinese example, 2008 PS3.5 Annex J p1-4
    'GB18030': 'GB18030',
    'ISO 2022 GBK': 'GBK',  # from DICOM correction CP1234
    'ISO 2022 58': 'GB2312',  # from DICOM correction CP1234
    'GBK': 'GBK',  # from DICOM correction CP1234
}

# these encodings cannot be used with code extensions
# see DICOM Standard, Part 3, Table C.12-5
# and DICOM Standard, Part 5, Section 6.1.2.5.4, item d
STAND_ALONE_ENCODINGS = ('ISO_IR 192', 'GBK', 'GB18030')

# the escape character used to mark the start of escape sequences
ESC = b'\x1b'

# Map Python encodings to escape sequences as defined in PS3.3 in tables
# C.12-3 (single-byte) and C.12-4 (multi-byte character sets).
CODES_TO_ENCODINGS = {
    ESC + b'(B': default_encoding,  # used to switch to ASCII G0 code element
    ESC + b'-A': 'latin_1',
    ESC + b')I': 'shift_jis',  # switches to ISO-IR 13
    ESC + b'(J': 'shift_jis',  # switches to ISO-IR 14 (shift_jis handles both)
    ESC + b'$B': 'iso2022_jp',
    ESC + b'-B': 'iso8859_2',
    ESC + b'-C': 'iso8859_3',
    ESC + b'-D': 'iso8859_4',
    ESC + b'-F': 'iso_ir_126',
    ESC + b'-G': 'iso_ir_127',
    ESC + b'-H': 'iso_ir_138',
    ESC + b'-L': 'iso_ir_144',
    ESC + b'-M': 'iso_ir_148',
    ESC + b'-T': 'iso_ir_166',
    ESC + b'$)C': 'euc_kr',
    ESC + b'$(D': 'iso2022_jp_2',
    ESC + b'$)A': 'iso_ir_58',
}

ENCODINGS_TO_CODES = {v: k for k, v in CODES_TO_ENCODINGS.items()}
ENCODINGS_TO_CODES['shift_jis'] = ESC + b')I'

# Multi-byte character sets except Korean are handled by Python.
# To decode them, the escape sequence shall be preserved in the input byte
# string, and will be removed during decoding by Python.
handled_encodings = ('iso2022_jp', 'iso2022_jp_2', 'iso_ir_58')


def _encode_to_jis_x_0201(value: str, errors: str = 'strict') -> bytes:
    """Convert a unicode string into JIS X 0201 byte string using shift_jis
    encodings.
    shift_jis is a superset of jis_x_0201. So we can regard the encoded value
    as jis_x_0201 if it is single byte character.

    Parameters
    ----------
    value : str
        The unicode string as presented to the user.
    errors : str
        The behavior of a character which could not be encoded. If 'strict' is
        passed, raise an UnicodeEncodeError. If any other value is passed,
        non ISO IR 14 characters are replaced by the ASCII '?'.

    Returns
    -------
    byte string
        The encoded string. If some characters in value could not be encoded to
        JIS X 0201, and `errors` is not set to 'strict', they are replaced to
        '?'.

    Raises
    ------
    UnicodeEncodeError
        If errors is set to 'strict' and `value` could not be encoded with
        JIS X 0201.
    """

    Encoder = codecs.getincrementalencoder('shift_jis')
    encoder = Encoder()

    # If errors is not strict, this function is used as fallback.
    # In this case, we use only ISO IR 14 to encode given value
    # without escape sequence.
    if errors != 'strict' or value == '':
        encoded = b''
        for c in value:
            try:
                b = encoder.encode(c)
            except UnicodeEncodeError as e:
                b = b'?'

            if len(b) != 1 or 0x80 <= ord(b):
                b = b'?'
            encoded += b
        return encoded

    encoded = encoder.encode(value[0])
    if len(encoded) != 1:
        raise UnicodeEncodeError(
            'shift_jis', value, 0, len(value), 'illegal multibyte sequence')

    msb = ord(encoded) & 0x80  # msb is 1 for ISO IR 13, 0 for ISO IR 14
    for i, c in enumerate(value[1:], 1):
        try:
            b = encoder.encode(c)
        except UnicodeEncodeError as e:
            e.start = i
            e.end = len(value)
            raise e
        if len(b) != 1 or ((ord(b) & 0x80) ^ msb) != 0:
            character_set = 'ISO IR 14' if msb == 0 else 'ISO IR 13'
            msg = 'Given character is out of {}'.format(character_set)
            raise UnicodeEncodeError('shift_jis', value, i, len(value), msg)
        encoded += b

    return encoded


def _encode_to_jis_x_0208(value: str, errors: str = 'strict') -> bytes:
    """Convert a unicode string into JIS X 0208 byte string."""
    return _encode_to_given_charset(value, 'ISO 2022 IR 87', errors=errors)


def _encode_to_jis_x_0212(value: str, errors: str = 'strict') -> bytes:
    """Convert a unicode string into JIS X 0212 byte string."""
    return _encode_to_given_charset(value, 'ISO 2022 IR 159', errors=errors)


def _encode_to_given_charset(
    value: str, character_set: str, errors: str = 'strict'
) -> bytes:
    """Convert a unicode string into given character set.
    The escape sequence which is located at the end of the encoded value has
    to vary depending on the value 1 of SpecificCharacterSet. So we have to
    trim it and append the correct escape sequence manually.

    Parameters
    ----------
    value : text type
        The unicode string as presented to the user.
    character_set: str:
        Character set for result.
    errors : str
        The behavior of a character which could not be encoded. This value
        is passed to errors argument of str.encode().

    Returns
    -------
    byte string
        The encoded string. If some characters in value could not be encoded to
        given character_set, it depends on the behavior of corresponding python
        encoder.

    Raises
    ------
    UnicodeEncodeError
        If errors is set to 'strict' and `value` could not be encoded with
        given character_set.
    """

    encoding = python_encoding[character_set]
    # If errors is not strict, this function is used as fallback.
    # So keep the tail escape sequence of encoded for backward compatibility.
    if errors != 'strict':
        return value.encode(encoding, errors=errors)

    Encoder = codecs.getincrementalencoder(encoding)
    encoder = Encoder()

    encoded = encoder.encode(value[0])
    if not encoded.startswith(ENCODINGS_TO_CODES[encoding]):
        raise UnicodeEncodeError(
            encoding, value, 0, len(value),
            'Given character is out of {}'.format(character_set))

    for i, c in enumerate(value[1:], 1):
        try:
            b = encoder.encode(c)
        except UnicodeEncodeError as e:
            e.start = i
            e.end = len(value)
            raise e
        if b[:1] == ESC:
            raise UnicodeEncodeError(
                encoding, value, i, len(value),
                'Given character is out of {}'.format(character_set))
        encoded += b
    return encoded


def _get_escape_sequence_for_encoding(
    encoding: str, encoded: Optional[bytes] = None
) -> bytes:
    """ Return an escape sequence corresponding to the given encoding. If
    encoding is 'shift_jis', return 'ESC)I' or 'ESC(J' depending on the first
    byte of encoded.

    Parameters
    ----------
    encoding : str
        An encoding is used to specify  an escape sequence.
    encoded : bytes
        The encoded value is used to choose an escape sequence if encoding is
        'shift_jis'.

    Returns
    -------
    bytes
        Escape sequence for encoded value.
    """

    ESC_ISO_IR_14 = ESC + b'(J'
    ESC_ISO_IR_13 = ESC + b')I'

    if encoding == 'shift_jis':
        if encoded is None:
            return ESC_ISO_IR_14

        first_byte = encoded[0]
        if 0x80 <= first_byte:
            return ESC_ISO_IR_13

        return ESC_ISO_IR_14
    return ENCODINGS_TO_CODES.get(encoding, b'')


# These encodings need escape sequence to handle alphanumeric characters.
need_tail_escape_sequence_encodings = ('iso2022_jp', 'iso2022_jp_2')


custom_encoders = {
    'shift_jis': _encode_to_jis_x_0201,
    'iso2022_jp': _encode_to_jis_x_0208,
    'iso2022_jp_2': _encode_to_jis_x_0212
}


<<<<<<< HEAD
def decode_string(
=======
def decode_bytes(
>>>>>>> 995ac649
    value: bytes, encodings: List[str], delimiters: Set[int]
) -> str:
    """Decode an encoded byte `value` into a unicode string using `encodings`.

    .. versionadded:: 1.2

    Parameters
    ----------
    value : bytes
        The encoded byte string in the DICOM element value.
    encodings : list of str
        The encodings needed to decode the string as a list of Python
        encodings, converted from the encodings in (0008,0005) *Specific
        Character Set*.
    delimiters : set of int
        A set of characters or character codes, each of which resets the
        encoding in `value`.

    Returns
    -------
    str
        The decoded unicode string. If the value could not be decoded,
        and :func:`enforce_valid_values<pydicom.config.enforce_valid_values>`
        is ``False``, a warning is issued, and `value` is decoded using the
        first encoding with replacement characters, resulting in data loss.

    Raises
    ------
    UnicodeDecodeError
        If :func:`enforce_valid_values<pydicom.config.enforce_valid_values>`
        is ``True`` and `value` could not be decoded with the given encodings.
    """
    # shortcut for the common case - no escape sequences present
    if ESC not in value:
        first_encoding = encodings[0]
        try:
            return value.decode(first_encoding)
        except LookupError:
            if config.enforce_valid_values:
                raise
            warnings.warn(
                f"Unknown encoding '{first_encoding}' - using default "
                "encoding instead"
            )
            first_encoding = default_encoding
            return value.decode(first_encoding)
        except UnicodeError:
            if config.enforce_valid_values:
                raise
            warnings.warn(
                "Failed to decode byte string with encoding "
                f"'{first_encoding}' - using replacement characters in "
                "decoded string"
            )
            return value.decode(first_encoding, errors='replace')

    # Each part of the value that starts with an escape sequence is decoded
    # separately. If it starts with an escape sequence, the
    # corresponding encoding is used, otherwise (e.g. the first part if it
    # does not start with an escape sequence) the first encoding.
    # See PS3.5, 6.1.2.4 and 6.1.2.5 for the use of code extensions.
    #
    # The following regex splits the value into these parts, by matching
    # the substring until the first escape character, and subsequent
    # substrings starting with an escape character.
    regex = b'(^[^\x1b]+|[\x1b][^\x1b]*)'
    fragments: List[bytes] = re.findall(regex, value)

    # decode each byte string fragment with it's corresponding encoding
    # and join them all together
    return ''.join([
        _decode_fragment(fragment, encodings, delimiters)
        for fragment in fragments
    ])


<<<<<<< HEAD
=======
decode_string = decode_bytes


>>>>>>> 995ac649
def _decode_fragment(
    byte_str: bytes, encodings: List[str], delimiters: Set[int]
) -> str:
    """Decode a byte string encoded with a single encoding.
    If `byte_str` starts with an escape sequence, the encoding corresponding
    to this sequence is used for decoding if present in `encodings`,
    otherwise the first value in encodings.
    If a delimiter occurs inside the string, it resets the encoding to the
    first encoding in case of single-byte encodings.

    Parameters
    ----------
    byte_str : bytes
        The raw string to be decoded.
    encodings: list of str
        The list of Python encodings as converted from the values in the
        Specific Character Set tag.
    delimiters: set of int
        A set of characters or character codes, each of which resets the
        encoding in `byte_str`.

    Returns
    -------
    str
        The decoded unicode string. If the value could not be decoded,
        and `config.enforce_valid_values` is not set, a warning is issued,
        and the value is decoded using the first encoding with replacement
        characters, resulting in data loss.

    Raises
    ------
    UnicodeDecodeError
        If `config.enforce_valid_values` is set and `value` could not be
        decoded with the given encodings.

    References
    ----------
    * DICOM Standard, Part 5,
      :dcm:`Sections 6.1.2.4<part05/chapter_6.html#sect_6.1.2.4>` and
      :dcm:`6.1.2.5<part05/chapter_6.html#sect_6.1.2.5>`
    * DICOM Standard, Part 3,
      :dcm:`Annex C.12.1.1.2<part03/sect_C.12.html#sect_C.12.1.1.2>`
    """
    try:
        if byte_str.startswith(ESC):
            return _decode_escaped_fragment(byte_str, encodings, delimiters)
        # no escape sequence - use first encoding
        return byte_str.decode(encodings[0])
    except UnicodeError:
        if config.enforce_valid_values:
            raise
        warnings.warn(
            "Failed to decode byte string with encodings: "
            f"{', '.join(encodings)} - using replacement characters in "
            "decoded string"
        )
        return byte_str.decode(encodings[0], errors='replace')


def _decode_escaped_fragment(
    byte_str: bytes, encodings: List[str], delimiters: Set[int]
) -> str:
    """Decodes a byte string starting with an escape sequence.
    See `_decode_fragment` for parameter description and more information.
    """
    # all 4-character escape codes start with one of two character sets
    seq_length = 4 if byte_str.startswith((b'\x1b$(', b'\x1b$)')) else 3
    encoding = CODES_TO_ENCODINGS.get(byte_str[:seq_length], '')
    if encoding in encodings or encoding == default_encoding:
        if encoding in handled_encodings:
            # Python strips the escape sequences for this encoding.
            # Any delimiters must be handled correctly by `byte_str`.
            return byte_str.decode(encoding)

        # Python doesn't know about the escape sequence -
        # we have to strip it before decoding
        byte_str = byte_str[seq_length:]

        # If a delimiter occurs in the string, it resets the encoding.
        # The following returns the first occurrence of a delimiter in
        # the byte string, or None if it does not contain any.
        index = next(
            (idx for idx, ch in enumerate(byte_str) if ch in delimiters),
            None
        )
        if index is not None:
            # the part of the string after the first delimiter
            # is decoded with the first encoding
            return (byte_str[:index].decode(encoding) +
                    byte_str[index:].decode(encodings[0]))

        # No delimiter - use the encoding defined by the escape code
        return byte_str.decode(encoding)

    # unknown escape code - use first encoding
    msg = "Found unknown escape sequence in encoded string value"
    if config.enforce_valid_values:
        raise ValueError(msg)

    warnings.warn(msg + f" - using encoding {encodings[0]}")
    return byte_str.decode(encodings[0], errors='replace')


def encode_string(value: str, encodings: List[str]) -> bytes:
    """Encode a unicode string `value` into :class:`bytes` using `encodings`.

    .. versionadded:: 1.2

    Parameters
    ----------
    value : str
        The unicode string as presented to the user.
    encodings : list of str
        The encodings needed to encode the string as a list of Python
        encodings, converted from the encodings in (0008,0005) *Specific
        Character Set*.

    Returns
    -------
    bytes
        The encoded string. If `value` could not be encoded with any of
        the given encodings, and
        :func:`enforce_valid_values<pydicom.config.enforce_valid_values>` is
        ``False``, a warning is issued, and `value` is encoded using the first
        encoding with replacement characters, resulting in data loss.

    Raises
    ------
    UnicodeEncodeError
        If  :func:`enforce_valid_values<pydicom.config.enforce_valid_values>`
        is ``True`` and `value` could not be encoded with the supplied
        encodings.
    """
    for i, encoding in enumerate(encodings):
        try:
            encoded = _encode_string_impl(value, encoding)

            if i > 0 and encoding not in handled_encodings:
                escape_sequence = _get_escape_sequence_for_encoding(
                        encoding, encoded=encoded)
                encoded = escape_sequence + encoded
            if encoding in need_tail_escape_sequence_encodings:
                encoded += _get_escape_sequence_for_encoding(encodings[0])
            return encoded
        except UnicodeError:
            continue
    else:
        # if we have more than one encoding, we retry encoding by splitting
        # `value` into chunks that can be encoded with one of the encodings
        if len(encodings) > 1:
            try:
                return _encode_string_parts(value, encodings)
            except ValueError:
                pass
        # all attempts failed - raise or warn and encode with replacement
        # characters
        if config.enforce_valid_values:
            # force raising a valid UnicodeEncodeError
            value.encode(encodings[0])

        warnings.warn("Failed to encode value with encodings: {} - using "
                      "replacement characters in encoded string"
                      .format(', '.join(encodings)))
        return _encode_string_impl(value, encodings[0], errors='replace')


def _encode_string_parts(value: str, encodings: List[str]) -> bytes:
    """Convert a unicode string into a byte string using the given
    list of encodings.
    This is invoked if `encode_string` failed to encode `value` with a single
    encoding. We try instead to use different encodings for different parts
    of the string, using the encoding that can encode the longest part of
    the rest of the string as we go along.

    Parameters
    ----------
    value : str
        The unicode string as presented to the user.
    encodings : list of str
        The encodings needed to encode the string as a list of Python
        encodings, converted from the encodings in Specific Character Set.

    Returns
    -------
    bytes
        The encoded string, including the escape sequences needed to switch
        between different encodings.

    Raises
    ------
    ValueError
        If `value` could not be encoded with the given encodings.

    """
    encoded = bytearray()
    unencoded_part = value
    best_encoding: str
    while unencoded_part:
        # find the encoding that can encode the longest part of the rest
        # of the string still to be encoded
        max_index = 0
        for encoding in encodings:
            try:
                _encode_string_impl(unencoded_part, encoding)
                # if we get here, the whole rest of the value can be encoded
                best_encoding = encoding
                max_index = len(unencoded_part)
                break
            except UnicodeEncodeError as err:
                if err.start > max_index:
                    # err.start is the index of first char we failed to encode
                    max_index = err.start
                    best_encoding = encoding

        # none of the given encodings can encode the first character - give up
        if max_index == 0:
            raise ValueError(
                "None of the given encodings can encode the first character"
            )

        # encode the part that can be encoded with the found encoding
        encoded_part = _encode_string_impl(
            unencoded_part[:max_index], best_encoding
        )
        if best_encoding not in handled_encodings:
            encoded += _get_escape_sequence_for_encoding(
                    best_encoding, encoded=encoded_part
            )
        encoded += encoded_part
        # set remaining unencoded part of the string and handle that
        unencoded_part = unencoded_part[max_index:]
    # unencoded_part is empty - we are done, return the encoded string
    if best_encoding in need_tail_escape_sequence_encodings:
        encoded += _get_escape_sequence_for_encoding(encodings[0])

    return bytes(encoded)


def _encode_string_impl(
    value: str, encoding: str, errors: str = 'strict'
) -> bytes:
    """Convert a unicode string into a byte string. If given encoding is in
    custom_encoders, use a corresponding custom_encoder. If given encoding
    is not in custom_encoders, use a corresponding python handled encoder.
    """
    if encoding in custom_encoders:
        return custom_encoders[encoding](value, errors=errors)

    return value.encode(encoding, errors=errors)


# DICOM PS3.5-2008 6.1.1 (p 18) says:
#   default is ISO-IR 6 G0, equiv to common chr set of ISO 8859 (PS3.5 6.1.2.1)
#    (0008,0005)  value 1 can *replace* the default encoding...
#           for VRs of SH, LO, ST, LT, PN and UT (PS3.5 6.1.2.3)...
#           with a single-byte character encoding
#  if (0008,0005) is multi-valued, then value 1 (or default if blank)...
#           is used until code extension escape sequence is hit,
#          which can be at start of string, or after CR/LF, FF, or
#          in Person Name PN, after ^ or =
# NOTE also that 7.5.3 SEQUENCE INHERITANCE states that if (0008,0005)
#       is not present in a sequence item then it is inherited from its parent.


def convert_encodings(encodings: Union[str, List[str]]) -> List[str]:
    """Convert DICOM `encodings` into corresponding Python encodings.

    Handles some common spelling mistakes and issues a warning in this case.

    Handles stand-alone encodings: if they are the first encodings,
    additional encodings are ignored, if they are not the first encoding,
    they are ignored. In both cases, a warning is issued.

    Invalid encodings are replaced with the default encoding with a
    respective warning issued, if
    :func:`enforce_valid_values<pydicom.config.enforce_valid_values>` is
    ``False``, otherwise an exception is raised.

    Parameters
    ----------
    encodings : str or list of str
        The encoding or list of encodings as read from (0008,0005)
        *Specific Character Set*.

    Returns
    -------
    list of str
        A :class:`list` of Python encodings corresponding to the DICOM
        encodings. If an encoding is already a Python encoding, it is returned
        unchanged. Encodings with common spelling errors are replaced by the
        correct encoding, and invalid encodings are replaced with the default
        encoding if
        :func:`enforce_valid_values<pydicom.config.enforce_valid_values>` is
        ``False``.

    Raises
    ------
    LookupError
        If `encodings` contains a value that could not be converted and
        :func:`enforce_valid_values<pydicom.config.enforce_valid_values>` is
        ``True``.
    """

    encodings = encodings or ['']
    if isinstance(encodings, str):
        encodings = [encodings]
    else:
        # If a list if passed, we don't want to modify the list
        # in place so copy it
        encodings = encodings[:]
        if not encodings[0]:
            encodings[0] = 'ISO_IR 6'

    py_encodings = []
    for encoding in encodings:
        try:
            py_encodings.append(python_encoding[encoding])
        except KeyError:
            py_encodings.append(
                _python_encoding_for_corrected_encoding(encoding)
            )

    if len(encodings) > 1:
        py_encodings = _handle_illegal_standalone_encodings(
            encodings, py_encodings
        )

    return py_encodings


def _python_encoding_for_corrected_encoding(encoding: str) -> str:
    """Try to replace the given invalid encoding with a valid encoding by
    checking for common spelling errors, and return the correct Python
    encoding for that encoding. Otherwise check if the
    encoding is already a valid Python encoding, and return that. If both
    attempts fail, return the default encoding.
    Issue a warning for the invalid encoding except for the case where it is
    already converted.
    """
    # standard encodings
    patched = None
    if re.match('^ISO[^_]IR', encoding) is not None:
        patched = 'ISO_IR' + encoding[6:]
    # encodings with code extensions
    elif re.match('^(?=ISO.2022.IR.)(?!ISO 2022 IR )',
                  encoding) is not None:
        patched = 'ISO 2022 IR ' + encoding[12:]

    if patched:
        # handle encoding patched for common spelling errors
        try:
            py_encoding = python_encoding[patched]
            _warn_about_invalid_encoding(encoding, patched)
            return py_encoding
        except KeyError:
            _warn_about_invalid_encoding(encoding)
            return default_encoding

    # fallback: assume that it is already a python encoding
    try:
        codecs.lookup(encoding)
        return encoding
    except LookupError:
        _warn_about_invalid_encoding(encoding)
        return default_encoding


def _warn_about_invalid_encoding(
    encoding: str, patched_encoding: Optional[str] = None
) -> None:
    """Issue a warning for the given invalid encoding.
    If patched_encoding is given, it is mentioned as the
    replacement encoding, other the default encoding.
    If no replacement encoding is given, and config.enforce_valid_values
    is set, LookupError is raised.
    """
    if patched_encoding is None:
        if config.enforce_valid_values:
            raise LookupError(f"Unknown encoding '{encoding}'")

        msg = f"Unknown encoding '{encoding}' - using default encoding instead"
    else:
        msg = (
            f"Incorrect value for Specific Character Set '{encoding}' - "
            f"assuming '{patched_encoding}'"
        )
    warnings.warn(msg, stacklevel=2)


def _handle_illegal_standalone_encodings(
    encodings: List[str], py_encodings: List[str]
) -> List[str]:
    """Check for stand-alone encodings in multi-valued encodings.
    If the first encoding is a stand-alone encoding, the rest of the
    encodings is removed. If any other encoding is a stand-alone encoding,
    it is removed from the encodings.
    """
    if encodings[0] in STAND_ALONE_ENCODINGS:
        warnings.warn(
            (
                f"Value '{encodings[0]}' for Specific Character Set does not "
                f"allow code extensions, ignoring: {', '.join(encodings[1:])}"
            ),
            stacklevel=2
        )
        return py_encodings[:1]

    for i, encoding in reversed(list(enumerate(encodings[1:]))):
        if encoding in STAND_ALONE_ENCODINGS:
            warnings.warn(
                (
                    f"Value '{encoding}' cannot be used as code "
                    "extension, ignoring it"
                ),
                stacklevel=2
            )
            del py_encodings[i + 1]

    return py_encodings


def decode_element(
    elem: "DataElement", dicom_character_set: Optional[Union[str, List[str]]]
) -> None:
    """Apply the DICOM character encoding to a data element

    Parameters
    ----------
    elem : dataelem.DataElement
        The :class:`DataElement<pydicom.dataelem.DataElement>` instance
        containing an encoded byte string value to decode.
    dicom_character_set : str or list of str or None
        The value of (0008,0005) *Specific Character Set*, which may be a
        single value, a multiple value (code extension), or may also be ``''``
        or ``None``, in which case ``'ISO_IR 6'`` will be used.
    """
    if elem.is_empty:
        return

    if not dicom_character_set:
        dicom_character_set = ['ISO_IR 6']

    encodings = convert_encodings(dicom_character_set)

    # decode the string value to unicode
    # PN is special case as may have 3 components with different chr sets
    if elem.VR == "PN":
        if elem.VM == 1:
            # elem.value: Union[PersonName, bytes]
            elem.value = elem.value.decode(encodings)
        else:
            # elem.value: Iterable[Union[PersonName, bytes]]
            elem.value = [val.decode(encodings) for val in elem.value]
    elif elem.VR in text_VRs:
        # You can't re-decode unicode (string literals in py3)
        if elem.VM == 1:
            if isinstance(elem.value, str):
                return
<<<<<<< HEAD
            # elem.value: bytes
            elem.value = decode_string(elem.value, encodings, TEXT_VR_DELIMS)
=======
            data_element.value = decode_bytes(
                data_element.value, encodings, TEXT_VR_DELIMS
            )
>>>>>>> 995ac649
        else:
            output = list()
            for value in elem.value:
                if isinstance(value, str):
                    output.append(value)
                else:
<<<<<<< HEAD
                    # elem.value: Iterable[bytes]
                    output.append(
                        decode_string(value, encodings, TEXT_VR_DELIMS)
=======
                    output.append(
                        decode_bytes(value, encodings, TEXT_VR_DELIMS)
>>>>>>> 995ac649
                    )

            elem.value = output<|MERGE_RESOLUTION|>--- conflicted
+++ resolved
@@ -3,11 +3,7 @@
 
 import codecs
 import re
-<<<<<<< HEAD
 from typing import List, Set, Dict, Optional, Union, TYPE_CHECKING
-=======
-from typing import List, Set
->>>>>>> 995ac649
 import warnings
 
 from pydicom import config
@@ -290,11 +286,7 @@
 }
 
 
-<<<<<<< HEAD
-def decode_string(
-=======
 def decode_bytes(
->>>>>>> 995ac649
     value: bytes, encodings: List[str], delimiters: Set[int]
 ) -> str:
     """Decode an encoded byte `value` into a unicode string using `encodings`.
@@ -371,12 +363,9 @@
     ])
 
 
-<<<<<<< HEAD
-=======
 decode_string = decode_bytes
 
 
->>>>>>> 995ac649
 def _decode_fragment(
     byte_str: bytes, encodings: List[str], delimiters: Set[int]
 ) -> str:
@@ -835,28 +824,15 @@
         if elem.VM == 1:
             if isinstance(elem.value, str):
                 return
-<<<<<<< HEAD
-            # elem.value: bytes
-            elem.value = decode_string(elem.value, encodings, TEXT_VR_DELIMS)
-=======
-            data_element.value = decode_bytes(
-                data_element.value, encodings, TEXT_VR_DELIMS
-            )
->>>>>>> 995ac649
+            elem.value = decode_bytes(elem.value, encodings, TEXT_VR_DELIMS)
         else:
             output = list()
             for value in elem.value:
                 if isinstance(value, str):
                     output.append(value)
                 else:
-<<<<<<< HEAD
-                    # elem.value: Iterable[bytes]
-                    output.append(
-                        decode_string(value, encodings, TEXT_VR_DELIMS)
-=======
                     output.append(
                         decode_bytes(value, encodings, TEXT_VR_DELIMS)
->>>>>>> 995ac649
                     )
 
             elem.value = output