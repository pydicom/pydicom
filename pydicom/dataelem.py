--- conflicted
+++ resolved
@@ -270,16 +270,7 @@
         """
         # TODO: test wado-rs retrieve wrapper
         converter = JsonDataElementConverter(
-<<<<<<< HEAD
             dataset_class, tag, vr, value, value_key, bulk_data_uri_handler
-=======
-            dataset_class,
-            tag,
-            vr,
-            value,
-            value_key,
-            bulk_data_uri_handler
->>>>>>> 17706feb
         )
         elem_value = converter.get_element_values()
         try:
