--- conflicted
+++ resolved
@@ -10,14 +10,10 @@
 import warnings
 import zlib
 
-<<<<<<< HEAD
-from pydicom.charset import default_encoding, convert_encodings, encode_string
-=======
 from pydicom import config
 from pydicom.charset import (
     default_encoding, text_VRs, convert_encodings, encode_string
 )
->>>>>>> e1a035a8
 from pydicom.config import have_numpy
 from pydicom.dataelem import DataElement_from_raw, DataElement, RawDataElement
 from pydicom.dataset import Dataset, validate_file_meta, FileMetaDataset
@@ -28,12 +24,8 @@
                          tag_in_exception)
 from pydicom.uid import DeflatedExplicitVRLittleEndian, UID
 from pydicom.valuerep import (
-<<<<<<< HEAD
     PersonName, IS, DSclass, DA, DT, TM, EXPLICIT_VR_LENGTH_32, VR,
-    AMBIGUOUS_VR, CUSTOMIZABLE_CHARSET_VR
-=======
-    extra_length_VRs, PersonName, IS, DSclass, DA, DT, TM, validate_value
->>>>>>> e1a035a8
+    AMBIGUOUS_VR, CUSTOMIZABLE_CHARSET_VR, validate_value
 )
 from pydicom.values import convert_numbers
 
