# Copyright 2008-2018 pydicom authors. See LICENSE file for details.
"""Use the numpy package to convert RLE lossless pixel data to an ndarray.

**Supported transfer syntaxes**

* 1.2.840.10008.1.2.5 : RLE Lossless

**Supported data**

The RLE handler supports the conversion of data in the (7fe0,0010)
*Pixel Data* element to a numpy ndarray provided the related Image Pixel module
elements have values given in the table below.

+------------------------------------------------+--------------+----------+
| Element                                        | Supported    |          |
+-------------+---------------------------+------+ values       |          |
| Tag         | Keyword                   | Type |              |          |
+=============+===========================+======+==============+==========+
| (0028,0002) | SamplesPerPixel           | 1    | N            | Required |
+-------------+---------------------------+------+--------------+----------+
| (0028,0006) | PlanarConfiguration       | 1C   | 1            | Optional |
+-------------+---------------------------+------+--------------+----------+
| (0028,0008) | NumberOfFrames            | 1C   | N            | Optional |
+-------------+---------------------------+------+--------------+----------+
| (0028,0010) | Rows                      | 1    | N            | Required |
+-------------+---------------------------+------+--------------+----------+
| (0028,0011) | Columns                   | 1    | N            | Required |
+-------------+---------------------------+------+--------------+----------+
| (0028,0100) | BitsAllocated             | 1    | 8, 16, 32    | Required |
+-------------+---------------------------+------+--------------+----------+
| (0028,0103) | PixelRepresentation       | 1    | 0, 1         | Required |
+-------------+---------------------------+------+--------------+----------+

"""

<<<<<<< HEAD
import pydicom.uid
import pydicom.encaps
from struct import unpack, pack

import numpy as np

RLESupportedTransferSyntaxes = [
    pydicom.uid.RLELossless,
=======
from struct import unpack

import numpy as np

from pydicom.encaps import decode_data_sequence, defragment_data
from pydicom.pixel_data_handlers.util import pixel_dtype
from pydicom.uid import RLELossless


SUPPORTED_TRANSFER_SYNTAXES = [
    RLELossless
>>>>>>> 834d91ef
]


def supports_transfer_syntax(ds):
    """Return True if the handler supports the transfer syntax used in `ds`."""
    return ds.file_meta.TransferSyntaxUID in SUPPORTED_TRANSFER_SYNTAXES


def needs_to_convert_to_RGB(ds):
    """Return True if the pixel data should to be converted from YCbCr to RGB.

    This affects JPEG transfer syntaxes.
    """
    return False


def should_change_PhotometricInterpretation_to_RGB(ds):
    """Return True if the PhotometricInterpretation should be changed to RGB.

    This affects JPEG transfer syntaxes.
    """
    return False


def get_pixeldata(ds, rle_segment_order='>'):
    """Return an ndarray of the Pixel Data.

    Parameters
    ----------
    ds : dataset.Dataset
        The DICOM dataset containing an Image Pixel module and the RLE encoded
        Pixel Data to be converted.
    rle_segment_order : str
        The order of segments used by the RLE decoder when dealing with Bits
        Allocated > 8. Each RLE segment contains 8-bits of the pixel data,
        and segments are supposed to be ordered from MSB to LSB. A value of
        '>' means interpret the segments as being in big endian order
        (default) while a value of '<' means interpret the segments as being
        in little endian order which may be possible if the encoded data is
        non-conformant.

    Returns
    -------
    np.ndarray
        The decoded contents of the Pixel Data element (7FE0,0010) as a 1D
        array.

    Raises
    ------
    AttributeError
        If the dataset is missing a required element.
    NotImplementedError
        If the dataset contains pixel data in an unsupported format.
    ValueError
        If the actual length of the pixel data doesn't match the expected
        length.
    """
    transfer_syntax = ds.file_meta.TransferSyntaxUID
    # The check of transfer syntax must be first
    if transfer_syntax not in SUPPORTED_TRANSFER_SYNTAXES:
        raise NotImplementedError(
            "Unable to convert the pixel data as the transfer syntax "
            "is not supported by the RLE pixel data handler."
        )

    # Check required elements
    required_elements = ['PixelData', 'BitsAllocated', 'Rows', 'Columns',
                         'PixelRepresentation', 'SamplesPerPixel']
    missing = [elem for elem in required_elements if elem not in ds]
    if missing:
        raise AttributeError(
            "Unable to convert the pixel data as the following required "
            "elements are missing from the dataset: " + ", ".join(missing)
        )

    nr_bits = ds.BitsAllocated
    nr_samples = ds.SamplesPerPixel
    nr_frames = getattr(ds, 'NumberOfFrames', 1)
    rows = ds.Rows
    cols = ds.Columns

    # Decompress each frame of the pixel data
    pixel_data = bytearray()
    if nr_frames > 1:
        for rle_frame in decode_data_sequence(ds.PixelData):
            frame = _rle_decode_frame(rle_frame, rows, cols, nr_samples,
                                      nr_bits)
            pixel_data.extend(frame)
    else:
        frame = _rle_decode_frame(defragment_data(ds.PixelData),
                                  rows, cols, nr_samples, nr_bits)

        pixel_data.extend(frame)

    # The segment order should be big endian by default but make it possible
    #   to switch if the RLE is non-conformant
    dtype = pixel_dtype(ds).newbyteorder(rle_segment_order)
    arr = np.frombuffer(pixel_data, dtype)

    if should_change_PhotometricInterpretation_to_RGB(ds):
        ds.PhotometricInterpretation = "RGB"

    return arr


def _parse_rle_header(header):
    """Return a list of byte offsets for the segments in RLE data.

    **RLE Header Format**

    The RLE Header contains the number of segments for the image and the
    starting offset of each segment. Each of these numbers is represented as
    an unsigned long stored in little-endian. The RLE Header is 16 long words
    in length (i.e. 64 bytes) which allows it to describe a compressed image
    with up to 15 segments. All unused segment offsets shall be set to zero.

    As an example, the table below describes an RLE Header with 3 segments as
    would typically be used with 8-bit RGB or YCbCr data (with 1 segment per
    channel).

    +--------------+---------------------------------+------------+
    | Byte  offset | Description                     | Value      |
    +==============+=================================+============+
    | 0            | Number of segments              | 3          |
    +--------------+---------------------------------+------------+
    | 4            | Offset of segment 1, N bytes    | 64         |
    +--------------+---------------------------------+------------+
    | 8            | Offset of segment 2, M bytes    | 64 + N     |
    +--------------+---------------------------------+------------+
    | 12           | Offset of segment 3             | 64 + N + M |
    +--------------+---------------------------------+------------+
    | 16           | Offset of segment 4 (not used)  | 0          |
    +--------------+---------------------------------+------------+
    | ...          | ...                             | 0          |
    +--------------+---------------------------------+------------+
    | 60           | Offset of segment 15 (not used) | 0          |
    +--------------+---------------------------------+------------+

    Parameters
    ----------
    header : bytes
        The RLE header data (i.e. the first 64 bytes of an RLE frame).

    Returns
    -------
    list of int
        The byte offsets for each segment in the RLE data.

    Raises
    ------
    ValueError
        If there are more than 15 segments or if the header is not 64 bytes
        long.

    References
    ----------
    DICOM Standard, Part 5, Annex G
    """
    if len(header) != 64:
        raise ValueError('The RLE header can only be 64 bytes long')

    nr_segments = unpack('<L', header[:4])[0]
    if nr_segments > 15:
        raise ValueError(
            "The RLE header specifies an invalid number of segments ({})"
            .format(nr_segments)
        )

    offsets = unpack('<{}L'.format(nr_segments),
                     header[4:4 * (nr_segments + 1)])

    return list(offsets)


<<<<<<< HEAD
# RLE decoding functions
def _rle_decode_frame(data, rows, columns, samples_per_pixel, bits_allocated):
=======
def _rle_decode_frame(data, rows, columns, nr_samples, nr_bits):
>>>>>>> 834d91ef
    """Decodes a single frame of RLE encoded data.

    Each frame may contain up to 15 segments of encoded data.

    Parameters
    ----------
    data : bytes
        The RLE frame data
    rows : int
        The number of output rows
    columns : int
        The number of output columns
    nr_samples : int
        Number of samples per pixel (e.g. 3 for RGB data).
    nr_bits : int
        Number of bits per sample - must be a multiple of 8

    Returns
    -------
    bytearray
        The frame's decoded data in big endian and planar configuration 1
        byte ordering (i.e. for RGB data this is all red pixels then all
        green then all blue, with the bytes for each pixel ordered from
        MSB to LSB when reading left to right).
    """
    if nr_bits % 8:
        raise NotImplementedError(
            "Unable to decode RLE encoded pixel data with a (0028,0100) "
            "'Bits Allocated' value of {}".format(nr_bits)
        )

    # Parse the RLE Header
    offsets = _parse_rle_header(data[:64])
    nr_segments = len(offsets)

    # Check that the actual number of segments is as expected
    bytes_per_sample = nr_bits // 8
    if nr_segments != nr_samples * bytes_per_sample:
        raise ValueError(
            "The number of RLE segments in the pixel data doesn't match the "
            "expected amount ({} vs. {} segments)"
            .format(nr_segments, nr_samples * bytes_per_sample)
        )

    # Ensure the last segment gets decoded
    offsets.append(len(data))

    # Preallocate with null bytes
    decoded = bytearray(rows * columns * nr_samples * bytes_per_sample)

    # Example:
    # RLE encoded data is ordered like this (for 16-bit, 3 sample):
    #  Segment: 1     | 2     | 3     | 4     | 5     | 6
    #           R MSB | R LSB | G MSB | G LSB | B MSB | B LSB
    #  A segment contains only the MSB or LSB parts of all the sample pixels

    # To minimise the amount of array manipulation later, and to make things
    # faster we interleave each segment in a manner consistent with a planar
    # configuration of 1 (and maintain big endian byte ordering):
    #    All red samples             | All green samples           | All blue
    #    Pxl 1   Pxl 2   ... Pxl N   | Pxl 1   Pxl 2   ... Pxl N   | ...
    #    MSB LSB MSB LSB ... MSB LSB | MSB LSB MSB LSB ... MSB LSB | ...

    # `stride` is the total number of bytes of each sample plane
    stride = bytes_per_sample * rows * columns
    for sample_number in range(nr_samples):
        for byte_offset in range(bytes_per_sample):
            # Decode the segment
            # ii is 0, 1, 2, 3, ..., (nr_segments - 1)
            ii = sample_number * bytes_per_sample + byte_offset
            segment = _rle_decode_segment(data[offsets[ii]:offsets[ii + 1]])
            # Check that the number of decoded pixels is correct
            if len(segment) != rows * columns:
                raise ValueError(
                    "The amount of decoded RLE segment data doesn't match the "
                    "expected amount ({} vs. {} bytes)"
                    .format(len(segment), rows * columns)
                )

            # For 100 pixel/plane, 32-bit, 3 sample data `start` will be
            #   0, 1, 2, 3, 400, 401, 402, 403, 800, 801, 802, 803
            start = byte_offset + sample_number * stride
            decoded[start:start + stride:bytes_per_sample] = segment

    return decoded


def _rle_decode_segment(data):
    """Return a single segment of decoded RLE data as bytearray.

    Parameters
    ----------
    data : bytes
        The segment data to be decoded.

    Returns
    -------
    bytearray
        The decoded segment.
    """

    data = bytearray(data)
    result = bytearray()
    pos = 0
    result_extend = result.extend

    try:
        while True:
            # header_byte is N + 1
            header_byte = data[pos] + 1
            pos += 1
            if header_byte > 129:
                # Extend by copying the next byte (-N + 1) times
                # however since using uint8 instead of int8 this will be
                # (256 - N + 1) times
                result_extend(data[pos:pos + 1] * (258 - header_byte))
                pos += 1
            elif header_byte < 129:
                # Extend by literally copying the next (N + 1) bytes
                result_extend(data[pos:pos + header_byte])
                pos += header_byte

    except IndexError:
        pass

    return result


# RLE encoding functions
def rle_encode(arr):
    """Return the contents of `arr` as a list of RLE encoded bytearray.

    Parameters
    ----------
    arr : numpy.ndarray
        A 2D, 3D or 4D numpy ndarray containing one or more frames of image
        data.

    Returns
    -------
    list of bytearray
        A list of RLE encoded frames ready for encapsulation.
    """
    # FIXME: This won't work as is
    if len(arr.shape) in [2, 3]:
        return [_rle_encode_frame(arr)]

    out = []
    for frame in arr:
        out.append(_rle_encoded_frame(arr))

    return out


def _rle_encode_frame(arr):
    """Return an numpy ndarray image frame as RLE encoded bytearray.

    Parameters
    ----------
    arr : numpy.ndarray
        A 2D (if Samples Per Pixel = 1) or 3D (if Samples Per Pixel = 3)
        ndarray containing a single frame of the image to be RLE encoded.

    Returns
    -------
    bytearray
        An RLE encoded frame, including the RLE header, following the format
        specified by the DICOM Standard, Part 5, Annex G.
    """
    rle_data = bytearray()
    seg_lengths = []
    if len(arr.shape) == 3:
        # Samples Per Pixel = 3
        for plane in arr:
            # Bluh, should use a generator here
            for segment in _rle_encode_plane(plane):
                rle_data.extend(segment)
                seg_lengths.append(len(segment))
    else:
        # Samples Per Pixel = 1
        for segment in _rle_encode_plane(plane):
            rle_data.extend(segment)
            seg_lengths.append(len(segment))

    # Add the number of segments to the header
    rle_header = bytearray(pack('<L', len(seg_lengths)))

    # Add the segment offsets, starting at 64 for the first segment
    # We don't need an offset to any data at the end of the last segment
    offsets = [64]
    for ii, length in enumerate(seg_lengths[:-1]):
        offsets.append(offsets[ii] + length)
    rle_header.extend(pack('<{}L'.format(len(offsets)), *offsets))

    # Add trailing padding to make up the rest of the header (if required)
    rle_header.extend(b'\x00' * (64 - len(rle_header)))

    return rle_header.extend(rle_data)


def _rle_encode_plane(arr):
    """Yield RLE encoded segments from an image plane as bytearray.

    Parameters
    ----------
    arr : numpy.ndarray
        A 2D ndarray containing a single plane of the image data to be RLE
        encoded. The dtype of the array should be a multiple of 8 (i.e. uint8,
        uint32, int16, etc.).

    Yields
    ------
    bytearray
        An RLE encoded segment of the plane, following the format specified
        by the DICOM Standard, Part 5, Annex G.
    """
    # Re-view the N-bit array data as N / 8 x uint8s
    arr8 = arr.view(np.uint8)
    # Reshape the uint8 array data into 1 or more segments and encode
    bytes_per_sample = arr8.shape[1] // arr.shape[1]
    for ii in range(bytes_per_sample):
        segment = arr8.ravel()[ii::bytes_per_sample].reshape(arr.shape)
        yield _rle_encode_segment(segment)


def _rle_encode_segment(arr):
    """Return a 2D numpy ndarray as an RLE encoded bytearray.

    Parameters
    ----------
    arr : numpy.ndarray
        A 2D ndarray of 8-bit uint data, representing a Byte Segment as in
        the DICOM Standard, Part 5, Annex G.2.

    Returns
    -------
    bytearray
        The RLE encoded segment, following the format specified by the DICOM
        Standard. Odd length encoded segments are padded by a trailing 0x00
        to be even length.
    """
    out = bytearray()
    for row in arr:
        out.extend(_rle_encode_row(row))

    # Pad odd length data with a trailing 0x00 byte
    out.extend(b'\x00' * (len(out) % 2))

    return out


def _rle_encode_row(arr):
    """Return a numpy array as an RLE encoded bytearray.

    Parameters
    ----------
    arr : numpy.ndarray
        A 1D ndarray of 8-bit uint data.

    Returns
    -------
    bytearray
        The RLE encoded row, following the format specified by the DICOM
        Standard, Part 5, Annex G.
    """
    # Based on an answer by Thomas Browne
    #   On https://stackoverflow.com/questions/1066758
    n = len(arr)
    y = np.array(arr[1:] != arr[:-1])
    i = np.append(np.where(y), n - 1)
    z = np.diff(np.append(-1, i))
    p = np.cumsum(np.append(0, z))[:-1]

    # Need to split literal runs longer than 127?
    # Need to split replicate runs longer than 127?
    # Need to find literal runs -> continuous 1's<|MERGE_RESOLUTION|>--- conflicted
+++ resolved
@@ -33,17 +33,7 @@
 
 """
 
-<<<<<<< HEAD
-import pydicom.uid
-import pydicom.encaps
-from struct import unpack, pack
-
-import numpy as np
-
-RLESupportedTransferSyntaxes = [
-    pydicom.uid.RLELossless,
-=======
-from struct import unpack
+from struct import pack, unpack
 
 import numpy as np
 
@@ -54,7 +44,6 @@
 
 SUPPORTED_TRANSFER_SYNTAXES = [
     RLELossless
->>>>>>> 834d91ef
 ]
 
 
@@ -229,12 +218,7 @@
     return list(offsets)
 
 
-<<<<<<< HEAD
-# RLE decoding functions
-def _rle_decode_frame(data, rows, columns, samples_per_pixel, bits_allocated):
-=======
 def _rle_decode_frame(data, rows, columns, nr_samples, nr_bits):
->>>>>>> 834d91ef
     """Decodes a single frame of RLE encoded data.
 
     Each frame may contain up to 15 segments of encoded data.
