
from pydicom.pixel_data_handlers.util import (
    apply_color_lut,
    apply_modality_lut,
    apply_voi_lut,
    convert_color_space,
    apply_voi,
    apply_windowing,
<<<<<<< HEAD
    expand_ybr422,
=======
    pack_bits,
    unpack_bits,
>>>>>>> 7c85e1ba
)

apply_rescale = apply_modality_lut<|MERGE_RESOLUTION|>--- conflicted
+++ resolved
@@ -6,12 +6,9 @@
     convert_color_space,
     apply_voi,
     apply_windowing,
-<<<<<<< HEAD
-    expand_ybr422,
-=======
     pack_bits,
     unpack_bits,
->>>>>>> 7c85e1ba
+    expand_ybr422,
 )
 
 apply_rescale = apply_modality_lut