--- conflicted
+++ resolved
@@ -6,8 +6,11 @@
 import logging
 
 
-class ConfigConflictError(Exception):
-    pass
+have_numpy = True
+try:
+    import numpy
+except ImportError:
+    have_numpy = False
 
 
 # Set the type used to hold DS values
@@ -43,8 +46,33 @@
     data_element_callback_kwargs = {}
 
 
+def DS_numpy(use_numpy=True):
+    """Set whether multi-valued elements with VR of DS will be numpy arrays
+
+    Parameters
+    ----------
+    use_numpy : bool
+        ``True`` to read multi-value DS elements as `:class:~numpy.ndarray`
+        ``False`` to read multi-valued DS data elements as type
+           `:class:~python.mulitval.MultiValue`
+        Note: once a value has been accessed, changing this setting will
+        no longer change its type
+
+    Raises
+    ------
+    ValueError
+        If use_DS_Decimal and use_numpy are both True.
+    """
+
+    global use_DS_numpy
+
+    if use_DS_decimal is True and use_numpy is True:
+        raise ValueError("Cannot set use_DS_numpy True "
+                         "if use_DS_Decimal is True")
+    use_DS_numpy = use_numpy
+
+
 def DS_decimal(use_Decimal_boolean=True):
-<<<<<<< HEAD
     """Set DS class to be derived from :class:`decimal.Decimal` or
     class:`float`.
 
@@ -56,17 +84,18 @@
     use_Decimal_boolean : bool
         ``True`` to derive :class:`~pydicom.valuerep.DS` from
         :class:`decimal.Decimal`, ``False`` to derive it from :class:`float`.
-=======
-    """Set DS class to be derived from Decimal (True) or from float (False)
-    If this function is never called, the default in pydicom >= 0.9.8
-    is for DS to be based on float.
-
-    Setting Decimal sets use_DS_numpy to False.
->>>>>>> 873bf9e3
+
+    Raises
+    ------
+    ValueError
+        If use_Decimal_boolean and use_DS_numpy are both True.
     """
+    # XXX need this to work properly    global use_DS_decimal
+
+    if use_Decimal_boolean is True and use_DS_numpy is True:
+        raise ValueError("Cannot set DS to Decimal while use_DS_numpy is True")
+
     use_DS_decimal = use_Decimal_boolean
-    if use_DS_decimal:
-        use_DS_numpy = False
     import pydicom.valuerep
     if use_DS_decimal:
         pydicom.valuerep.DSclass = pydicom.valuerep.DSdecimal
@@ -74,27 +103,14 @@
         pydicom.valuerep.DSclass = pydicom.valuerep.DSfloat
 
 
-def use_numpy_for_VR(VR):
-    """Returns True if the given VR should be returned as a numpy ndarray."""
-    if VR == 'IS' and use_IS_numpy:
-        return True
-    elif VR == 'DS' and use_DS_numpy:
-        if use_DS_decimal:
-            msg = 'use_DS_decimal and use_DS_numpy are both set to True.'
-            raise ConfigConflictError(msg)
-        return True
-    # VR is not IS or DS
-    return False
-
-
 # Configuration flags
-use_DS_numpy = True
-"""Set to False to avoid DS being returned as numpy ndarray objects.
-Default: True."""
-
-use_IS_numpy = True
-"""Set to False to avoid IS being returned as numpy ndarray objects.
-Default: True."""
+use_DS_numpy = False
+"""Set using the function `:function:DS_numpy`
+Default: False."""
+
+use_IS_numpy = False
+"""Set to False to avoid IS values being returned as numpy ndarray objects.
+Default: False."""
 
 allow_DS_float = False
 """Set to ``True`` to allow :class:`~pydicom.valuerep.DSdecimal`
