--- conflicted
+++ resolved
@@ -1826,48 +1826,11 @@
                         dataset.walk(callback)
 
     @classmethod
-<<<<<<< HEAD
-    def _convert_to_python_number(cls, value, vr):
-        """Makes sure that values are either ints or floats based on their VR.
-
-        Parameters
-        ----------
-        value: Union[Union[str, int, float], List[Union[str, int, float]]]
-            value of data element
-        vr: str
-            value representation of data element
-
-        Returns
-        -------
-        Union[Union[str, int, float], List[Union[str, int, float]]]
-        """
-        if value is None:
-            return None
-        number_type = None
-        if vr in cls._VRs_TO_BE_INTS:
-            number_type = int
-        if vr in cls._VRs_TO_BE_FLOATS:
-            number_type = float
-        if number_type is not None:
-            if isinstance(value, (list, tuple, )):
-                value = [number_type(e) for e in value]
-            else:
-                value = number_type(value)
-        return value
-
-    @classmethod
     def from_json(cls, json_dataset, bulk_data_uri_handler=None,
                   encodings=None):
         """Adds elements to the Dataset from DICOM JSON format.
 
-        See:
-        http://dicom.nema.org/medical/dicom/current/output/chtml/part18/chapter_F.html
-=======
-    def from_json(cls, json_dataset, bulk_data_uri_handler=None,
-                  encodings=None):
-        """Loads DICOM Data Set in DICOM JSON format.
         See PS 3.18, Annex F.
->>>>>>> f4f9a721
 
         Parameters
         ----------
@@ -1906,114 +1869,12 @@
             dataset.add(data_element)
         return dataset
 
-<<<<<<< HEAD
-    def _data_element_to_json(self, data_element, bulk_data_element_handler,
-                              bulk_data_threshold, dump_handler):
-        """Converts a DataElement to JSON representation.
-
-        Parameters
-        ----------
-        data_element : dataelem.DataElement
-            The element to convert.
-        bulk_data_element_handler: Union[callable, None]
-            Callable that accepts a bulk data element and returns the
-            "BulkDataURI" for retrieving the value of the data element
-            via DICOMweb WADO-RS
-        bulk_data_threshold: int
-            size of base64 encoded data element above which a value will be
-            provided in form of a "BulkDataURI" rather than "InlineBinary"
-        dump_handler : Union[callable, None]
-            Callable that accepts a dict and returns the serialized (dumped)
-            JSON string (by default uses ``json.dumps()``)
-
-        Returns
-        -------
-        dict
-            Mapping representing a JSON encoded data element.
-
-        Raises
-        ------
-        TypeError
-            When size of encoded data element exceeds `bulk_data_threshold`
-            but `bulk_data_element_handler` is ``None`` and hence not callable.
-        """
-        # TODO: Determine whether more VRs need to be converted to strings
-        _VRs_TO_QUOTE = ['AT', ]
-        json_element = {'vr': data_element.VR, }
-        if data_element.VR in Dataset._BINARY_VR_VALUES:
-            if data_element.value is not None:
-                binary_value = data_element.value
-                encoded_value = base64.b64encode(binary_value).decode('utf-8')
-                if len(encoded_value) > bulk_data_threshold:
-                    if bulk_data_element_handler is None:
-                        raise TypeError(
-                            'No bulk data element handler provided to '
-                            'generate URL for value of data element "{}".'
-                            .format(data_element.name)
-                        )
-                    json_element['BulkDataURI'] = bulk_data_element_handler(
-                        data_element
-                    )
-                else:
-                    logger.info(
-                        'encode bulk data element "{}" inline'.format(
-                            data_element.name
-                        )
-                    )
-                    json_element['InlineBinary'] = encoded_value
-        elif data_element.VR == 'SQ':
-            # recursive call to co-routine to format sequence contents
-            value = [
-                json.loads(e.to_json(
-                    bulk_data_element_handler=bulk_data_element_handler,
-                    bulk_data_threshold=bulk_data_threshold,
-                    dump_handler=dump_handler
-                ))
-                for e in data_element
-            ]
-            json_element['Value'] = value
-        elif data_element.VR == 'PN':
-            elem_value = data_element.value
-            if elem_value is not None:
-                if compat.in_py2:
-                    elem_value = PersonNameUnicode(elem_value, 'UTF8')
-                if len(elem_value.components) > 2:
-                    json_element['Value'] = [
-                        {'Phonetic': elem_value.components[2], },
-                    ]
-                elif len(elem_value.components) > 1:
-                    json_element['Value'] = [
-                        {'Ideographic': elem_value.components[1], },
-                    ]
-                else:
-                    json_element['Value'] = [
-                        {'Alphabetic': elem_value.components[0], },
-                    ]
-        else:
-            if data_element.value is not None:
-                is_multivalue = isinstance(data_element.value, MultiValue)
-                if data_element.VM > 1 or is_multivalue:
-                    value = data_element.value
-                else:
-                    value = [data_element.value]
-                # ensure it's a list and not another iterable
-                # (e.g. tuple), which would not be JSON serializable
-                if data_element.VR in _VRs_TO_QUOTE:
-                    json_element['Value'] = [str(v) for v in value]
-                else:
-                    json_element['Value'] = [v for v in value]
-        if hasattr(json_element, 'Value'):
-            json_element['Value'] = self._convert_to_python_number(
-                json_element['Value'], data_element.VR
-            )
-        return json_element
-
     def to_json(self, bulk_data_threshold=1, bulk_data_element_handler=None,
                 dump_handler=None):
         """Converts the data set into JSON representation based on the
         DICOM JSON Model
 
-        http://dicom.nema.org/medical/dicom/current/output/chtml/part18/chapter_F.html.
+        See PS3.18, Annex F
 
         Parameters
         ----------
@@ -2024,22 +1885,6 @@
             ``1``).
         bulk_data_element_handler : Union[callable, None], optional
             Callable that accepts a bulk data element and returns a JSON
-=======
-    def to_json(self, bulk_data_threshold=1, bulk_data_element_handler=None,
-                dump_handler=None):
-        """Converts the data set into JSON representation based on the
-        DICOM JSON Model (see PS 3.18, Annex F).
-
-        Parameters
-        ----------
-        bulk_data_threshold: int, optional
-            threshold for the length of a base64-encoded binary data element
-            above which the element should be considered bulk data and the
-            value provided as a URI rather than included inline
-            (default: ``1``)
-        bulk_data_element_handler: Union[Callable, None], optional
-            callable that accepts a bulk data element and returns a JSON
->>>>>>> f4f9a721
             representation of the data element (dictionary including the "vr"
             key and either the "InlineBinary" or the "BulkDataURI" key).
         dump_handler : Union[callable, None], optional
@@ -2055,12 +1900,7 @@
         --------
         >>> def my_json_dumps(data):
         ...     return json.dumps(data, indent=4)
-<<<<<<< HEAD
         >>> ds.to_json(dump_handler=my_json_dumps)
-=======
-        >>> Dataset.to_json(dump_handler=my_json_dumps)
-
->>>>>>> f4f9a721
         """
         if dump_handler is None:
             logger.debug('using default json.dumps function')
