# Copyright 2008-2017 pydicom authors. See LICENSE file for details.
"""Define the Dataset and FileDataset classes.

The Dataset class represents the DICOM Dataset while the FileDataset class
adds extra functionality to Dataset when data is read from or written to file.

Overview of DICOM object model
------------------------------
Dataset (dict subclass)
  Contains DataElement instances, each of which has a tag, VR, VM and value.
    The DataElement value can be:
        * A single value, such as a number, string, etc. (i.e. VM = 1)
        * A list of numbers, strings, etc. (i.e. VM > 1)
        * A Sequence (list subclass), where each item is a Dataset which
            contains its own DataElements, and so on in a recursive manner.
"""

import inspect  # for __dir__
import io
import os
import os.path
import sys
from bisect import bisect_left
from itertools import takewhile

from pydicom import compat
from pydicom.charset import default_encoding, convert_encodings
from pydicom.datadict import dictionary_VR
from pydicom.datadict import (tag_for_keyword, keyword_for_tag,
                              repeater_has_keyword)
from pydicom.tag import Tag, BaseTag, tag_in_exception
from pydicom.dataelem import DataElement, DataElement_from_raw, RawDataElement
from pydicom.uid import (UncompressedPixelTransferSyntaxes,
                         ExplicitVRLittleEndian)
import pydicom  # for dcmwrite
import pydicom.charset
from pydicom.config import logger
import pydicom.config

have_numpy = True
try:
    import numpy
except ImportError:
    have_numpy = False

sys_is_little_endian = (sys.byteorder == 'little')


class PropertyError(Exception):
    """For AttributeErrors caught in a property, so do not go to __getattr__"""
    #  http://docs.python.org/release/3.1.3/tutorial/errors.html#tut-userexceptions
    pass


class Dataset(dict):
    """A collection (dictionary) of DICOM DataElements.

    Examples
    --------
    Add DataElements to the Dataset (for elements in the DICOM dictionary).
    >>> ds = Dataset()
    >>> ds.PatientName = "CITIZEN^Joan"
    >>> ds.add_new(0x00100020, 'LO', '12345')
    >>> ds[0x0010, 0x0030] = DataElement(0x00100030, 'DA', '20010101')

    Add Sequence DataElement to the Dataset
    >>> ds.BeamSequence = [Dataset(), Dataset(), Dataset()]
    >>> ds.BeamSequence[0].Manufacturer = "Linac, co."
    >>> ds.BeamSequence[1].Manufacturer = "Linac and Sons, co."
    >>> ds.BeamSequence[2].Manufacturer = "Linac and Daughters, co."

    Add private DataElements to the Dataset
    >>> ds.add(DataElement(0x0043102b, 'SS', [4, 4, 0, 0]))
    >>> ds.add_new(0x0043102b, 'SS', [4, 4, 0, 0])
    >>> ds[0x0043, 0x102b] = DataElement(0x0043102b, 'SS', [4, 4, 0, 0])

    Updating and retrieving DataElement values
    >>> ds.PatientName = "CITIZEN^Joan"
    >>> ds.PatientName
    'CITIZEN^Joan"
    >>> ds.PatientName = "CITIZEN^John"
    >>> ds.PatientName
    'CITIZEN^John'

    Retrieving a DataElement's value from a Sequence
    >>> ds.BeamSequence[0].Manufacturer
    'Linac, co.'
    >>> ds.BeamSequence[1].Manufacturer
    'Linac and Sons, co.'

    Retrieving DataElements
    >>> elem = ds[0x00100010]
    >>> elem = ds.data_element('PatientName')
    >>> elem
    (0010, 0010) Patient's Name                      PN: 'CITIZEN^Joan'

    Deleting a DataElement from the Dataset
    >>> del ds.PatientID
    >>> del ds.BeamSequence[1].Manufacturer
    >>> del ds.BeamSequence[2]

    Deleting a private DataElement from the Dataset
    >>> del ds[0x0043, 0x102b]

    Determining if a DataElement is present in the Dataset
    >>> 'PatientName' in ds
    True
    >>> 'PatientID' in ds
    False
    >>> (0x0010, 0x0030) in ds
    True
    >>> 'Manufacturer' in ds.BeamSequence[0]
    True

    Iterating through the top level of a Dataset only (excluding Sequences)
    >>> for elem in ds:
    >>>    print(elem)

    Iterating through the entire Dataset (including Sequences)
    >>> for elem in ds.iterall():
    >>>     print(elem)

    Recursively iterate through a Dataset (including Sequences)
    >>> def recurse(ds):
    >>>     for elem in ds:
    >>>         if elem.VR == 'SQ':
    >>>             [recurse(item) for item in elem]
    >>>         else:
    >>>             # Do something useful with each DataElement

    Attributes
    ----------
    default_element_format : str
        The default formatting for string display.
    default_sequence_element_format : str
        The default formatting for string display of sequences.
    indent_chars : str
        For string display, the characters used to indent nested Sequences.
        Default is "   ".
    """
    indent_chars = "   "

    # Python 2: Classes defining __eq__ should flag themselves as unhashable
    __hash__ = None

    def __init__(self, *args, **kwargs):
        """Create a new Dataset instance."""
        self._parent_encoding = kwargs.get('parent_encoding', default_encoding)
        dict.__init__(self, *args)
        self.is_decompressed = False

    def __enter__(self):
        """Method invoked on entry to a with statement."""
        return self

    def __exit__(self, exc_type, exc_val, exc_tb):
        """Method invoked on exit from a with statement."""
        # Returning False will re-raise any exceptions that occur
        return False

    def add(self, data_element):
        """Add a DataElement to the Dataset.

        Equivalent to ds[data_element.tag] = data_element

        Parameters
        ----------
        data_element : pydicom.dataelem.DataElement
            The DataElement to add to the Dataset.
        """
        self[data_element.tag] = data_element

    def add_new(self, tag, VR, value):
        """Add a DataElement to the Dataset.

        Parameters
        ----------
        tag
            The DICOM (group, element) tag in any form accepted by
            pydicom.tag.Tag such as [0x0010, 0x0010], (0x10, 0x10), 0x00100010,
            etc.
        VR : str
            The 2 character DICOM value representation (see DICOM standard part
            5, Section 6.2).
        value
            The value of the data element. One of the following:
            * a single string or number
            * a list or tuple with all strings or all numbers
            * a multi-value string with backslash separator
            * for a sequence DataElement, an empty list or list of Dataset
        """
        data_element = DataElement(tag, VR, value)
        # use data_element.tag since DataElement verified it
        self[data_element.tag] = data_element

    def data_element(self, name):
        """Return the DataElement corresponding to the element keyword `name`.

        Parameters
        ----------
        name : str
            A DICOM element keyword.

        Returns
        -------
        pydicom.dataelem.DataElement or None
            For the given DICOM element `keyword`, return the corresponding
            Dataset DataElement if present, None otherwise.
        """
        tag = tag_for_keyword(name)
        # Test against None as (0000,0000) is a possible tag
        if tag is not None:
            return self[tag]
        return None

    def __contains__(self, name):
        """Extend dict.__contains__() to handle DICOM keywords.

        This is called for code like:
        >>> 'SliceLocation' in ds
        True

        Parameters
        ----------
        name : str or int or 2-tuple
            The Element keyword or tag to search for.

        Returns
        -------
        bool
            True if the DataElement is in the Dataset, False otherwise.
        """
        if isinstance(name, (str, compat.text_type)):
            tag = tag_for_keyword(name)
        else:
            try:
                tag = Tag(name)
            except Exception:
                return False
        # Test against None as (0000,0000) is a possible tag
        if tag is not None:
            return dict.__contains__(self, tag)
        else:
            return dict.__contains__(self,
                                     name)  # will no doubt raise an exception

    def decode(self):
        """Apply character set decoding to all DataElements in the Dataset.

        See DICOM PS3.5-2008 6.1.1.
        """
        # Find specific character set. 'ISO_IR 6' is default
        # May be multi-valued, but let pydicom.charset handle all logic on that
        dicom_character_set = self._character_set

        # Shortcut to the decode function in pydicom.charset
        decode_data_element = pydicom.charset.decode

        # Callback for walk(), to decode the chr strings if necessary
        # This simply calls the pydicom.charset.decode function
        def decode_callback(ds, data_element):
            """Callback to decode `data_element`."""
            if data_element.VR == 'SQ':
                for dset in data_element.value:
                    dset.decode()
            else:
                decode_data_element(data_element, dicom_character_set)

        self.walk(decode_callback, recursive=False)

    def __delattr__(self, name):
        """Intercept requests to delete an attribute by `name`.

        If `name` is a DICOM keyword:
            Delete the corresponding DataElement from the Dataset.
            >>> del ds.PatientName
        Else:
            Delete the class attribute as any other class would do.
            >>> del ds._is_some_attribute

        Parameters
        ----------
        name : str
            The keyword for the DICOM element or the class attribute to delete.
        """
        # First check if a valid DICOM keyword and if we have that data element
        tag = tag_for_keyword(name)
        if tag is not None and tag in self:
            dict.__delitem__(self,
                             tag)  # direct to dict as we know we have key
        # If not a DICOM name in this dataset, check for regular instance name
        #   can't do delete directly, that will call __delattr__ again
        elif name in self.__dict__:
            del self.__dict__[name]
        # Not found, raise an error in same style as python does
        else:
            raise AttributeError(name)

    def __delitem__(self, key):
        """Intercept requests to delete an attribute by key.

        Examples
        --------
        Indexing using DataElement tag
        >>> ds = Dataset()
        >>> ds.CommandGroupLength = 100
        >>> ds.PatientName = 'CITIZEN^Jan'
        >>> del ds[0x00000000]
        >>> ds
        (0010, 0010) Patient's Name                      PN: 'CITIZEN^Jan'

        Slicing using DataElement tag
        >>> ds = Dataset()
        >>> ds.CommandGroupLength = 100
        >>> ds.SOPInstanceUID = '1.2.3'
        >>> ds.PatientName = 'CITIZEN^Jan'
        >>> del ds[:0x00100000]
        >>> ds
        (0010, 0010) Patient's Name                      PN: 'CITIZEN^Jan'

        Parameters
        ----------
        key
            The key for the attribute to be deleted. If a slice is used then
            the tags matching the slice conditions will be deleted.
        """
        # If passed a slice, delete the corresponding DataElements
        if isinstance(key, slice):
            for tag in self._slice_dataset(key.start, key.stop, key.step):
                del self[tag]
        else:
            # Assume is a standard tag (for speed in common case)
            try:
                dict.__delitem__(self, key)
            # If not a standard tag, than convert to Tag and try again
            except KeyError:
                tag = Tag(key)
                dict.__delitem__(self, tag)

    def __dir__(self):
        """Give a list of attributes available in the Dataset.

        List of attributes is used, for example, in auto-completion in editors
        or command-line environments.
        """
        # Force zip object into a list in case of python3. Also backwards
        # compatible
        meths = set(list(zip(
            *inspect.getmembers(self.__class__, inspect.isroutine)))[0])
        props = set(list(zip(
            *inspect.getmembers(self.__class__, inspect.isdatadescriptor)))[0])
        dicom_names = set(self.dir())
        alldir = sorted(props | meths | dicom_names)
        return alldir

    def dir(self, *filters):
        """Return an alphabetical list of DataElement keywords in the Dataset.

        Intended mainly for use in interactive Python sessions. Only lists the
        DataElement keywords in the current level of the Dataset (i.e. the
        contents of any Sequence elements are ignored).

        Parameters
        ----------
        filters : str
            Zero or more string arguments to the function. Used for
            case-insensitive match to any part of the DICOM keyword.

        Returns
        -------
        list of str
            The matching DataElement keywords in the dataset. If no filters are
            used then all DataElement keywords are returned.
        """
        allnames = [keyword_for_tag(tag) for tag in self.keys()]
        # remove blanks - tags without valid names (e.g. private tags)
        allnames = [x for x in allnames if x]
        # Store found names in a dict, so duplicate names appear only once
        matches = {}
        for filter_ in filters:
            filter_ = filter_.lower()
            match = [x for x in allnames if x.lower().find(filter_) != -1]
            matches.update(dict([(x, 1) for x in match]))
        if filters:
            names = sorted(matches.keys())
            return names
        else:
            return sorted(allnames)

    def __eq__(self, other):
        """Compare `self` and `other` for equality.

        Returns
        -------
        bool
            The result if `self` and `other` are the same class
        NotImplemented
            If `other` is not the same class as `self` then returning
            NotImplemented delegates the result to superclass.__eq__(subclass)
        """
        # When comparing against self this will be faster
        if other is self:
            return True

        if isinstance(other, self.__class__):
            # Compare Elements using values()
            # Convert values() to a list for compatibility between
            #   python 2 and 3
            # Sort values() by element tag
            self_elem = sorted(list(self.values()), key=lambda x: x.tag)
            other_elem = sorted(list(other.values()), key=lambda x: x.tag)
            return self_elem == other_elem

        return NotImplemented

    def get(self, key, default=None):
        """Extend dict.get() to handle DICOM DataElement keywords.

        Parameters
        ----------
        key : str or pydicom.tag.Tag
            The element keyword or Tag or the class attribute name to get.
        default : obj or None
            If the DataElement or class attribute is not present, return
            `default` (default None).

        Returns
        -------
        value
            If `key` is the keyword for a DataElement in the Dataset then
            return the DataElement's value.
        pydicom.dataelem.DataElement
            If `key` is a tag for a DataElement in the Dataset then return the
            DataElement instance.
        value
            If `key` is a class attribute then return its value.
        """
        if isinstance(key, (str, compat.text_type)):
            try:
                return getattr(self, key)
            except AttributeError:
                return default
        else:
            # is not a string, try to make it into a tag and then hand it
            # off to the underlying dict
            if not isinstance(key, BaseTag):
                try:
                    key = Tag(key)
                except Exception:
                    raise TypeError("Dataset.get key must be a string or tag")
        try:
            return_val = self.__getitem__(key)
        except KeyError:
            return_val = default
        return return_val

    def __getattr__(self, name):
        """Intercept requests for Dataset attribute names.

        If `name` matches a DICOM keyword, return the value for the
        DataElement with the corresponding tag.

        Parameters
        ----------
        name
            A DataElement keyword or tag or a class attribute name.

        Returns
        -------
        value
              If `name` matches a DICOM keyword, returns the corresponding
              DataElement's value. Otherwise returns the class attribute's
              value (if present).
        """
        tag = tag_for_keyword(name)
        if tag is None:  # `name` isn't a DICOM element keyword
            # Try the base class attribute getter (fix for issue 332)
            return super(Dataset, self).__getattribute__(name)
        tag = Tag(tag)
        if tag not in self:  # DICOM DataElement not in the Dataset
            # Try the base class attribute getter (fix for issue 332)
            return super(Dataset, self).__getattribute__(name)
        else:
            return self[tag].value

    @property
    def _character_set(self):
        """The Dataset's SpecificCharacterSet value (if present)."""
        char_set = self.get('SpecificCharacterSet', None)

        if not char_set:
            char_set = self._parent_encoding
        else:
            char_set = convert_encodings(char_set)

        return char_set

    def __getitem__(self, key):
        """Operator for Dataset[key] request.

        Any deferred data elements will be read in and an attempt will be made
        to correct any elements with ambiguous VRs.

        Examples
        --------
        Indexing using DataElement tag
        >>> ds = Dataset()
        >>> ds.SOPInstanceUID = '1.2.3'
        >>> ds.PatientName = 'CITIZEN^Jan'
        >>> ds.PatientID = '12345'
        >>> ds[0x00100010]
        'CITIZEN^Jan'

        Slicing using DataElement tag
        All group 0x0010 elements in the dataset
        >>> ds[0x00100000:0x0011000]
        (0010, 0010) Patient's Name                      PN: 'CITIZEN^Jan'
        (0010, 0020) Patient ID                          LO: '12345'

        All group 0x0002 elements in the dataset
        >>> ds[(0x0002, 0x0000):(0x0003, 0x0000)]

        Parameters
        ----------
        key
            The DICOM (group, element) tag in any form accepted by
            pydicom.tag.Tag such as [0x0010, 0x0010], (0x10, 0x10), 0x00100010,
            etc. May also be a slice made up of DICOM tags.

        Returns
        -------
        pydicom.dataelem.DataElement or pydicom.dataset.Dataset
            If a single DICOM element tag is used then returns the
            corresponding DataElement. If a slice is used then returns a
            Dataset object containing the corresponding DataElements.
        """
        # If passed a slice, return a Dataset containing the corresponding
        #   DataElements
        if isinstance(key, slice):
            tags = self._slice_dataset(key.start, key.stop, key.step)
            return Dataset({tag: self[tag] for tag in tags})

        if isinstance(key, BaseTag):
            tag = key
        else:
            tag = Tag(key)
        data_elem = dict.__getitem__(self, tag)

        if isinstance(data_elem, DataElement):
            return data_elem
        elif isinstance(data_elem, tuple):
            # If a deferred read, then go get the value now
            if data_elem.value is None:
                from pydicom.filereader import read_deferred_data_element
                data_elem = read_deferred_data_element(
                    self.fileobj_type, self.filename, self.timestamp,
                    data_elem)

            if tag != BaseTag(0x00080005):
                character_set = self._character_set
            else:
                character_set = default_encoding
            # Not converted from raw form read from file yet; do so now
            self[tag] = DataElement_from_raw(data_elem, character_set)

            # If the Element has an ambiguous VR, try to correct it
            if 'or' in self[tag].VR:
                from pydicom.filewriter import correct_ambiguous_vr_element
                self[tag] = correct_ambiguous_vr_element(
                    self[tag], self, data_elem[6])

        return dict.__getitem__(self, tag)

    def get_item(self, key):
        """Return the raw data element if possible.

        It will be raw if the user has never accessed the value, or set their
        own value. Note if the data element is a deferred-read element,
        then it is read and converted before being returned.

        Parameters
        ----------
        key
            The DICOM (group, element) tag in any form accepted by
            pydicom.tag.Tag such as [0x0010, 0x0010], (0x10, 0x10), 0x00100010,
            etc.

        Returns
        -------
        pydicom.dataelem.DataElement
        """
        if isinstance(key, BaseTag):
            tag = key
        else:
            tag = Tag(key)
        data_elem = dict.__getitem__(self, tag)
        # If a deferred read, return using __getitem__ to read and convert it
        if isinstance(data_elem, tuple) and data_elem.value is None:
            return self[key]
        return data_elem

    def group_dataset(self, group):
        """Return a Dataset containing only DataElements of a certain group.

        Parameters
        ----------
        group : int
            The group part of a DICOM (group, element) tag.

        Returns
        -------
        pydicom.dataset.Dataset
            A dataset instance containing elements of the group specified.
        """
        return self[(group, 0x0000):(group + 1, 0x0000)]

    def __iter__(self):
        """Iterate through the top-level of the Dataset, yielding DataElements.

        >>> for elem in ds:
        >>>     print(elem)

        The DataElements are returned in increasing tag value order.
        Sequence items are returned as a single DataElement, so it is up to the
        calling code to recurse into the Sequence items if desired.

        Yields
        ------
        pydicom.dataelem.DataElement
            The Dataset's DataElements, sorted by increasing tag order.
        """
        # Note this is different than the underlying dict class,
        #        which returns the key of the key:value mapping.
        #   Here the value is returned (but data_element.tag has the key)
        taglist = sorted(self.keys())
        for tag in taglist:
            yield self[tag]

    def _is_uncompressed_transfer_syntax(self):
        """Return True if the TransferSyntaxUID is not a compressed syntax."""
        # FIXME uses file_meta here, should really only be thus for FileDataset
        return self.file_meta.TransferSyntaxUID in (
            UncompressedPixelTransferSyntaxes)

    def __ne__(self, other):
        """Compare `self` and `other` for inequality."""
        return not self == other

    def _reshape_pixel_array(self, pixel_array):
        # Note the following reshape operations return a new *view* onto
        #   pixel_array, but don't copy the data
        if 'NumberOfFrames' in self and self.NumberOfFrames > 1:
            if self.SamplesPerPixel > 1:
                # TODO: Handle Planar Configuration attribute
                assert self.PlanarConfiguration == 0
                pixel_array = pixel_array.reshape(self.NumberOfFrames,
                                                  self.Rows, self.Columns,
                                                  self.SamplesPerPixel)
            else:
                pixel_array = pixel_array.reshape(self.NumberOfFrames,
                                                  self.Rows, self.Columns)
        else:
            if self.SamplesPerPixel > 1:
                if self.BitsAllocated == 8:
                    if self.PlanarConfiguration == 0:
                        pixel_array = pixel_array.reshape(
                            self.Rows, self.Columns, self.SamplesPerPixel)
                    else:
                        pixel_array = pixel_array.reshape(
                            self.SamplesPerPixel, self.Rows, self.Columns)
                        pixel_array = pixel_array.transpose(1, 2, 0)
                else:
                    raise NotImplementedError("This code only handles "
                                              "SamplesPerPixel > 1 if Bits "
                                              "Allocated = 8")
            else:
                pixel_array = pixel_array.reshape(self.Rows, self.Columns)
        return pixel_array

    def _convert_YBR_to_RGB(self, array_of_YBR_pixels):
        if have_numpy:
            ybr_to_rgb = numpy.ndarray((3, 3), dtype=numpy.float)
            ybr_to_rgb[0, :] = [1.0, +0.000000, +1.402000]
            ybr_to_rgb[1, :] = [1.0, -0.344136, -0.714136]
            ybr_to_rgb[2, :] = [1.0, +1.772000, +0.000000]
            orig_type = array_of_YBR_pixels.dtype
            array_of_YBR_pixels = array_of_YBR_pixels.astype(numpy.float)
            array_of_YBR_pixels -= [0, 128, 128]
            array_of_YBR_pixels = numpy.dot(
                array_of_YBR_pixels, ybr_to_rgb.T.copy()).astype(orig_type)
            return array_of_YBR_pixels
        else:
            raise NotImplementedError("Numpy is required"
                                      "To convert the color space")

    # Use by pixel_array property
    def _get_pixel_array(self):
        self.convert_pixel_data()
        return self._pixel_array

    def convert_pixel_data(self):
        """Convert the Pixel Data to a numpy array internally.

        Returns
        -------
        None
            Converted pixel data is stored internally in the dataset.

        If a compressed image format, the image is  decompressed,
        and any related data elements are changed accordingly.
        """
        # Check if already have converted to a NumPy array
        # Also check if self.PixelData has changed. If so, get new NumPy array
        already_have = True
        if not hasattr(self, "_pixel_array"):
            already_have = False
        elif self._pixel_id != id(self.PixelData):
            already_have = False

        if not already_have:
            last_exception = None
            successfully_read_pixel_data = False
            for x in [h for h in pydicom.config.image_handlers
                      if h and h.supports_transfer_syntax(self)]:
                try:
                    pixel_array = x.get_pixeldata(self)
                    self._pixel_array = self._reshape_pixel_array(pixel_array)
                    if x.needs_to_convert_to_RGB(self):
                        self._pixel_array = self._convert_YBR_to_RGB(
                            self._pixel_array
                        )
                    successfully_read_pixel_data = True
                    break
                except Exception as e:
                    logger.debug("Trouble with", exc_info=e)
                    last_exception = e
                    continue
            if not successfully_read_pixel_data:
                handlers_tried = " ".join(
                    [str(x) for x in pydicom.config.image_handlers])
                logger.info("%s did not support this transfer syntax",
                            handlers_tried)
                self._pixel_array = None
                self._pixel_id = None
                if last_exception:
                    raise last_exception
                else:
                    msg = ("No available image handler could "
                           "decode this transfer syntax {}".format(
                               self.file_meta.TransferSyntaxUID.name))
                    raise NotImplementedError(msg)
            # is this guaranteed to work if memory is re-used??
            self._pixel_id = id(self.PixelData)

    def decompress(self):
        """Decompresses pixel data and modifies the Dataset in-place

        If not a compressed tranfer syntax, then pixel data is converted
        to a numpy array internally, but not returned.

        If compressed pixel data, then is decompressed using an image handler,
        and internal state is updated appropriately:
            - TransferSyntax is updated to non-compressed form
            - is_undefined_length for pixel data is set False

        Returns
        -------
        None

        Raises
        ------
        NotImplementedError
            If the pixel data was originally compressed but file is not
            ExplicitVR LittleEndian as required by Dicom standard
        """
        self.convert_pixel_data()
        self.is_decompressed = True
        # May have been undefined length pixel data, but won't be now
        if 'PixelData' in self:
            self[0x7fe00010].is_undefined_length = False

        # Make sure correct Transfer Syntax is set
        # According to the dicom standard PS3.5 section A.4,
        # all compressed files must have been explicit VR, little endian
        # First check if was a compressed file
        if (hasattr(self, 'file_meta') and
                self.file_meta.TransferSyntaxUID.is_compressed):
            # Check that current file as read does match expected
            if not self.is_little_endian or self.is_implicit_VR:
                msg = ("Current dataset does not match expected ExplicitVR "
                       "LittleEndian transfer syntax from a compressed "
                       "transfer syntax")
                raise NotImplementedError(msg)

            # All is as expected, updated the Transfer Syntax
            self.file_meta.TransferSyntaxUID = ExplicitVRLittleEndian

    @property
    def pixel_array(self):
        """Return the Pixel Data as a NumPy array.

        Returns
        -------
        numpy.ndarray
            The Pixel Data (7FE0,0010) as a NumPy ndarray.
        """
        return self._get_pixel_array()

    # Format strings spec'd according to python string formatting options
    #    See http://docs.python.org/library/stdtypes.html#string-formatting-operations # noqa
    default_element_format = "%(tag)s %(name)-35.35s %(VR)s: %(repval)s"
    default_sequence_element_format = "%(tag)s %(name)-35.35s %(VR)s: %(repval)s"  # noqa

    def formatted_lines(
            self,
            element_format=default_element_format,
            sequence_element_format=default_sequence_element_format,
            indent_format=None):
        """Iterate through the Dataset yielding formatted str for each element.

        Parameters
        ----------
        element_format : str
            The string format to use for non-sequence elements. Formatting uses
            the attributes of DataElement. Default is
            "%(tag)s %(name)-35.35s %(VR)s: %(repval)s".
        sequence_element_format : str
            The string format to use for sequence elements. Formatting uses
            the attributes of DataElement. Default is
            "%(tag)s %(name)-35.35s %(VR)s: %(repval)s"
        indent_format : str or None
            Placeholder for future functionality.

        Yields
        ------
        str
            A string representation of a DataElement.
        """
        for data_element in self.iterall():
            # Get all the attributes possible for this data element (e.g.
            #   gets descriptive text name too)
            # This is the dictionary of names that can be used in the format
            #   string
            elem_dict = dict([(x, getattr(data_element, x)()
                               if callable(getattr(data_element, x)) else
                               getattr(data_element, x))
                              for x in dir(data_element)
                              if not x.startswith("_")])
            if data_element.VR == "SQ":
                yield sequence_element_format % elem_dict
            else:
                yield element_format % elem_dict

    def _pretty_str(self, indent=0, top_level_only=False):
        """Return a string of the DataElements in the Dataset, with indented levels.

        This private method is called by the __str__() method for handling
        print statements or str(dataset), and the __repr__() method.
        It is also used by top(), therefore the top_level_only flag.
        This function recurses, with increasing indentation levels.

        Parameters
        ----------
        index : int
            The indent level offset (default 0)
        top_level_only : bool
            When True, only create a string for the top level elements, i.e.
            exclude elements within any Sequences (default False).

        Returns
        -------
        str
            A string representation of the Dataset.
        """
        strings = []
        indent_str = self.indent_chars * indent
        nextindent_str = self.indent_chars * (indent + 1)
        for data_element in self:
            with tag_in_exception(data_element.tag):
                if data_element.VR == "SQ":  # a sequence
                    strings.append(indent_str + str(data_element.tag) +
                                   "  %s   %i item(s) ---- " %
                                   (data_element.description(),
                                    len(data_element.value)))
                    if not top_level_only:
                        for dataset in data_element.value:
                            strings.append(dataset._pretty_str(indent + 1))
                            strings.append(nextindent_str + "---------")
                else:
                    strings.append(indent_str + repr(data_element))
        return "\n".join(strings)

    def remove_private_tags(self):
        """Remove all private DataElements in the Dataset."""

        def RemoveCallback(dataset, data_element):
            """Internal method to use as callback to walk() method."""
            if data_element.tag.is_private:
                # can't del self[tag] - won't be right dataset on recursion
                del dataset[data_element.tag]

        self.walk(RemoveCallback)

    def save_as(self, filename, write_like_original=True):
        """Write the Dataset to `filename`.

        Saving a Dataset requires that the Dataset.is_implicit_VR and
        Dataset.is_little_endian attributes exist and are set appropriately. If
        Dataset.file_meta.TransferSyntaxUID is present then it should be set to
        a consistent value to ensure conformance.

        Conformance with DICOM File Format
        ----------------------------------
        If `write_like_original` is False, the Dataset will be stored in the
        DICOM File Format in accordance with DICOM Standard Part 10 Section 7.
        To do so requires that the `Dataset.file_meta` attribute exists and
        contains a Dataset with the required (Type 1) File Meta Information
        Group elements (see pydicom.filewriter.dcmwrite and
        pydicom.filewriter.write_file_meta_info for more information).

        If `write_like_original` is True then the Dataset will be written as is
        (after minimal validation checking) and may or may not contain all or
        parts of the File Meta Information (and hence may or may not be
        conformant with the DICOM File Format).

        Parameters
        ----------
        filename : str or file-like
            Name of file or the file-like to write the new DICOM file to.
        write_like_original : bool
            If True (default), preserves the following information from
            the Dataset (and may result in a non-conformant file):
            - preamble -- if the original file has no preamble then none will
                be written.
            - file_meta -- if the original file was missing any required File
                Meta Information Group elements then they will not be added or
                written.
                If (0002,0000) 'File Meta Information Group Length' is present
                then it may have its value updated.
            - seq.is_undefined_length -- if original had delimiters, write them
                now too, instead of the more sensible length characters
            - is_undefined_length_sequence_item -- for datasets that belong to
                a sequence, write the undefined length delimiters if that is
                what the original had.
            If False, produces a file conformant with the DICOM File Format,
            with explicit lengths for all elements.

        See Also
        --------
        pydicom.filewriter.write_dataset
            Write a DICOM Dataset to a file.
        pydicom.filewriter.write_file_meta_info
            Write the DICOM File Meta Information Group elements to a file.
        pydicom.filewriter.dcmwrite
            Write a DICOM file from a FileDataset instance.
        """
        # Ensure is_little_endian and is_implicit_VR exist
        if not (hasattr(self, 'is_little_endian') and
                hasattr(self, 'is_implicit_VR')):
            raise AttributeError("'{0}.is_little_endian' and "
                                 "'{0}.is_implicit_VR' must exist and be "
                                 "set appropriately before "
                                 "saving.".format(self.__class__.__name__))

        pydicom.dcmwrite(filename, self, write_like_original)

    def __setattr__(self, name, value):
        """Intercept any attempts to set a value for an instance attribute.

        If name is a DICOM keyword, set the corresponding tag and DataElement.
        Else, set an instance (python) attribute as any other class would do.

        Parameters
        ----------
        name : str
            The element keyword for the DataElement you wish to add/change. If
            `name` is not a DICOM element keyword then this will be the
            name of the attribute to be added/changed.
        value
            The value for the attribute to be added/changed.
        """
        tag = tag_for_keyword(name)
        if tag is not None:  # successfully mapped name to a tag
            if tag not in self:
                # don't have this tag yet->create the data_element instance
                VR = dictionary_VR(tag)
                data_element = DataElement(tag, VR, value)
            else:
                # already have this data_element, just changing its value
                data_element = self[tag]
                data_element.value = value
            # Now have data_element - store it in this dict
            self[tag] = data_element
        elif repeater_has_keyword(name):
            # Check if `name` is repeaters element
            raise ValueError('{} is a DICOM repeating group '
                             'element and must be added using '
                             'the add() or add_new() methods.'
                             .format(name))
        else:
            # name not in dicom dictionary - setting a non-dicom instance
            # attribute
            # XXX note if user mis-spells a dicom data_element - no error!!!
            super(Dataset, self).__setattr__(name, value)

    def __setitem__(self, key, value):
        """Operator for Dataset[key] = value.

        Check consistency, and deal with private tags.

        Parameters
        ----------
        key : int
            The tag for the element to be added to the Dataset.
        value : pydicom.dataelem.DataElement or pydicom.dataelem.RawDataElement
            The element to add to the Dataset.

        Raises
        ------
        NotImplementedError
            If `key` is a slice.
        ValueError
            If the `key` value doesn't match DataElement.tag.
        """
        if isinstance(key, slice):
            raise NotImplementedError('Slicing is not supported for setting '
                                      'Dataset elements.')

        # OK if is subclass, e.g. DeferredDataElement
        if not isinstance(value, (DataElement, RawDataElement)):
            raise TypeError("Dataset contents must be DataElement instances.")
        if isinstance(value.tag, BaseTag):
            tag = value.tag
        else:
            tag = Tag(value.tag)
        if key != tag:
            raise ValueError("DataElement.tag must match the dictionary key")

        data_element = value
        if tag.is_private:
            # See PS 3.5-2008 section 7.8.1 (p. 44) for how blocks are reserved
            logger.debug("Setting private tag %r" % tag)
            private_block = tag.elem >> 8
            private_creator_tag = Tag(tag.group, private_block)
            if private_creator_tag in self and tag != private_creator_tag:
                if isinstance(data_element, RawDataElement):
                    data_element = DataElement_from_raw(
                        data_element, self._character_set)
                data_element.private_creator = self[private_creator_tag].value
        dict.__setitem__(self, tag, data_element)

    def _slice_dataset(self, start, stop, step):
        """Return the element tags in the Dataset that match the slice.

        Parameters
        ----------
        start : int or 2-tuple of int or None
            The slice's starting element tag value, in any format accepted by
            pydicom.tag.Tag.
        stop : int or 2-tuple of int or None
            The slice's stopping element tag value, in any format accepted by
            pydicom.tag.Tag.
        step : int or None
            The slice's step size.

        Returns
        ------
        list of pydicom.tag.Tag
            The tags in the Dataset that meet the conditions of the slice.
        """
        # Check the starting/stopping Tags are valid when used
        if start is not None:
            start = Tag(start)
        if stop is not None:
            stop = Tag(stop)

        all_tags = sorted(self.keys())
        # If the Dataset is empty, return an empty list
        if not all_tags:
            return []

        # Special case the common situations:
        #   - start and/or stop are None
        #   - step is 1

        if start is None:
            if stop is None:
                # For step=1 avoid copying the list
                return all_tags if step == 1 else all_tags[::step]
            else:  # Have a stop value, get values until that point
                step1_list = list(takewhile(lambda x: x < stop, all_tags))
                return step1_list if step == 1 else step1_list[::step]

        # Have a non-None start value.  Find its index
        i_start = bisect_left(all_tags, start)
        if stop is None:
<<<<<<< HEAD
            return all_tags[i_start::step]
        else:
            i_stop = bisect_left(all_tags, stop)
            return all_tags[i_start:i_stop:step]
=======
            stop = all_tags[-1] + 1

        # Issue 92: if `stop` is None then 0xFFFFFFFF + 1 causes overflow in
        # Tag. The only this occurs if the `stop` parameter value is None
        # and the dataset contains an (0xFFFF, 0xFFFF) element
        start_tag = Tag(start)
        if stop == 0x100000000:
            stop_tag_min1 = Tag(stop - 1)
            slice_tags = [
                tag for tag in all_tags if start_tag <= tag <= stop_tag_min1
            ]
        else:
            stop_tag = Tag(stop)
            slice_tags = [
                tag for tag in all_tags if start_tag <= tag < stop_tag
            ]

        return slice_tags[::step]
>>>>>>> fcc52f57

    def __str__(self):
        """Handle str(dataset)."""
        return self._pretty_str()

    def top(self):
        """Return a str of the Dataset's top level DataElements only."""
        return self._pretty_str(top_level_only=True)

    def trait_names(self):
        """Return a list of valid names for auto-completion code.

        Used in IPython, so that data element names can be found and offered
        for autocompletion on the IPython command line.
        """
        return dir(self)  # only valid python >=2.6, else use self.__dir__()

    def update(self, dictionary):
        """Extend dict.update() to handle DICOM keywords."""
        for key, value in list(dictionary.items()):
            if isinstance(key, (str, compat.text_type)):
                setattr(self, key, value)
            else:
                self[Tag(key)] = value

    def iterall(self):
        """Iterate through the Dataset, yielding all DataElements.

        Unlike Dataset.__iter__, this *does* recurse into sequences,
        and so returns all data elements as if the file were "flattened".

        Yields
        ------
        pydicom.dataelem.DataElement
        """
        for data_element in self:
            yield data_element
            if data_element.VR == "SQ":
                sequence = data_element.value
                for dataset in sequence:
                    for elem in dataset.iterall():
                        yield elem

    def walk(self, callback, recursive=True):
        """Iterate through the DataElements and run `callback` on each.

        Visit all DataElements, possibly recursing into sequences and their
        datasets. The callback function is called for each DataElement
        (including SQ element). Can be used to perform an operation on certain
        types of DataElements. E.g., `remove_private_tags`() finds all private
        tags and deletes them. DataElement`s will come back in DICOM order (by
        increasing tag number within their dataset).

        Parameters
        ----------
        callback
            A callable that takes two arguments:
                * a Dataset
                * a DataElement belonging to that Dataset
        recursive : bool
            Flag to indicate whether to recurse into Sequences.
        """
        taglist = sorted(self.keys())
        for tag in taglist:

            with tag_in_exception(tag):
                data_element = self[tag]
                callback(self, data_element)  # self = this Dataset
                # 'tag in self' below needed in case callback deleted
                # data_element
                if recursive and tag in self and data_element.VR == "SQ":
                    sequence = data_element.value
                    for dataset in sequence:
                        dataset.walk(callback)

    __repr__ = __str__


class FileDataset(Dataset):
    """An extension of Dataset to make reading and writing to file-like easier.

    Attributes
    ----------
    preamble : str or bytes or None
        The optional DICOM preamble prepended to the dataset, if available.
    file_meta : pydicom.dataset.Dataset or None
        The Dataset's file meta information as a Dataset, if available (None if
        not present). Consists of group 0002 elements.
    filename : str or None
        The filename that the dataset was read from (if read from file) or None
        if the filename is not available (if read from a BytesIO or similar).
    fileobj_type
        The object type of the file-like the Dataset was read from.
    is_implicit_VR : bool
        True if the dataset encoding is implicit VR, False otherwise.
    is_little_endian : bool
        True if the dataset encoding is little endian byte ordering, False
        otherwise.
    timestamp : float or None
        The modification time of the file the dataset was read from, None if
        the modification time is not available.
    """

    def __init__(self,
                 filename_or_obj,
                 dataset,
                 preamble=None,
                 file_meta=None,
                 is_implicit_VR=True,
                 is_little_endian=True):
        """Initialize a Dataset read from a DICOM file.

        Parameters
        ----------
        filename_or_obj : str or None
            Full path and filename to the file. Use None if is a BytesIO.
        dataset : Dataset or dict
            Some form of dictionary, usually a Dataset from read_dataset().
        preamble : bytes or str, optional
            The 128-byte DICOM preamble.
        file_meta : Dataset, optional
            The file meta info dataset, as returned by _read_file_meta,
            or an empty dataset if no file meta information is in the file.
        is_implicit_VR : bool, optional
            True (default) if implicit VR transfer syntax used; False if
            explicit VR.
        is_little_endian : boolean
            True (default) if little-endian transfer syntax used; False if
            big-endian.
        """
        Dataset.__init__(self, dataset)
        self.preamble = preamble
        self.file_meta = file_meta
        self.is_implicit_VR = is_implicit_VR
        self.is_little_endian = is_little_endian
        if isinstance(filename_or_obj, compat.string_types):
            self.filename = filename_or_obj
            self.fileobj_type = open
        elif isinstance(filename_or_obj, io.BufferedReader):
            self.filename = filename_or_obj.name
            # This is the appropriate constructor for io.BufferedReader
            self.fileobj_type = open
        else:
            # use __class__ python <2.7?;
            # http://docs.python.org/reference/datamodel.html
            self.fileobj_type = filename_or_obj.__class__
            if getattr(filename_or_obj, "name", False):
                self.filename = filename_or_obj.name
            elif getattr(filename_or_obj, "filename",
                         False):  # gzip python <2.7?
                self.filename = filename_or_obj.filename
            else:
                # e.g. came from BytesIO or something file-like
                self.filename = None
        self.timestamp = None
        if self.filename and os.path.exists(self.filename):
            statinfo = os.stat(self.filename)
            self.timestamp = statinfo.st_mtime

    def __eq__(self, other):
        """Compare `self` and `other` for equality.

        Returns
        -------
        bool
            The result if `self` and `other` are the same class
        NotImplemented
            If `other` is not the same class as `self` then returning
            NotImplemented delegates the result to superclass.__eq__(subclass)
        """
        # When comparing against self this will be faster
        if other is self:
            return True

        if isinstance(other, self.__class__):
            # Compare Elements using values() and class members using __dict__
            # Convert values() to a list for compatibility between
            #   python 2 and 3
            # Sort values() by element tag
            self_elem = sorted(list(self.values()), key=lambda x: x.tag)
            other_elem = sorted(list(other.values()), key=lambda x: x.tag)
            return self_elem == other_elem and self.__dict__ == other.__dict__

        return NotImplemented<|MERGE_RESOLUTION|>--- conflicted
+++ resolved
@@ -1094,31 +1094,10 @@
         # Have a non-None start value.  Find its index
         i_start = bisect_left(all_tags, start)
         if stop is None:
-<<<<<<< HEAD
             return all_tags[i_start::step]
         else:
             i_stop = bisect_left(all_tags, stop)
             return all_tags[i_start:i_stop:step]
-=======
-            stop = all_tags[-1] + 1
-
-        # Issue 92: if `stop` is None then 0xFFFFFFFF + 1 causes overflow in
-        # Tag. The only this occurs if the `stop` parameter value is None
-        # and the dataset contains an (0xFFFF, 0xFFFF) element
-        start_tag = Tag(start)
-        if stop == 0x100000000:
-            stop_tag_min1 = Tag(stop - 1)
-            slice_tags = [
-                tag for tag in all_tags if start_tag <= tag <= stop_tag_min1
-            ]
-        else:
-            stop_tag = Tag(stop)
-            slice_tags = [
-                tag for tag in all_tags if start_tag <= tag < stop_tag
-            ]
-
-        return slice_tags[::step]
->>>>>>> fcc52f57
 
     def __str__(self):
         """Handle str(dataset)."""
