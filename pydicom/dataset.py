--- conflicted
+++ resolved
@@ -472,21 +472,8 @@
               DataElement's value. Otherwise returns the class attribute's value
               (if present).
         """
-<<<<<<< HEAD
         tag = tag_for_name(name)
         if tag is None: # `name` isn't a DICOM element keyword
-=======
-        try:
-            tag = tag_for_keyword(name)
-            if tag is None: # `name` isn't a DICOM element keyword
-                raise AttributeError
-            tag = Tag(tag)
-            if tag not in self: # DICOM DataElement not in the Dataset
-                raise AttributeError
-            else:
-                return self[tag].value
-        except AttributeError:
->>>>>>> f33ba5f9
             # Try the base class attribute getter (fix for issue 332)
             return super(Dataset, self).__getattribute__(name)
 
