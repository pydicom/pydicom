# dataset.py
"""Define the Dataset and FileDataset classes.

The Dataset class represents the DICOM Dataset while the FileDataset class
adds extra functionality to Dataset when data is read from or written to file.

Overview of DICOM object model
------------------------------
Dataset (dict subclass)
  Contains DataElement instances, each of which has a tag, VR, VM and value.
    The DataElement value can be:
        * A single value, such as a number, string, etc. (i.e. VM = 1)
        * A list of numbers, strings, etc. (i.e. VM > 1)
        * A Sequence (list subclass), where each item is a Dataset which
            contains its own DataElements, and so on in a recursive manner.
"""
#
# Copyright (c) 2008-2017 Darcy Mason
# This file is part of pydicom, released under a modified MIT license.
#    See the file license.txt included with this distribution, also
#    available at https://github.com/darcymason/pydicom
#

import inspect  # for __dir__
import io
import os.path
import sys

from pydicom import compat
from pydicom.charset import default_encoding, convert_encodings
<<<<<<< HEAD
from pydicom.datadict import dictionary_VR
from pydicom.datadict import tag_for_keyword, keyword_for_tag
=======
from pydicom.datadict import dictionaryVR
from pydicom.datadict import tag_for_name, all_names_for_tag, repeater_has_keyword
>>>>>>> fe0af24b
from pydicom.tag import Tag, BaseTag
from pydicom.dataelem import DataElement, DataElement_from_raw, RawDataElement
from pydicom.uid import NotCompressedPixelTransferSyntaxes, UncompressedPixelTransferSyntaxes
from pydicom.tagtools import tag_in_exception
import pydicom  # for write_file
import pydicom.charset
from pydicom.config import logger
import pydicom.encaps

sys_is_little_endian = (sys.byteorder == 'little')

have_numpy = True
try:
    import numpy
except ImportError:
    have_numpy = False

have_gdcm = True
try:
    import gdcm
except ImportError:
    have_gdcm = False

stat_available = True
try:
    from os import stat
except ImportError:
    stat_available = False
have_jpeg_ls = True

try:
    import jpeg_ls
except ImportError:
    have_jpeg_ls = False

have_pillow = True
try:
    from PIL import Image as PILImg
except ImportError:
    have_pillow = False
    # If that failed, try the alternate import syntax for PIL.
    try:
        import Image as PILImg
    except ImportError:
        # Neither worked, so it's likely not installed.
        have_pillow = False


class PropertyError(Exception):
    """For AttributeErrors caught in a property, so do not go to __getattr__"""
    #  http://docs.python.org/release/3.1.3/tutorial/errors.html#tut-userexceptions
    pass


class Dataset(dict):
    """A collection (dictionary) of DICOM DataElements.

    Examples
    --------
    Add DataElements to the Dataset (for elements in the DICOM dictionary).
    >>> ds = Dataset()
    >>> ds.PatientName = "CITIZEN^Joan"
    >>> ds.add_new(0x00100020, 'LO', '12345')
    >>> ds[0x0010, 0x0030] = DataElement(0x00100030, 'DA', '20010101')

    Add Sequence DataElement to the Dataset
    >>> ds.BeamSequence = [Dataset(), Dataset(), Dataset()]
    >>> ds.BeamSequence[0].Manufacturer = "Linac, co."
    >>> ds.BeamSequence[1].Manufacturer = "Linac and Sons, co."
    >>> ds.BeamSequence[2].Manufacturer = "Linac and Daughters, co."

    Add private DataElements to the Dataset
    >>> ds.add(DataElement(0x0043102b, 'SS', [4, 4, 0, 0]))
    >>> ds.add_new(0x0043102b, 'SS', [4, 4, 0, 0])
    >>> ds[0x0043, 0x102b] = DataElement(0x0043102b, 'SS', [4, 4, 0, 0])

    Updating and retrieving DataElement values
    >>> ds.PatientName = "CITIZEN^Joan"
    >>> ds.PatientName
    'CITIZEN^Joan"
    >>> ds.PatientName = "CITIZEN^John"
    >>> ds.PatientName
    'CITIZEN^John'

    Retrieving a DataElement's value from a Sequence
    >>> ds.BeamSequence[0].Manufacturer
    'Linac, co.'
    >>> ds.BeamSequence[1].Manufacturer
    'Linac and Sons, co.'

    Retrieving DataElements
    >>> elem = ds[0x00100010]
    >>> elem = ds.data_element('PatientName')
    >>> elem
    (0010, 0010) Patient's Name                      PN: 'CITIZEN^Joan'

    Deleting a DataElement from the Dataset
    >>> del ds.PatientID
    >>> del ds.BeamSequence[1].Manufacturer
    >>> del ds.BeamSequence[2]

    Deleting a private DataElement from the Dataset
    >>> del ds[0x0043, 0x102b]

    Determining if a DataElement is present in the Dataset
    >>> 'PatientName' in ds
    True
    >>> 'PatientID' in ds
    False
    >>> 0x00100030 in ds
    True
    >>> 'Manufacturer' in ds.BeamSequence[0]
    True

    Iterating through the top level of a Dataset only (excluding Sequences)
    >>> for elem in ds:
    >>>    print(elem)

    Iterating through the entire Dataset (including Sequences)
    >>> for elem in ds.iterall():
    >>>     print(elem)

    Recursively iterate through a Dataset (including Sequences)
    >>> def recurse(ds):
    >>>     for elem in ds:
    >>>         if elem.VR == 'SQ':
    >>>             [recurse(item) for item in elem]
    >>>         else:
    >>>             # Do something useful with each DataElement

    Attributes
    ----------
    default_element_format : str
        The default formatting for string display.
    default_sequence_element_format : str
        The default formatting for string display of sequences.
    indent_chars : str
        For string display, the characters used to indent nested Sequences.
        Default is "   ".
    """
    indent_chars = "   "

    # Python 2: Classes which define __eq__ should flag themselves as unhashable
    __hash__ = None

    def __init__(self, *args, **kwargs):
        """Create a new Dataset instance."""
        self._parent_encoding = kwargs.get('parent_encoding', default_encoding)
        dict.__init__(self, *args)

    def __enter__(self):
        """Method invoked on entry to a with statement."""
        return self

    def __exit__(self, exc_type, exc_val, exc_tb):
        """Method invoked on exit from a with statement."""
        return False

    def add(self, data_element):
        """Add a DataElement to the Dataset.

        Equivalent to ds[data_element.tag] = data_element

        Parameters
        ----------
        data_element : pydicom.dataelem.DataElement
            The DataElement to add to the Dataset.
        """
        self[data_element.tag] = data_element

    def add_new(self, tag, VR, value):
        """Add a DataElement to the Dataset.

        Parameters
        ----------
        tag
            The DICOM (group, element) tag in any form accepted by
            pydicom.tag.Tag such as [0x0010, 0x0010], (0x10, 0x10), 0x00100010,
            etc.
        VR : str
            The 2 character DICOM value representation (see DICOM standard part
            5, Section 6.2).
        value
            The value of the data element. One of the following:
            * a single string or number
            * a list or tuple with all strings or all numbers
            * a multi-value string with backslash separator
            * for a sequence DataElement, an empty list or list of Dataset
        """
        data_element = DataElement(tag, VR, value)
        # use data_element.tag since DataElement verified it
        self[data_element.tag] = data_element

    def data_element(self, name):
        """Return the DataElement corresponding to the element keyword `name`.

        Parameters
        ----------
        name : str
            A DICOM element keyword.

        Returns
        -------
        pydicom.dataelem.DataElement or None
            For the given DICOM element `keyword`, return the corresponding
            Dataset DataElement if present, None otherwise.
        """
        tag = tag_for_keyword(name)
        if tag:
            return self[tag]
        return None

    def __contains__(self, name):
        """Extend dict.__contains__() to handle DICOM keywords.

        This is called for code like:
        >>> 'SliceLocation' in ds
        True

        Parameters
        ----------
        name : str or int or 2-tuple
            The Element keyword or tag to search for.

        Returns
        -------
        bool
            True if the DataElement is in the Dataset, False otherwise.
        """
        if isinstance(name, (str, compat.text_type)):
            tag = tag_for_keyword(name)
        else:
            try:
                tag = Tag(name)
            except:
                return False
        if tag:
            return dict.__contains__(self, tag)
        else:
            return dict.__contains__(self, name)  # will no doubt raise an exception

    def decode(self):
        """Apply character set decoding to all DataElements in the Dataset.

        See DICOM PS3.5-2008 6.1.1.
        """
        # Find specific character set. 'ISO_IR 6' is default
        # May be multi-valued, but let pydicom.charset handle all logic on that
        dicom_character_set = self._character_set

        # Shortcut to the decode function in pydicom.charset
        decode_data_element = pydicom.charset.decode

        # Callback for walk(), to decode the chr strings if necessary
        # This simply calls the pydicom.charset.decode function
        def decode_callback(ds, data_element):
            """Callback to decode `data_element`."""
            if data_element.VR == 'SQ':
                for dset in data_element.value:
                    dset.decode()
            else:
                decode_data_element(data_element, dicom_character_set)

        self.walk(decode_callback, recursive=False)

    def __delattr__(self, name):
        """Intercept requests to delete an attribute by `name`.

        If `name` is a DICOM keyword:
            Delete the corresponding DataElement from the Dataset.
            >>> del ds.PatientName
        Else:
            Delete the class attribute as any other class would do.
            >>> del ds._is_some_attribute

        Parameters
        ----------
        name : str
            The keyword for the DICOM element or the class attribute to delete.
        """
        # First check if a valid DICOM keyword and if we have that data element
        tag = tag_for_keyword(name)
        if tag is not None and tag in self:
            dict.__delitem__(self, tag)  # direct to dict as we know we have key
        # If not a DICOM name in this dataset, check for regular instance name
        #   can't do delete directly, that will call __delattr__ again
        elif name in self.__dict__:
            del self.__dict__[name]
        # Not found, raise an error in same style as python does
        else:
            raise AttributeError(name)

    def __delitem__(self, key):
        """Intercept requests to delete an attribute by key.

        >>> del ds[0x00100010]

        Parameters
        ----------
        key
            The key for the attribute to be deleted.
        """
        # Assume is a standard tag (for speed in common case)
        try:
            dict.__delitem__(self, key)
        # If not a standard tag, than convert to Tag and try again
        except KeyError:
            tag = Tag(key)
            dict.__delitem__(self, tag)

    def __dir__(self):
        """Give a list of attributes available in the Dataset.

        List of attributes is used, for example, in auto-completion in editors
        or command-line environments.
        """
        # Force zip object into a list in case of python3. Also backwards
        # compatible
        meths = set(list(zip(
                    *inspect.getmembers(Dataset, inspect.isroutine)))[0])
        props = set(list(zip(
                    *inspect.getmembers(Dataset, inspect.isdatadescriptor)))[0])
        dicom_names = set(self.dir())
        alldir = sorted(props | meths | dicom_names)
        return alldir

    def dir(self, *filters):
        """Return an alphabetical list of DataElement keywords in the Dataset.

        Intended mainly for use in interactive Python sessions. Only lists the
        DataElement keywords in the current level of the Dataset (i.e. the
        contents of any Sequence elements are ignored).

        Parameters
        ----------
        filters : str
            Zero or more string arguments to the function. Used for
            case-insensitive match to any part of the DICOM keyword.

        Returns
        -------
        list of str
            The matching DataElement keywords in the dataset. If no filters are
            used then all DataElement keywords are returned.
        """
        allnames = [keyword_for_tag(tag) for tag in self.keys()]
        # remove blanks - tags without valid names (e.g. private tags)
        allnames = [x for x in allnames if x]
        # Store found names in a dict, so duplicate names appear only once
        matches = {}
        for filter_ in filters:
            filter_ = filter_.lower()
            match = [x for x in allnames if x.lower().find(filter_) != -1]
            matches.update(dict([(x, 1) for x in match]))
        if filters:
            names = sorted(matches.keys())
            return names
        else:
            return sorted(allnames)

    def __eq__(self, other):
        """Compare `self` and `other` for equality.

        Returns
        -------
        bool
            The result if `self` and `other` are the same class
        NotImplemented
            If `other` is not the same class as `self` then returning
            NotImplemented delegates the result to superclass.__eq__(subclass)
        """
        # When comparing against self this will be faster
        if other is self:
            return True

        if isinstance(other, self.__class__):
            # Compare Elements using values() and class variables using __dict__
            # Convert values() to a list for compatibility between
            #   python 2 and 3
            return (list(self.values()) == list(other.values()) and
                    self.__dict__ == other.__dict__)

        return NotImplemented

    def get(self, key, default=None):
        """Extend dict.get() to handle DICOM DataElement keywords.

        Parameters
        ----------
        key : str or pydicom.tag.Tag
            The element keyword or Tag or the class attribute name to get.
        default : obj or None
            If the DataElement or class attribute is not present, return
            `default` (default None).

        Returns
        -------
        value
            If `key` is the keyword for a DataElement in the Dataset then return
            the DataElement's value.
        pydicom.dataelem.DataElement
            If `key` is a tag for a DataElement in the Dataset then return the
            DataElement instance.
        value
            If `key` is a class attribute then return its value.
        """
        if isinstance(key, (str, compat.text_type)):
            try:
                return getattr(self, key)
            except AttributeError:
                return default
        else:
            # is not a string, try to make it into a tag and then hand it
            # off to the underlying dict
            if not isinstance(key, BaseTag):
                try:
                    key = Tag(key)
                except:
                    raise TypeError("Dataset.get key must be a string or tag")
        try:
            return_val = self.__getitem__(key)
        except KeyError:
            return_val = default
        return return_val

    def __getattr__(self, name):
        """Intercept requests for Dataset attribute names.

        If `name` matches a DICOM keyword, return the value for the
        DataElement with the corresponding tag.

        Parameters
        ----------
        name
            A DataElement keyword or tag or a class attribute name.

        Returns
        -------
        value
              If `name` matches a DICOM keyword, returns the corresponding
              DataElement's value. Otherwise returns the class attribute's value
              (if present).
        """
<<<<<<< HEAD
        # __getattr__ only called if instance cannot find name in self.__dict__
        # So, if name is not a dicom string, then is an error
        tag = tag_for_keyword(name)
        if tag is None:
            raise AttributeError("Dataset does not have attribute "
                                 "'{0:s}'.".format(name))
        
        # Is a valid DICOM keyword, check if it is in this dataset
        tag = Tag(tag)
        if tag not in self:
            raise AttributeError("Dataset does not have attribute "
                                 "'{0:s}'.".format(name))
        else:  # do have that dicom data_element
            return self[tag].value
=======
        try:
            tag = tag_for_name(name)
            if tag is None: # `name` isn't a DICOM element keyword
                raise AttributeError
            tag = Tag(tag)
            if tag not in self: # DICOM DataElement not in the Dataset
                raise AttributeError
            else:
                return self[tag].value
        except AttributeError:
            # Try the base class attribute getter (fix for issue 332)
            return super(Dataset, self).__getattribute__(name)
>>>>>>> fe0af24b

    @property
    def _character_set(self):
        """The Dataset's SpecificCharacterSet value (if present)."""
        char_set = self.get('SpecificCharacterSet', None)

        if not char_set:
            char_set = self._parent_encoding
        else:
            char_set = convert_encodings(char_set)

        return char_set

    def __getitem__(self, key):
        """Operator for Dataset[key] request.

        Any deferred data elements will be read in and an attempt will be made
        to correct any elements with ambiguous VRs.

        Parameters
        ----------
        key
            The DICOM (group, element) tag in any form accepted by
            pydicom.tag.Tag such as [0x0010, 0x0010], (0x10, 0x10), 0x00100010,
            etc.

        Returns
        -------
        pydicom.dataelem.DataElement
        """
        tag = Tag(key)
        data_elem = dict.__getitem__(self, tag)

        if isinstance(data_elem, DataElement):
            return data_elem
        elif isinstance(data_elem, tuple):
            # If a deferred read, then go get the value now
            if data_elem.value is None:
                from pydicom.filereader import read_deferred_data_element
                data_elem = read_deferred_data_element(self.fileobj_type,
                                                       self.filename,
                                                       self.timestamp,
                                                       data_elem)

            if tag != (0x08, 0x05):
                character_set = self._character_set
            else:
                character_set = default_encoding
            # Not converted from raw form read from file yet; do so now
            self[tag] = DataElement_from_raw(data_elem, character_set)

            # If the Element has an ambiguous VR, try to correct it
            if 'or' in self[tag].VR:
                from pydicom.filewriter import correct_ambiguous_vr_element
                self[tag] = correct_ambiguous_vr_element(self[tag], self,
                                                         data_elem[6])
            # If pixel data, convert value to numpy array before returning
            # This only happens in this block when converting from raw data elem
            # if tag == 0x7fe00010:
            #    self[tag].value = self.pixel_array
        return dict.__getitem__(self, tag)

    def get_item(self, key):
        """Return the raw data element if possible.

        It will be raw if the user has never accessed the value, or set their
        own value. Note if the data element is a deferred-read element,
        then it is read and converted before being returned.

        Parameters
        ----------
        key
            The DICOM (group, element) tag in any form accepted by
            pydicom.tag.Tag such as [0x0010, 0x0010], (0x10, 0x10), 0x00100010,
            etc.

        Returns
        -------
        pydicom.dataelem.DataElement
        """
        tag = Tag(key)
        data_elem = dict.__getitem__(self, tag)
        # If a deferred read, return using __getitem__ to read and convert it
        if isinstance(data_elem, tuple) and data_elem.value is None:
            return self[key]
        return data_elem

    def group_dataset(self, group):
        """Return a Dataset containing only DataElements of a certain group.

        Parameters
        ----------
        group : int
            The group part of a dicom (group, element) tag.

        Returns
        -------
        pydicom.dataset.Dataset
            A dataset instance containing elements of the group specified.
        """
        ds = Dataset()
        ds.update(dict([(tag, data_element) for tag, data_element in self.items()
                        if tag.group == group]))
        return ds

    def __iter__(self):
        """Iterate through the top-level of the Dataset, yielding DataElements.

        >>> for elem in ds:
        >>>     print(elem)

        The DataElements are returned in increasing tag value order.
        Sequence items are returned as a single DataElement, so it is up to the
        calling code to recurse into the Sequence items if desired.

        Yields
        ------
        pydicom.dataelem.DataElement
            The Dataset's DataElements, sorted by increasing tag order.
        """
        # Note this is different than the underlying dict class,
        #        which returns the key of the key:value mapping.
        #   Here the value is returned (but data_element.tag has the key)
        taglist = sorted(self.keys())
        for tag in taglist:
            yield self[tag]

    def _is_uncompressed_transfer_syntax(self):
        """Return True if the TransferSyntaxUID is a compressed syntax."""
        # FIXME uses file_meta here, should really only be thus for FileDataset
        return self.file_meta.TransferSyntaxUID in NotCompressedPixelTransferSyntaxes

    def __ne__(self, other):
        """Compare `self` and `other` for inequality."""
        return not (self == other)

    def _pixel_data_numpy(self):
        """If NumPy is available, return an ndarray of the Pixel Data.

        Falls back to GDCM in case of unsupported transfer syntaxes.

        Raises
        ------
        TypeError
            If there is no Pixel Data or not a supported data type.
        ImportError
            If NumPy isn't found, or in the case of fallback, if GDCM isn't
            found.

        Returns
        -------
        numpy.ndarray
            The contents of the Pixel Data element (7FE0,0010) as an ndarray.
        """
        if not self._is_uncompressed_transfer_syntax():
            if not have_gdcm:
                raise NotImplementedError("Pixel Data is compressed in a "
                                          "format pydicom does not yet handle. "
                                          "Cannot return array. Pydicom might "
                                          "be able to convert the pixel data "
                                          "using GDCM if it is installed.")
            elif not self.filename:
                raise NotImplementedError("GDCM is only supported when the "
                                          "dataset has been created with a "
                                          "filename.")
        if not have_numpy:
            msg = "The Numpy package is required to use pixel_array, and " \
                  "numpy could not be imported."
            raise ImportError(msg)
        if 'PixelData' not in self:
            raise TypeError("No pixel data found in this dataset.")        
        # There are two cases:
        # 1) uncompressed PixelData -> use numpy
        # 2) compressed PixelData, filename is available and GDCM is
        #    available -> use GDCM
        if self._is_uncompressed_transfer_syntax():
            # Make NumPy format code, e.g. "uint16", "int32" etc
            # from two pieces of info:
            #    self.PixelRepresentation -- 0 for unsigned, 1 for signed;
            #    self.BitsAllocated -- 8, 16, or 32
            format_str = '%sint%d' % (('u', '')[self.PixelRepresentation],
                                      self.BitsAllocated)
            try:
                numpy_dtype = numpy.dtype(format_str)
            except TypeError:
                msg = ("Data type not understood by NumPy: "
                       "format='%s', PixelRepresentation=%d, BitsAllocated=%d")
                raise TypeError(msg % (format_str, self.PixelRepresentation,
                                       self.BitsAllocated))

            if self.is_little_endian != sys_is_little_endian:
                numpy_dtype = numpy_dtype.newbyteorder('S')

            # Read pixel data directly to avoid recursion on first converting
            #     to numpy array
            pixel_bytearray = self.get_item(0x7fe00010).value  # PixelData
        elif have_gdcm and self.filename:
            # read the file using GDCM
            # FIXME this should just use self.PixelData instead of self.filename
            #       but it is unclear how this should be achieved using GDCM
            gdcm_image_reader = gdcm.ImageReader()
            gdcm_image_reader.SetFileName(self.filename)
            if not gdcm_image_reader.Read():
                raise TypeError("GDCM could not read DICOM image")
            gdcm_image = gdcm_image_reader.GetImage()

            # determine the correct numpy datatype
            gdcm_numpy_typemap = {
                gdcm.PixelFormat.INT8:     numpy.int8,
                gdcm.PixelFormat.UINT8:    numpy.uint8,
                gdcm.PixelFormat.UINT16:   numpy.uint16,
                gdcm.PixelFormat.INT16:    numpy.int16,
                gdcm.PixelFormat.UINT32:   numpy.uint32,
                gdcm.PixelFormat.INT32:    numpy.int32,
                gdcm.PixelFormat.FLOAT32:  numpy.float32,
                gdcm.PixelFormat.FLOAT64:  numpy.float64
            }
            gdcm_pixel_format = gdcm_image.GetPixelFormat().GetScalarType()
            if gdcm_pixel_format in gdcm_numpy_typemap:
                numpy_dtype = gdcm_numpy_typemap[gdcm_pixel_format]
            else:
                raise TypeError('{0} is not a GDCM supported '
                                'pixel format'.format(gdcm_pixel_format))

            # GDCM returns char* as type str. Under Python 2 `str` are
            # byte arrays by default. Python 3 decodes this to
            # unicode strings by default.
            # The SWIG docs mention that they always decode byte streams
            # as utf-8 strings for Python 3, with the `surrogateescape`
            # error handler configured.
            # Therefore, we can encode them back to their original bytearray
            # representation on Python 3 by using the same parameters.
            pixel_bytearray = gdcm_image.GetBuffer()
            if sys.version_info >= (3, 0):
                pixel_bytearray = pixel_bytearray.encode("utf-8",
                                                         "surrogateescape")

            # if GDCM indicates that a byte swap is in order, make
            #   sure to inform numpy as well
            if gdcm_image.GetNeedByteSwap():
                numpy_dtype = numpy_dtype.newbyteorder('S')

            # Here we need to be careful because in some cases, GDCM reads a
            # buffer that is too large, so we need to make sure we only include
            # the first n_rows * n_columns * dtype_size bytes.

            n_bytes = self.Rows * self.Columns * numpy.dtype(numpy_dtype).itemsize

            if len(pixel_bytearray) > n_bytes:

                # We make sure that all the bytes after are in fact zeros
                padding = pixel_bytearray[n_bytes:]
                if numpy.any(numpy.fromstring(padding, numpy.byte)):
                    pixel_bytearray = pixel_bytearray[:n_bytes]
                else:
                    # We revert to the old behavior which should then result
                    #   in a Numpy error later on.
                    pass

        pixel_array = numpy.fromstring(pixel_bytearray, dtype=numpy_dtype)

        # Note the following reshape operations return a new *view* onto
        #   pixel_array, but don't copy the data
        if 'NumberOfFrames' in self and self.NumberOfFrames > 1:
            if self.SamplesPerPixel > 1:
                # TODO: Handle Planar Configuration attribute
                assert self.PlanarConfiguration == 0
                pixel_array = pixel_array.reshape(self.NumberOfFrames,
                                                  self.Rows, self.Columns,
                                                  self.SamplesPerPixel)
            else:
                pixel_array = pixel_array.reshape(self.NumberOfFrames,
                                                  self.Rows, self.Columns)
        else:
            if self.SamplesPerPixel > 1:
                if self.BitsAllocated == 8:
                    if self.PlanarConfiguration == 0:
                        pixel_array = pixel_array.reshape(self.Rows,
                                                          self.Columns,
                                                          self.SamplesPerPixel)
                    else:
                        pixel_array = pixel_array.reshape(self.SamplesPerPixel,
                                                          self.Rows,
                                                          self.Columns)
                        pixel_array = pixel_array.transpose(1, 2, 0)
                else:
                    raise NotImplementedError("This code only handles "
                                              "SamplesPerPixel > 1 if Bits "
                                              "Allocated = 8")
            else:
                pixel_array = pixel_array.reshape(self.Rows, self.Columns)
        return pixel_array

    def _compressed_pixel_data_numpy(self):
        """Return a NumPy array of the Pixel Data.

        NumPy is a numerical package for python. It is used if available.

        Returns
        -------
        numpy.ndarray
            The Pixel Data as an array.

        Raises
        ------
        TypeError
            If no Pixel Data element in the dataset.
        ImportError
            If cannot import numpy.
        """
        if 'PixelData' not in self:
            raise TypeError("No pixel data found in this dataset.")

        if not have_numpy:
            msg = "The Numpy package is required to use pixel_array, and " \
                  "numpy could not be imported."
            raise ImportError(msg)

        # determine the type used for the array
        need_byteswap = (self.is_little_endian != sys_is_little_endian)

        # Make NumPy format code, e.g. "uint16", "int32" etc
        # from two pieces of info:
        #    self.PixelRepresentation -- 0 for unsigned, 1 for signed;
        #    self.BitsAllocated -- 8, 16, or 32
        format_str = '%sint%d' % (('u', '')[self.PixelRepresentation],
                                  self.BitsAllocated)
        try:
            numpy_format = numpy.dtype(format_str)
        except TypeError:
            msg = ("Data type not understood by NumPy: "
                   "format='%s', PixelRepresentation=%d, BitsAllocated=%d")
            raise TypeError(msg % (format_str, self.PixelRepresentation,
                                   self.BitsAllocated))
        if self.file_meta.TransferSyntaxUID in pydicom.uid.PILSupportedCompressedPixelTransferSyntaxes:
            UncompressedPixelData = self._get_PIL_supported_compressed_pixeldata()
        elif self.file_meta.TransferSyntaxUID in pydicom.uid.JPEGLSSupportedCompressedPixelTransferSyntaxes:
            UncompressedPixelData = self._get_jpeg_ls_supported_compressed_pixeldata()
        else:
            msg = "The transfer syntax {0} is not currently supported.".format(self.file_meta.TransferSyntaxUID)
            raise NotImplementedError(msg)

        # Have correct Numpy format, so create the NumPy array
        arr = numpy.fromstring(UncompressedPixelData, numpy_format)

        # XXX byte swap - may later handle this in read_file!!?
        if need_byteswap:
            arr.byteswap(True)  # True means swap in-place, don't make a new copy
        # Note the following reshape operations return a new *view* onto arr, but don't copy the data
        if 'NumberOfFrames' in self and self.NumberOfFrames > 1:
            if self.SamplesPerPixel > 1:
                arr = arr.reshape(self.NumberOfFrames, self.Rows, self.Columns,
                                  self.SamplesPerPixel)
            else:
                arr = arr.reshape(self.NumberOfFrames, self.Rows, self.Columns)
        else:
            if self.SamplesPerPixel > 1:
                if self.BitsAllocated == 8:
                    if self.PlanarConfiguration == 0:
                        arr = arr.reshape(self.Rows, self.Columns,
                                          self.SamplesPerPixel)
                    else:
                        arr = arr.reshape(self.SamplesPerPixel, self.Rows,
                                          self.Columns)
                        arr = arr.transpose(1, 2, 0)
                else:
                    raise NotImplementedError("This code only handles "
                                              "SamplesPerPixel > 1 if Bits "
                                              "Allocated = 8")
            else:
                arr = arr.reshape(self.Rows, self.Columns)
        if (self.file_meta.TransferSyntaxUID in pydicom.uid.JPEG2000CompressedPixelTransferSyntaxes and self.BitsStored == 16):
            # WHY IS THIS EVEN NECESSARY??
            arr &= 0x7FFF
        return arr

    def _get_PIL_supported_compressed_pixeldata(self):
        """Use PIL to decompress compressed Pixel Data.

        Returns
        -------
        bytes or str
            The decompressed Pixel Data

        Raises
        ------
        ImportError
            If PIL is not available.
        NotImplementedError
            If unable to decompress the Pixel Data.
        """
        if not have_pillow:
            msg = "The pillow package is required to use pixel_array for " \
                  "this transfer syntax {0}, and pillow could not be " \
                  "imported.".format(self.file_meta.TransferSyntaxUID)
            raise ImportError(msg)
        # decompress here
        if self.file_meta.TransferSyntaxUID in pydicom.uid.JPEGLossyCompressedPixelTransferSyntaxes:
            if self.BitsAllocated > 8:
                raise NotImplementedError("JPEG Lossy only supported if Bits "
                                          "Allocated = 8")
            generic_jpeg_file_header = b'\xff\xd8\xff\xe0\x00\x10JFIF\x00\x01\x01\x01\x00\x01\x00\x01\x00\x00'
            frame_start_from = 2
        elif self.file_meta.TransferSyntaxUID in pydicom.uid.JPEG2000CompressedPixelTransferSyntaxes:
            generic_jpeg_file_header = b''
            # generic_jpeg_file_header = b'\x00\x00\x00\x0C\x6A\x50\x20\x20\x0D\x0A\x87\x0A'
            frame_start_from = 0
        else:
            generic_jpeg_file_header = b''
            frame_start_from = 0
        try:
            UncompressedPixelData = ''
            if 'NumberOfFrames' in self and self.NumberOfFrames > 1:
                # multiple compressed frames
                CompressedPixelDataSeq = pydicom.encaps.decode_data_sequence(self.PixelData)
                for frame in CompressedPixelDataSeq:
                    data = generic_jpeg_file_header + frame[frame_start_from:]
                    fio = io.BytesIO(data)
                    try:
                        decompressed_image = PILImg.open(fio)
                    except IOError as e:
                        raise NotImplementedError(e.message)
                    UncompressedPixelData += decompressed_image.tobytes()
            else:
                # single compressed frame
                UncompressedPixelData = pydicom.encaps.defragment_data(self.PixelData)
                UncompressedPixelData = generic_jpeg_file_header + UncompressedPixelData[frame_start_from:]
                try:
                    fio = io.BytesIO(UncompressedPixelData)
                    decompressed_image = PILImg.open(fio)
                except IOError as e:
                    raise NotImplementedError(e.message)
                UncompressedPixelData = decompressed_image.tobytes()
        except:
            raise
        return UncompressedPixelData

    def _get_jpeg_ls_supported_compressed_pixeldata(self):
        """Use jpeg_ls to decompress compressed Pixel Data.

        Returns
        -------
        bytes or str
            The decompressed Pixel Data

        Raises
        ------
        ImportError
            If jpeg_ls is not available.
        """
        if not have_jpeg_ls:
            msg = "The jpeg_ls package is required to use pixel_array for " \
                  "this transfer syntax {0}, and jpeg_ls could not be " \
                  "imported.".format(self.file_meta.TransferSyntaxUID)
            raise ImportError(msg)
        # decompress here
        UncompressedPixelData = ''
        if 'NumberOfFrames' in self and self.NumberOfFrames > 1:
            # multiple compressed frames
            CompressedPixelDataSeq = pydicom.encaps.decode_data_sequence(self.PixelData)
            # print len(CompressedPixelDataSeq)
            for frame in CompressedPixelDataSeq:
                decompressed_image = jpeg_ls.decode(numpy.fromstring(frame, dtype=numpy.uint8))
                UncompressedPixelData += decompressed_image.tobytes()
        else:
            # single compressed frame
            CompressedPixelData = pydicom.encaps.defragment_data(self.PixelData)
            decompressed_image = jpeg_ls.decode(numpy.fromstring(CompressedPixelData, dtype=numpy.uint8))
            UncompressedPixelData = decompressed_image.tobytes()
        return UncompressedPixelData

    # Use by pixel_array property
    def _get_pixel_array(self):
        """Convert the Pixel Data to a numpy array.

        Returns
        -------
        numpy.ndarray
            The array containing the Pixel Data.
        """
        # Check if already have converted to a NumPy array
        # Also check if self.PixelData has changed. If so, get new NumPy array
        if not have_numpy:
            msg = "The Numpy package is required to use pixel_array, and numpy could not be imported.\n"
            raise ImportError(msg)
        
        # Need access to pixel data without conversion,
        #   also need to check if already converted, for pydicom < 1.0,
        #   in which users might use pixel_array directly
        pix = self.get_item(0x7fe00010).value
        if isinstance(pix, numpy.ndarray):
            return pix
        self._pixel_array = self._pixel_data_numpy()
        return self._pixel_array

    @property
    def pixel_array(self):
        """Return the Pixel Data as a NumPy array.

        Returns
        -------
        numpy.ndarray
            The Pixel Data (7FE0,0010) as a NumPy ndarray.
        """
        try:
            return self._get_pixel_array()
        except AttributeError:
            t, e, tb = sys.exc_info()
            val = PropertyError("AttributeError in pixel_array property: " +
                                e.args[0])
            compat.reraise(PropertyError, val, tb)

    # Format strings spec'd according to python string formatting options
    #    See http://docs.python.org/library/stdtypes.html#string-formatting-operations
    default_element_format = "%(tag)s %(name)-35.35s %(VR)s: %(repval)s"
    default_sequence_element_format = "%(tag)s %(name)-35.35s %(VR)s: %(repval)s"

    def formatted_lines(self, element_format=default_element_format,
                        sequence_element_format=default_sequence_element_format,
                        indent_format=None):
        """Iterate through the Dataset yielding formatted str for each element.

        Parameters
        ----------
        element_format : str
            The string format to use for non-sequence elements. Formatting uses
            the attributes of DataElement. Default is
            "%(tag)s %(name)-35.35s %(VR)s: %(repval)s".
        sequence_element_format : str
            The string format to use for sequence elements. Formatting uses
            the attributes of DataElement. Default is
            "%(tag)s %(name)-35.35s %(VR)s: %(repval)s"
        indent_format : str or None
            Placeholder for future functionality.

        Yields
        ------
        str
            A string representation of a DataElement.
        """
        for data_element in self.iterall():
            # Get all the attributes possible for this data element (e.g.
            #   gets descriptive text name too)
            # This is the dictionary of names that can be used in the format string
            elem_dict = dict([(x, getattr(data_element, x)()
                               if callable(getattr(data_element, x))
                               else getattr(data_element, x))
                              for x in dir(data_element) if not x.startswith("_")])
            if data_element.VR == "SQ":
                yield sequence_element_format % elem_dict
            else:
                yield element_format % elem_dict

    def _pretty_str(self, indent=0, top_level_only=False):
        """Return a string of the DataElements in the Dataset, with indented levels.

        This private method is called by the __str__() method for handling
        print statements or str(dataset), and the __repr__() method.
        It is also used by top(), which is the reason for the top_level_only flag.
        This function recurses, with increasing indentation levels.

        Parameters
        ----------
        index : int
            The indent level offset (default 0)
        top_level_only : bool
            When True, only create a string for the top level elements, i.e.
            exclude elements within any Sequences (default False).

        Returns
        -------
        str
            A string representation of the Dataset.
        """
        strings = []
        indent_str = self.indent_chars * indent
        nextindent_str = self.indent_chars * (indent + 1)
        for data_element in self:
            with tag_in_exception(data_element.tag):
                if data_element.VR == "SQ":   # a sequence
                    strings.append(indent_str + str(data_element.tag) +
                                   "  %s   %i item(s) ---- "
                                   %(data_element.description(),
                                     len(data_element.value)))
                    if not top_level_only:
                        for dataset in data_element.value:
                            strings.append(dataset._pretty_str(indent + 1))
                            strings.append(nextindent_str + "---------")
                else:
                    strings.append(indent_str + repr(data_element))
        return "\n".join(strings)

    def remove_private_tags(self):
        """Remove all private DataElements in the Dataset."""
        def RemoveCallback(dataset, data_element):
            """Internal method to use as callback to walk() method."""
            if data_element.tag.is_private:
                # can't del self[tag] - won't be right dataset on recursion
                del dataset[data_element.tag]
        self.walk(RemoveCallback)

    def save_as(self, filename, write_like_original=True):
        """Write the Dataset to a file.

        When saving a new Dataset, you need to add the following attributes:
        -file_meta : Dataset or None
        -is_implicit_VR : bool
        -is_little_endian : bool
        -preamble : bytes (optional)
        When saving a FileDataset that has been read from file these attributes
        should already be present.

        Parameters
        ----------
        filename : str
            Name of file to save new DICOM file to.
        write_like_original : bool
            If True (default), preserves the following information from
            the Dataset:
            -preamble -- if no preamble in read file, than not used here
            -file_meta -- if writer did not do file meta information,
                then don't write here either
            -seq.is_undefined_length -- if original had delimiters, write them
                now too, instead of the more sensible length characters.
            -is_undefined_length_sequence_item -- for datasets that belong to a
                sequence, write the undefined length delimiters if that is
                what the original had.
            If False, produces a "nicer" DICOM file for other readers,
                where all lengths are explicit.

        See Also
        --------
        pydicom.filewriter.write_file
            Write a DICOM file from a FileDataset instance.

        Notes
        -----
        Set Dataset.preamble if you want something other than 128 0-bytes.
        If the dataset was read from an existing DICOM file, then its preamble
        was stored at read time. It is up to the user to ensure the preamble is
        still correct for its purposes.

        If there is no 'Transfer Syntax UID' element in the file_meta Dataset,
        then set Dataset.is_implicit_VR (bool) and Dataset.is_little_endian
        (bool) to automatically determine the transfer syntax used to write the
        file.
        """
        pydicom.write_file(filename, self, write_like_original)

    def __setattr__(self, name, value):
        """Intercept any attempts to set a value for an instance attribute.

        If name is a DICOM descriptive string (cleaned with CleanName), then
        set the corresponding tag and DataElement.
        Else, set an instance (python) attribute as any other class would do.

        Parameters
        ----------
        name : str
            The element keyword for the DataElement you wish to add/change. If
            `name` is not a DICOM element keyword then this will be the
            name of the attribute to be added/changed.
        value
            The value for the attribute to be added/changed.
        """
        tag = tag_for_keyword(name)
        if tag is not None:  # successfully mapped name to a tag
            if tag not in self:  # don't have this tag yet->create the data_element instance
                VR = dictionary_VR(tag)
                data_element = DataElement(tag, VR, value)
            else:  # already have this data_element, just changing its value
                data_element = self[tag]
                data_element.value = value
            # Now have data_element - store it in this dict
            self[tag] = data_element
        elif repeater_has_keyword(name): # Check if `name` is repeaters element
            raise ValueError('{} is a DICOM repeating group element and must '
                             'be added using the add() or add_new() methods.'
                             .format(name))
        else:  # name not in dicom dictionary - setting a non-dicom instance attribute
            # XXX note if user mis-spells a dicom data_element - no error!!!
            super(Dataset, self).__setattr__(name, value)

    def __setitem__(self, key, value):
        """Operator for Dataset[key] = value.

        Check consistency, and deal with private tags.

        Parameters
        ----------
        key : int
            The tag for the element to be added to the Dataset.
        value : pydicom.dataelem.DataElement or pydicom.dataelem.RawDataElement
            The element to add to the Dataset.

        Raises
        ------
        ValueError
            If the `key` value doesn't match DataElement.tag.
        """
        # OK if is subclass, e.g. DeferredDataElement
        if not isinstance(value, (DataElement, RawDataElement)):
            raise TypeError("Dataset contents must be DataElement instances.")
        tag = Tag(value.tag)
        if key != tag:
            raise ValueError("DataElement.tag must match the dictionary key")

        data_element = value
        if tag.is_private:
            # See PS 3.5-2008 section 7.8.1 (p. 44) for how blocks are reserved
            logger.debug("Setting private tag %r" % tag)
            private_block = tag.elem >> 8
            private_creator_tag = Tag(tag.group, private_block)
            if private_creator_tag in self and tag != private_creator_tag:
                if isinstance(data_element, RawDataElement):
                    data_element = DataElement_from_raw(data_element,
                                                        self._character_set)
                data_element.private_creator = self[private_creator_tag].value
        dict.__setitem__(self, tag, data_element)

    def __str__(self):
        """Handle str(dataset)."""
        return self._pretty_str()

    def top(self):
        """Return a str of the Dataset's top level DataElements only."""
        return self._pretty_str(top_level_only=True)

    def trait_names(self):
        """Return a list of valid names for auto-completion code.

        Used in IPython, so that data element names can be found and offered
        for autocompletion on the IPython command line.
        """
        return dir(self)  # only valid python >=2.6, else use self.__dir__()

    def update(self, dictionary):
        """Extend dict.update() to handle DICOM keywords."""
        for key, value in list(dictionary.items()):
            if isinstance(key, (str, compat.text_type)):
                setattr(self, key, value)
            else:
                self[Tag(key)] = value

    def iterall(self):
        """Iterate through the Dataset, yielding all DataElements.

        Unlike Dataset.__iter__, this *does* recurse into sequences,
        and so returns all data elements as if the file were "flattened".

        Yields
        ------
        pydicom.dataelem.DataElement
        """
        for data_element in self:
            yield data_element
            if data_element.VR == "SQ":
                sequence = data_element.value
                for dataset in sequence:
                    for elem in dataset.iterall():
                        yield elem

    def walk(self, callback, recursive=True):
        """Iterate through the DataElements and run `callback` on each.

        Visit all DataElements, possibly recursing into sequences and their
        datasets. The callback function is called for each DataElement
        (including SQ element). Can be used to perform an operation on certain
        types of DataElements. E.g., `remove_private_tags`() finds all private
        tags and deletes them. DataElement`s will come back in DICOM order (by
        increasing tag number within their dataset).

        Parameters
        ----------
        callback
            A callable that takes two arguments:
                * a Dataset
                * a DataElement belonging to that Dataset
        recursive : bool
            Flag to indicate whether to recurse into Sequences.
        """
        taglist = sorted(self.keys())
        for tag in taglist:

            with tag_in_exception(tag):
                data_element = self[tag]
                callback(self, data_element)  # self = this Dataset
                # 'tag in self' below needed in case callback deleted data_element
                if recursive and tag in self and data_element.VR == "SQ":
                    sequence = data_element.value
                    for dataset in sequence:
                        dataset.walk(callback)

    __repr__ = __str__


class FileDataset(Dataset):
    """An extension of Dataset to make reading and writing to file-like easier.

    Attributes
    ----------
    preamble : str or bytes or None
        The optional DICOM preamble prepended to the dataset, if available.
    file_meta : pydicom.dataset.Dataset or None
        The Dataset's file meta information as a Dataset, if available (None if
        not present). Consists of group 0002 elements.
    filename : str or None
        The filename that the dataset was read from (if read from file) or None
        if the filename is not available (if read from a BytesIO or similar).
    fileobj_type
        The object type of the file-like the Dataset was read from.
    is_implicit_VR : bool
        True if the dataset encoding is implicit VR, False otherwise.
    is_little_endian : bool
        True if the dataset encoding is little endian byte ordering, False
        otherwise.
    timestamp : float or None
        The modification time of the file the dataset was read from, None if
        the modification time is not available.
    """
    def __init__(self, filename_or_obj, dataset, preamble=None, file_meta=None,
                 is_implicit_VR=True, is_little_endian=True):
        """Initialize a Dataset read from a DICOM file.

        Parameters
        ----------
        filename_or_obj : str or None
            Full path and filename to the file. Use None if is a BytesIO.
        dataset : Dataset or dict
            Some form of dictionary, usually a Dataset from read_dataset().
        preamble : bytes or str, optional
            The 128-byte DICOM preamble.
        file_meta : Dataset, optional
            The file meta info dataset, as returned by _read_file_meta,
            or an empty dataset if no file meta information is in the file.
        is_implicit_VR : bool, optional
            True (default) if implicit VR transfer syntax used; False if
            explicit VR.
        is_little_endian : boolean
            True (default) if little-endian transfer syntax used; False if
            big-endian.
        """
        Dataset.__init__(self, dataset)
        self.preamble = preamble
        self.file_meta = file_meta
        self.is_implicit_VR = is_implicit_VR
        self.is_little_endian = is_little_endian
        if isinstance(filename_or_obj, compat.string_types):
            self.filename = filename_or_obj
            self.fileobj_type = open
        elif isinstance(filename_or_obj, io.BufferedReader):
            self.filename = filename_or_obj.name
            # This is the appropriate constructor for io.BufferedReader
            self.fileobj_type = open
        else:
            self.fileobj_type = filename_or_obj.__class__  # use __class__ python <2.7?; http://docs.python.org/reference/datamodel.html
            if getattr(filename_or_obj, "name", False):
                self.filename = filename_or_obj.name
            elif getattr(filename_or_obj, "filename", False):  # gzip python <2.7?
                self.filename = filename_or_obj.filename
            else:
                self.filename = None  # e.g. came from BytesIO or something file-like
        self.timestamp = None
        if stat_available and self.filename and os.path.exists(self.filename):
            statinfo = os.stat(self.filename)
            self.timestamp = statinfo.st_mtime<|MERGE_RESOLUTION|>--- conflicted
+++ resolved
@@ -28,13 +28,8 @@
 
 from pydicom import compat
 from pydicom.charset import default_encoding, convert_encodings
-<<<<<<< HEAD
 from pydicom.datadict import dictionary_VR
-from pydicom.datadict import tag_for_keyword, keyword_for_tag
-=======
-from pydicom.datadict import dictionaryVR
-from pydicom.datadict import tag_for_name, all_names_for_tag, repeater_has_keyword
->>>>>>> fe0af24b
+from pydicom.datadict import tag_for_keyword, keyword_for_tag, all_names_for_tag, repeater_has_keyword
 from pydicom.tag import Tag, BaseTag
 from pydicom.dataelem import DataElement, DataElement_from_raw, RawDataElement
 from pydicom.uid import NotCompressedPixelTransferSyntaxes, UncompressedPixelTransferSyntaxes
@@ -478,26 +473,12 @@
               DataElement's value. Otherwise returns the class attribute's value
               (if present).
         """
-<<<<<<< HEAD
-        # __getattr__ only called if instance cannot find name in self.__dict__
-        # So, if name is not a dicom string, then is an error
+        try:
         tag = tag_for_keyword(name)
-        if tag is None:
-            raise AttributeError("Dataset does not have attribute "
-                                 "'{0:s}'.".format(name))
+            if tag is None: # `name` isn't a DICOM element keyword
+                raise AttributeError
         
         # Is a valid DICOM keyword, check if it is in this dataset
-        tag = Tag(tag)
-        if tag not in self:
-            raise AttributeError("Dataset does not have attribute "
-                                 "'{0:s}'.".format(name))
-        else:  # do have that dicom data_element
-            return self[tag].value
-=======
-        try:
-            tag = tag_for_name(name)
-            if tag is None: # `name` isn't a DICOM element keyword
-                raise AttributeError
             tag = Tag(tag)
             if tag not in self: # DICOM DataElement not in the Dataset
                 raise AttributeError
@@ -506,7 +487,6 @@
         except AttributeError:
             # Try the base class attribute getter (fix for issue 332)
             return super(Dataset, self).__getattribute__(name)
->>>>>>> fe0af24b
 
     @property
     def _character_set(self):
