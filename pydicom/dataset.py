# Copyright 2008-2018 pydicom authors. See LICENSE file for details.
"""Define the Dataset and FileDataset classes.

The Dataset class represents the DICOM Dataset while the FileDataset class
adds extra functionality to Dataset when data is read from or written to file.

Overview of DICOM object model
------------------------------
Dataset (dict subclass)
  Contains DataElement instances, each of which has a tag, VR, VM and value.
    The DataElement value can be:
        * A single value, such as a number, string, etc. (i.e. VM = 1)
        * A list of numbers, strings, etc. (i.e. VM > 1)
        * A Sequence (list subclass), where each item is a Dataset which
            contains its own DataElements, and so on in a recursive manner.
"""
import copy
from bisect import bisect_left
import io
from importlib.util import find_spec as have_package
import inspect  # for __dir__
from itertools import takewhile
import json
import os
import os.path
import re
from types import ModuleType, TracebackType
from typing import (
    TYPE_CHECKING, Optional, Tuple, Union, List, Any, cast, Dict, ValuesView,
    Iterator, BinaryIO, AnyStr, Callable, TypeVar, Type, overload,
    MutableSequence, MutableMapping, AbstractSet
)
import warnings
import weakref

if TYPE_CHECKING:  # pragma: no cover
    try:
        import numpy
        import numpy as np
    except ImportError:
        pass

import pydicom  # for dcmwrite
import pydicom.charset
import pydicom.config
from pydicom import jsonrep, config
from pydicom._version import __version_info__
from pydicom.charset import default_encoding, convert_encodings
from pydicom.config import logger
from pydicom.datadict import (
    dictionary_VR, tag_for_keyword, keyword_for_tag, repeater_has_keyword
)
from pydicom.dataelem import DataElement, DataElement_from_raw, RawDataElement
from pydicom.encaps import encapsulate, encapsulate_extended
from pydicom.fileutil import path_from_pathlike
from pydicom.pixel_data_handlers.util import (
    convert_color_space, reshape_pixel_array, get_image_pixel_ids
)
from pydicom.tag import Tag, BaseTag, tag_in_exception, TagType
from pydicom.uid import (
    ExplicitVRLittleEndian, ImplicitVRLittleEndian, ExplicitVRBigEndian,
    RLELossless, PYDICOM_IMPLEMENTATION_UID, UID
)
from pydicom.waveforms import numpy_handler as wave_handler


class PrivateBlock:
    """Helper class for a private block in the :class:`Dataset`.

    .. versionadded:: 1.3

    See the DICOM Standard, Part 5,
    :dcm:`Section 7.8.1<part05/sect_7.8.html#sect_7.8.1>` - Private Data
    Element Tags

    Attributes
    ----------
    group : int
        The private group where the private block is located as a 32-bit
        :class:`int`.
    private_creator : str
        The private creator string related to the block.
    dataset : Dataset
        The parent dataset.
    block_start : int
        The start element of the private block as a 32-bit :class:`int`. Note
        that the 2 low order hex digits of the element are always 0.
    """

    def __init__(
        self,
        key: Tuple[int, str],
        dataset: "Dataset",
        private_creator_element: int
    ) -> None:
        """Initializes an object corresponding to a private tag block.

        Parameters
        ----------
        key : tuple
            The private (tag group, creator) as ``(int, str)``. The group
            must be an odd number.
        dataset : Dataset
            The parent :class:`Dataset`.
        private_creator_element : int
            The element of the private creator tag as a 32-bit :class:`int`.
        """
        self.group = key[0]
        self.private_creator = key[1]
        self.dataset = dataset
        self.block_start = private_creator_element << 8

    def get_tag(self, element_offset: int) -> BaseTag:
        """Return the private tag ID for the given `element_offset`.

        Parameters
        ----------
        element_offset : int
            The lower 16 bits (e.g. 2 hex numbers) of the element tag.

        Returns
        -------
            The tag ID defined by the private block location and the
            given element offset.

        Raises
        ------
        ValueError
            If `element_offset` is too large.
        """
        if element_offset > 0xff:
            raise ValueError('Element offset must be less than 256')
        return Tag(self.group, self.block_start + element_offset)

    def __contains__(self, element_offset: int) -> bool:
        """Return ``True`` if the tag with given `element_offset` is in
        the parent :class:`Dataset`.
        """
        return self.get_tag(element_offset) in self.dataset

    def __getitem__(self, element_offset: int) -> DataElement:
        """Return the data element in the parent dataset for the given element
        offset.

        Parameters
        ----------
        element_offset : int
            The lower 16 bits (e.g. 2 hex numbers) of the element tag.

        Returns
        -------
            The data element of the tag in the parent dataset defined by the
            private block location and the given element offset.

        Raises
        ------
        ValueError
            If `element_offset` is too large.
        KeyError
            If no data element exists at that offset.
        """
        return self.dataset.__getitem__(self.get_tag(element_offset))

    def __delitem__(self, element_offset: int) -> None:
        """Delete the tag with the given `element_offset` from the dataset.

        Parameters
        ----------
        element_offset : int
            The lower 16 bits (e.g. 2 hex numbers) of the element tag
            to be deleted.

        Raises
        ------
        ValueError
            If `element_offset` is too large.
        KeyError
            If no data element exists at that offset.
        """
        del self.dataset[self.get_tag(element_offset)]

    def add_new(self, element_offset: int, VR: str, value: object) -> None:
        """Add a private element to the parent :class:`Dataset`.

        Adds the private tag with the given `VR` and `value` to the parent
        :class:`Dataset` at the tag ID defined by the private block and the
        given `element_offset`.

        Parameters
        ----------
        element_offset : int
            The lower 16 bits (e.g. 2 hex numbers) of the element tag
            to be added.
        VR : str
            The 2 character DICOM value representation.
        value
            The value of the data element. See :meth:`Dataset.add_new()`
            for a description.
        """
        tag = self.get_tag(element_offset)
        self.dataset.add_new(tag, VR, value)
        self.dataset[tag].private_creator = self.private_creator


def _dict_equal(
    a: "Dataset", b: Any, exclude: Optional[List[str]] = None
) -> bool:
    """Common method for Dataset.__eq__ and FileDataset.__eq__

    Uses .keys() as needed because Dataset iter return items not keys
    `exclude` is used in FileDataset__eq__ ds.__dict__ compare, which
    would also compare the wrapped _dict member (entire dataset) again.
    """
    return (len(a) == len(b) and
            all(key in b for key in a.keys()) and
            all(a[key] == b[key] for key in a.keys()
                if exclude is None or key not in exclude)
            )


_Dataset = TypeVar("_Dataset", bound="Dataset")
_DatasetValue = Union[DataElement, RawDataElement]


class Dataset(Dict[BaseTag, _DatasetValue]):
    """Contains a collection (dictionary) of DICOM Data Elements.

    Behaves like a :class:`dict`.

    .. note::

        :class:`Dataset` is only derived from :class:`dict` to make it work in
        a NumPy :class:`~numpy.ndarray`. The parent :class:`dict` class
        is never called, as all :class:`dict` methods are overridden.

    Examples
    --------
    Add an element to the :class:`Dataset` (for elements in the DICOM
    dictionary):

    >>> ds = Dataset()
    >>> ds.PatientName = "CITIZEN^Joan"
    >>> ds.add_new(0x00100020, 'LO', '12345')
    >>> ds[0x0010, 0x0030] = DataElement(0x00100030, 'DA', '20010101')

    Add a sequence element to the :class:`Dataset`

    >>> ds.BeamSequence = [Dataset(), Dataset(), Dataset()]
    >>> ds.BeamSequence[0].Manufacturer = "Linac, co."
    >>> ds.BeamSequence[1].Manufacturer = "Linac and Sons, co."
    >>> ds.BeamSequence[2].Manufacturer = "Linac and Daughters, co."

    Add private elements to the :class:`Dataset`

    >>> block = ds.private_block(0x0041, 'My Creator', create=True)
    >>> block.add_new(0x01, 'LO', '12345')

    Updating and retrieving element values:

    >>> ds.PatientName = "CITIZEN^Joan"
    >>> ds.PatientName
    'CITIZEN^Joan'
    >>> ds.PatientName = "CITIZEN^John"
    >>> ds.PatientName
    'CITIZEN^John'

    Retrieving an element's value from a Sequence:

    >>> ds.BeamSequence[0].Manufacturer
    'Linac, co.'
    >>> ds.BeamSequence[1].Manufacturer
    'Linac and Sons, co.'

    Accessing the :class:`~pydicom.dataelem.DataElement` items:

    >>> elem = ds['PatientName']
    >>> elem
    (0010, 0010) Patient's Name                      PN: 'CITIZEN^John'
    >>> elem = ds[0x00100010]
    >>> elem
    (0010, 0010) Patient's Name                      PN: 'CITIZEN^John'
    >>> elem = ds.data_element('PatientName')
    >>> elem
    (0010, 0010) Patient's Name                      PN: 'CITIZEN^John'

    Accessing a private :class:`~pydicom.dataelem.DataElement`
    item:

    >>> block = ds.private_block(0x0041, 'My Creator')
    >>> elem = block[0x01]
    >>> elem
    (0041, 1001) Private tag data                    LO: '12345'
    >>> elem.value
    '12345'

    Alternatively:

    >>> ds.get_private_item(0x0041, 0x01, 'My Creator').value
    '12345'

    Deleting an element from the :class:`Dataset`

    >>> del ds.PatientID
    >>> del ds.BeamSequence[1].Manufacturer
    >>> del ds.BeamSequence[2]

    Deleting a private element from the :class:`Dataset`

    >>> block = ds.private_block(0x0041, 'My Creator')
    >>> if 0x01 in block:
    ...     del block[0x01]

    Determining if an element is present in the :class:`Dataset`

    >>> 'PatientName' in ds
    True
    >>> 'PatientID' in ds
    False
    >>> (0x0010, 0x0030) in ds
    True
    >>> 'Manufacturer' in ds.BeamSequence[0]
    True

    Iterating through the top level of a :class:`Dataset` only (excluding
    Sequences):

    >>> for elem in ds:
    ...    print(elem)
    (0010, 0010) Patient's Name                      PN: 'CITIZEN^John'

    Iterating through the entire :class:`Dataset` (including Sequences):

    >>> for elem in ds.iterall():
    ...     print(elem)
    (0010, 0010) Patient's Name                      PN: 'CITIZEN^John'

    Recursively iterate through a :class:`Dataset` (including Sequences):

    >>> def recurse(ds):
    ...     for elem in ds:
    ...         if elem.VR == 'SQ':
    ...             [recurse(item) for item in elem]
    ...         else:
    ...             # Do something useful with each DataElement

    Converting the :class:`Dataset` to and from JSON:

    >>> ds = Dataset()
    >>> ds.PatientName = "Some^Name"
    >>> jsonmodel = ds.to_json()
    >>> ds2 = Dataset()
    >>> ds2.from_json(jsonmodel)
    (0010, 0010) Patient's Name                      PN: 'Some^Name'

    Attributes
    ----------
    default_element_format : str
        The default formatting for string display.
    default_sequence_element_format : str
        The default formatting for string display of sequences.
    indent_chars : str
        For string display, the characters used to indent nested Sequences.
        Default is ``"   "``.
    is_little_endian : bool
        Shall be set before writing with ``write_like_original=False``.
        The :class:`Dataset` (excluding the pixel data) will be written using
        the given endianess.
    is_implicit_VR : bool
        Shall be set before writing with ``write_like_original=False``.
        The :class:`Dataset` will be written using the transfer syntax with
        the given VR handling, e.g *Little Endian Implicit VR* if ``True``,
        and *Little Endian Explicit VR* or *Big Endian Explicit VR* (depending
        on ``Dataset.is_little_endian``) if ``False``.
    """
    indent_chars = "   "

    def __init__(
        self, *args: MutableMapping[BaseTag, _DatasetValue], **kwargs
    ) -> None:
        """Create a new :class:`Dataset` instance."""
        self._parent_encoding = kwargs.get('parent_encoding', default_encoding)

        self._dict: MutableMapping[BaseTag, _DatasetValue]
        if not args:
            self._dict = {}
        elif isinstance(args[0], Dataset):
            self._dict = args[0]._dict
        else:
            self._dict = args[0]

        self.is_decompressed = False

        # the following read_XXX attributes are used internally to store
        # the properties of the dataset after read from a file
        # set depending on the endianess of the read dataset
        self.read_little_endian: Optional[bool] = None
        # set depending on the VR handling of the read dataset
        self.read_implicit_vr: Optional[bool] = None
        # The dataset's original character set encoding
        self.read_encoding: Union[None, str, MutableSequence[str]] = None

        self.is_little_endian: Optional[bool] = None
        self.is_implicit_VR: Optional[bool] = None

        # the parent data set, if this dataset is a sequence item
        self.parent: "Optional[weakref.ReferenceType[Dataset]]" = None

        # known private creator blocks
        self._private_blocks: Dict[Tuple[int, str], PrivateBlock] = {}

        self._pixel_array: Optional["numpy.ndarray"] = None
        self._pixel_id: Dict[str, int] = {}

    def __enter__(self) -> "Dataset":
        """Method invoked on entry to a with statement."""
        return self

    def __exit__(
        self,
        exc_type: Optional[Type[BaseException]],
        exc_val: Optional[BaseException],
        exc_tb: Optional[TracebackType]
<<<<<<< HEAD
    ) -> None:
=======
    ) -> Optional[bool]:
>>>>>>> d01727ae
        """Method invoked on exit from a with statement."""
        # Returning anything other than True will re-raise any exceptions
        return

    def add(self, data_element: DataElement) -> None:
        """Add an element to the :class:`Dataset`.

        Equivalent to ``ds[data_element.tag] = data_element``

        Parameters
        ----------
        data_element : dataelem.DataElement
            The :class:`~pydicom.dataelem.DataElement` to add.
        """
        self[data_element.tag] = data_element

    def add_new(self, tag: TagType, VR: str, value: Any) -> None:
        """Create a new element and add it to the :class:`Dataset`.

        Parameters
        ----------
        tag
            The DICOM (group, element) tag in any form accepted by
            :func:`~pydicom.tag.Tag` such as ``[0x0010, 0x0010]``,
            ``(0x10, 0x10)``, ``0x00100010``, etc.
        VR : str
            The 2 character DICOM value representation (see DICOM Standard,
            Part 5, :dcm:`Section 6.2<part05/sect_6.2.html>`).
        value
            The value of the data element. One of the following:

            * a single string or number
            * a :class:`list` or :class:`tuple` with all strings or all numbers
            * a multi-value string with backslash separator
            * for a sequence element, an empty :class:`list` or ``list`` of
              :class:`Dataset`
        """

        data_element = DataElement(tag, VR, value)
        # use data_element.tag since DataElement verified it
        self._dict[data_element.tag] = data_element

    def data_element(self, name: str) -> Optional[DataElement]:
        """Return the element corresponding to the element keyword `name`.

        Parameters
        ----------
        name : str
            A DICOM element keyword.

        Returns
        -------
        dataelem.DataElement or None
            For the given DICOM element `keyword`, return the corresponding
            :class:`~pydicom.dataelem.DataElement` if present, ``None``
            otherwise.
        """
        tag = tag_for_keyword(name)
        # Test against None as (0000,0000) is a possible tag
        if tag is not None:
            return self[tag]
        return None

    def __contains__(self, name: TagType) -> bool:  # type: ignore[override]
        """Simulate dict.__contains__() to handle DICOM keywords.

        Examples
        --------

        >>> ds = Dataset()
        >>> ds.SliceLocation = '2'
        >>> 'SliceLocation' in ds
        True

        Parameters
        ----------
        name : str or int or 2-tuple
            The element keyword or tag to search for.

        Returns
        -------
        bool
            ``True`` if the corresponding element is in the :class:`Dataset`,
            ``False`` otherwise.
        """
        try:
            return Tag(name) in self._dict
        except Exception as exc:
            msg = (
                f"Invalid value '{name}' used with the 'in' operator: must be "
                "an element tag as a 2-tuple or int, or an element keyword"
            )
            if isinstance(exc, OverflowError):
                msg = (
                    "Invalid element tag value used with the 'in' operator: "
                    "tags have a maximum value of (0xFFFF, 0xFFFF)"
                )

            if config.INVALID_KEY_BEHAVIOR == "WARN":
                warnings.warn(msg)
            elif config.INVALID_KEY_BEHAVIOR == "RAISE":
                raise ValueError(msg) from exc

        return False

    def decode(self) -> None:
        """Apply character set decoding to the elements in the
        :class:`Dataset`.

        See DICOM Standard, Part 5,
        :dcm:`Section 6.1.1<part05/chapter_6.html#sect_6.1.1>`.
        """
        # Find specific character set. 'ISO_IR 6' is default
        # May be multi-valued, but let pydicom.charset handle all logic on that
        dicom_character_set = self._character_set

        # Shortcut to the decode function in pydicom.charset
        decode_data_element = pydicom.charset.decode_element

        # Callback for walk(), to decode the chr strings if necessary
        # This simply calls the pydicom.charset.decode_element function
        def decode_callback(ds: "Dataset", data_element: DataElement) -> None:
            """Callback to decode `data_element`."""
            if data_element.VR == 'SQ':
                for dset in data_element.value:
                    dset._parent_encoding = dicom_character_set
                    dset.decode()
            else:
                decode_data_element(data_element, dicom_character_set)

        self.walk(decode_callback, recursive=False)

    def copy(self) -> "Dataset":
        """Return a shallow copy of the dataset."""
        return copy.copy(self)

    def __delattr__(self, name: str) -> None:
        """Intercept requests to delete an attribute by `name`.

        Examples
        --------

        >>> ds = Dataset()
        >>> ds.PatientName = 'foo'
        >>> ds.some_attribute = True

        If `name` is a DICOM keyword - delete the corresponding
        :class:`~pydicom.dataelem.DataElement`

        >>> del ds.PatientName
        >>> 'PatientName' in ds
        False

        If `name` is another attribute - delete it

        >>> del ds.some_attribute
        >>> hasattr(ds, 'some_attribute')
        False

        Parameters
        ----------
        name : str
            The keyword for the DICOM element or the class attribute to delete.
        """
        # First check if a valid DICOM keyword and if we have that data element
        tag = cast(BaseTag, tag_for_keyword(name))
        if tag is not None and tag in self._dict:
            del self._dict[tag]
        # If not a DICOM name in this dataset, check for regular instance name
        #   can't do delete directly, that will call __delattr__ again
        elif name in self.__dict__:
            del self.__dict__[name]
        # Not found, raise an error in same style as python does
        else:
            raise AttributeError(name)

    def __delitem__(self, key: Union[slice, BaseTag, TagType]) -> None:
        """Intercept requests to delete an attribute by key.

        Examples
        --------
        Indexing using :class:`~pydicom.dataelem.DataElement` tag

        >>> ds = Dataset()
        >>> ds.CommandGroupLength = 100
        >>> ds.PatientName = 'CITIZEN^Jan'
        >>> del ds[0x00000000]
        >>> ds
        (0010, 0010) Patient's Name                      PN: 'CITIZEN^Jan'

        Slicing using :class:`~pydicom.dataelem.DataElement` tag

        >>> ds = Dataset()
        >>> ds.CommandGroupLength = 100
        >>> ds.SOPInstanceUID = '1.2.3'
        >>> ds.PatientName = 'CITIZEN^Jan'
        >>> del ds[:0x00100000]
        >>> ds
        (0010, 0010) Patient's Name                      PN: 'CITIZEN^Jan'

        Parameters
        ----------
        key
            The key for the attribute to be deleted. If a ``slice`` is used
            then the tags matching the slice conditions will be deleted.
        """
        # If passed a slice, delete the corresponding DataElements
        if isinstance(key, slice):
            for tag in self._slice_dataset(key.start, key.stop, key.step):
                del self._dict[tag]
                # invalidate private blocks in case a private creator is
                # deleted - will be re-created on next access
                if self._private_blocks and BaseTag(tag).is_private_creator:
                    self._private_blocks = {}
        elif isinstance(key, BaseTag):
            del self._dict[key]
            if self._private_blocks and key.is_private_creator:
                self._private_blocks = {}
        else:
            # If not a standard tag, than convert to Tag and try again
            tag = Tag(key)
            del self._dict[tag]
            if self._private_blocks and tag.is_private_creator:
                self._private_blocks = {}

    def __dir__(self) -> List[str]:
        """Give a list of attributes available in the :class:`Dataset`.

        List of attributes is used, for example, in auto-completion in editors
        or command-line environments.
        """
        # Force zip object into a list
        meths = set(list(zip(
            *inspect.getmembers(self.__class__, inspect.isroutine)))[0])
        props = set(list(zip(
            *inspect.getmembers(self.__class__, inspect.isdatadescriptor)))[0])
        dicom_names = set(self.dir())
        alldir = sorted(props | meths | dicom_names)
        return alldir

    def dir(self, *filters: str) -> List[str]:
        """Return an alphabetical list of element keywords in the
        :class:`Dataset`.

        Intended mainly for use in interactive Python sessions. Only lists the
        element keywords in the current level of the :class:`Dataset` (i.e.
        the contents of any sequence elements are ignored).

        Parameters
        ----------
        filters : str
            Zero or more string arguments to the function. Used for
            case-insensitive match to any part of the DICOM keyword.

        Returns
        -------
        list of str
            The matching element keywords in the dataset. If no
            filters are used then all element keywords are returned.
        """
        allnames = [keyword_for_tag(tag) for tag in self._dict.keys()]
        # remove blanks - tags without valid names (e.g. private tags)
        allnames = [x for x in allnames if x]
        # Store found names in a dict, so duplicate names appear only once
        matches = {}
        for filter_ in filters:
            filter_ = filter_.lower()
            match = [x for x in allnames if x.lower().find(filter_) != -1]
            matches.update({x: 1 for x in match})

        if filters:
            return sorted(matches.keys())

        return sorted(allnames)

    def __eq__(self, other: Any) -> bool:
        """Compare `self` and `other` for equality.

        Returns
        -------
        bool
            The result if `self` and `other` are the same class
        NotImplemented
            If `other` is not the same class as `self` then returning
            :class:`NotImplemented` delegates the result to
            ``superclass.__eq__(subclass)``.
        """
        # When comparing against self this will be faster
        if other is self:
            return True

        if isinstance(other, self.__class__):
            return _dict_equal(self, other)

        return NotImplemented

    @overload
    def get(self, key: str, default: Optional[Any] = None) -> Any:
        pass

    @overload
    def get(
        self,
        key: Union[int, Tuple[int, int], BaseTag],
        default: Optional[Any] = None
    ) -> DataElement:
        pass

    def get(
        self,
        key: Union[str, Union[int, Tuple[int, int], BaseTag]],
        default: Optional[Any] = None
    ) -> Union[Any, DataElement]:
        """Simulate ``dict.get()`` to handle element tags and keywords.

        Parameters
        ----------
        key : str or int or Tuple[int, int] or BaseTag
            The element keyword or tag or the class attribute name to get.
        default : obj or None, optional
            If the element or class attribute is not present, return
            `default` (default ``None``).

        Returns
        -------
        value
            If `key` is the keyword for an element in the :class:`Dataset`
            then return the element's value.
        dataelem.DataElement
            If `key` is a tag for a element in the :class:`Dataset` then
            return the :class:`~pydicom.dataelem.DataElement`
            instance.
        value
            If `key` is a class attribute then return its value.
        """
        if isinstance(key, str):
            try:
                return getattr(self, key)
            except AttributeError:
                return default

        # is not a string, try to make it into a tag and then hand it
        # off to the underlying dict
        try:
            key = Tag(key)
        except Exception as exc:
            raise TypeError("Dataset.get key must be a string or tag") from exc

        try:
            return self.__getitem__(key)
        except KeyError:
            return default

    def items(  # type: ignore[override]
        self
    ) -> AbstractSet[Tuple[BaseTag, _DatasetValue]]:
        """Return the :class:`Dataset` items to simulate :meth:`dict.items`.

        Returns
        -------
        dict_items
            The top-level (:class:`~pydicom.tag.BaseTag`,
            :class:`~pydicom.dataelem.DataElement`) items for the
            :class:`Dataset`.
        """
        return self._dict.items()

    def keys(self) -> AbstractSet[BaseTag]:  # type: ignore[override]
        """Return the :class:`Dataset` keys to simulate :meth:`dict.keys`.

        Returns
        -------
        dict_keys
            The :class:`~pydicom.tag.BaseTag` of all the elements in
            the :class:`Dataset`.
        """
        return self._dict.keys()

    def values(self) -> ValuesView[_DatasetValue]:
        """Return the :class:`Dataset` values to simulate :meth:`dict.values`.

        Returns
        -------
        dict_keys
            The :class:`DataElements<pydicom.dataelem.DataElement>` that make
            up the values of the :class:`Dataset`.
        """
        return self._dict.values()

    def __getattr__(self, name: str) -> Any:
        """Intercept requests for :class:`Dataset` attribute names.

        If `name` matches a DICOM keyword, return the value for the
        element with the corresponding tag.

        Parameters
        ----------
        name : str
            An element keyword or a class attribute name.

        Returns
        -------
        value
              If `name` matches a DICOM keyword, returns the corresponding
              element's value. Otherwise returns the class attribute's
              value (if present).
        """
        tag = tag_for_keyword(name)
        if tag is not None:  # `name` isn't a DICOM element keyword
            tag = Tag(tag)
            if tag in self._dict:  # DICOM DataElement not in the Dataset
                return self[tag].value

        # no tag or tag not contained in the dataset
        if name == '_dict':
            # special handling for contained dict, needed for pickle
            return {}
        # Try the base class attribute getter (fix for issue 332)
        return object.__getattribute__(self, name)

    @property
    def _character_set(self) -> List[str]:
        """The character set used to encode text values."""
        char_set = self.get(BaseTag(0x00080005), None)
        if not char_set:
            return self._parent_encoding

        return convert_encodings(char_set.value)

    @overload
    def __getitem__(self, key: slice) -> "Dataset":
        pass

    @overload
    def __getitem__(self, key: TagType) -> DataElement:
        pass

    def __getitem__(
        self, key: Union[slice, TagType]
    ) -> Union["Dataset", DataElement]:
        """Operator for ``Dataset[key]`` request.

        Any deferred data elements will be read in and an attempt will be made
        to correct any elements with ambiguous VRs.

        Examples
        --------
        Indexing using :class:`~pydicom.dataelem.DataElement` tag

        >>> ds = Dataset()
        >>> ds.SOPInstanceUID = '1.2.3'
        >>> ds.PatientName = 'CITIZEN^Jan'
        >>> ds.PatientID = '12345'
        >>> ds[0x00100010].value
        'CITIZEN^Jan'

        Slicing using element tags; all group ``0x0010`` elements in
        the  dataset

        >>> ds[0x00100000:0x00110000]
        (0010, 0010) Patient's Name                      PN: 'CITIZEN^Jan'
        (0010, 0020) Patient ID                          LO: '12345'

        All group ``0x0002`` elements in the dataset

        >>> ds[(0x0002, 0x0000):(0x0003, 0x0000)]
        <BLANKLINE>

        Parameters
        ----------
        key
            The DICOM (group, element) tag in any form accepted by
            :func:`~pydicom.tag.Tag` such as ``[0x0010, 0x0010]``,
            ``(0x10, 0x10)``, ``0x00100010``, etc. May also be a :class:`slice`
            made up of DICOM tags.

        Returns
        -------
        dataelem.DataElement or Dataset
            If a single DICOM element tag is used then returns the
            corresponding :class:`~pydicom.dataelem.DataElement`.
            If a :class:`slice` is used then returns a :class:`Dataset` object
            containing the corresponding
            :class:`DataElements<pydicom.dataelem.DataElement>`.
        """
        # If passed a slice, return a Dataset containing the corresponding
        #   DataElements
        if isinstance(key, slice):
            return self._dataset_slice(key)

        if isinstance(key, BaseTag):
            tag = key
        else:
            try:
                tag = Tag(key)
            except Exception as exc:
                raise KeyError(f"'{key}'") from exc

        elem = self._dict[tag]
        if isinstance(elem, DataElement):
            if elem.VR == 'SQ' and elem.value:
                # let a sequence know its parent dataset, as sequence items
                # may need parent dataset tags to resolve ambiguous tags
                elem.value.parent = self
            return elem

        if isinstance(elem, RawDataElement):
            # If a deferred read, then go get the value now
            if elem.value is None and elem.length != 0:
                from pydicom.filereader import read_deferred_data_element
                # Union[RawDataElement, DataElement] ugh
                elem = read_deferred_data_element(
                    self.fileobj_type,
                    self.filename,
                    self.timestamp,
                    elem
                )

            if tag != BaseTag(0x00080005):
                character_set = self.read_encoding or self._character_set
            else:
                character_set = default_encoding
            # Not converted from raw form read from file yet; do so now
            self[tag] = DataElement_from_raw(elem, character_set, self)

            # If the Element has an ambiguous VR, try to correct it
            if 'or' in self[tag].VR:
                from pydicom.filewriter import correct_ambiguous_vr_element
                self[tag] = correct_ambiguous_vr_element(
                    self[tag], self, elem[6]
                )

        return cast(DataElement, self._dict.get(tag))

    def private_block(
        self, group: int, private_creator: str, create: bool = False
    ) -> PrivateBlock:
        """Return the block for the given tag `group` and `private_creator`.

        .. versionadded:: 1.3

        If `create` is ``True`` and the `private_creator` does not exist,
        the private creator tag is added.

        Notes
        -----
        We ignore the unrealistic case that no free block is available.

        Parameters
        ----------
        group : int
            The group of the private tag to be found as a 32-bit :class:`int`.
            Must be an odd number (e.g. a private group).
        private_creator : str
            The private creator string associated with the tag.
        create : bool, optional
            If ``True`` and `private_creator` does not exist, a new private
            creator tag is added at the next free block. If ``False``
            (the default) and `private_creator` does not exist,
            :class:`KeyError` is raised instead.

        Returns
        -------
        PrivateBlock
            The existing or newly created private block.

        Raises
        ------
        ValueError
            If `group` doesn't belong to a private tag or `private_creator`
            is empty.
        KeyError
            If the private creator tag is not found in the given group and
            the `create` parameter is ``False``.
        """
        def new_block(element: int) -> PrivateBlock:
            block = PrivateBlock(key, self, element)
            self._private_blocks[key] = block
            return block

        key = (group, private_creator)
        if key in self._private_blocks:
            return self._private_blocks[key]

        if not private_creator:
            raise ValueError('Private creator must have a value')

        if group % 2 == 0:
            raise ValueError(
                'Tag must be private if private creator is given')

        # find block with matching private creator
        block = self[(group, 0x10):(group, 0x100)]  # type: ignore[misc]
        data_el = next(
            (
                elem for elem in block if elem.value == private_creator
            ),
            None
        )
        if data_el is not None:
            return new_block(data_el.tag.element)

        if not create:
            # not found and shall not be created - raise
            raise KeyError(
                "Private creator '{}' not found".format(private_creator))

        # private creator not existing - find first unused private block
        # and add the private creator
        first_free_el = next(
            el for el in range(0x10, 0x100)
            if Tag(group, el) not in self._dict
        )
        self.add_new(Tag(group, first_free_el), 'LO', private_creator)
        return new_block(first_free_el)

    def private_creators(self, group: int) -> List[str]:
        """Return a list of private creator names in the given group.

        .. versionadded:: 1.3

        Examples
        --------
        This can be used to check if a given private creator exists in
        the group of the dataset:

        >>> ds = Dataset()
        >>> if 'My Creator' in ds.private_creators(0x0041):
        ...     block = ds.private_block(0x0041, 'My Creator')

        Parameters
        ----------
        group : int
            The private group as a 32-bit :class:`int`. Must be an odd number.

        Returns
        -------
        list of str
            All private creator names for private blocks in the group.

        Raises
        ------
        ValueError
            If `group` is not a private group.
        """
        if group % 2 == 0:
            raise ValueError('Group must be an odd number')

        block = self[(group, 0x10):(group, 0x100)]  # type: ignore[misc]
        return [x.value for x in block]

    def get_private_item(
        self, group: int, element_offset: int, private_creator: str
    ) -> DataElement:
        """Return the data element for the given private tag `group`.

        .. versionadded:: 1.3

        This is analogous to ``Dataset.__getitem__()``, but only for private
        tags. This allows to find the private tag for the correct private
        creator without the need to add the tag to the private dictionary
        first.

        Parameters
        ----------
        group : int
            The private tag group where the item is located as a 32-bit int.
        element_offset : int
            The lower 16 bits (e.g. 2 hex numbers) of the element tag.
        private_creator : str
            The private creator for the tag. Must match the private creator
            for the tag to be returned.

        Returns
        -------
        dataelem.DataElement
            The corresponding element.

        Raises
        ------
        ValueError
            If `group` is not part of a private tag or `private_creator` is
            empty.
        KeyError
            If the private creator tag is not found in the given group.
            If the private tag is not found.
        """
        block = self.private_block(group, private_creator)
        return self.__getitem__(block.get_tag(element_offset))

    @overload
    def get_item(self, key: slice) -> "Dataset":
        pass

    @overload
    def get_item(self, key: TagType) -> DataElement:
        pass

    def get_item(
        self, key: Union[slice, TagType]
    ) -> Union["Dataset", DataElement, RawDataElement, None]:
        """Return the raw data element if possible.

        It will be raw if the user has never accessed the value, or set their
        own value. Note if the data element is a deferred-read element,
        then it is read and converted before being returned.

        Parameters
        ----------
        key
            The DICOM (group, element) tag in any form accepted by
            :func:`~pydicom.tag.Tag` such as ``[0x0010, 0x0010]``,
            ``(0x10, 0x10)``, ``0x00100010``, etc. May also be a :class:`slice`
            made up of DICOM tags.

        Returns
        -------
        dataelem.DataElement
            The corresponding element.
        """
        if isinstance(key, slice):
            return self._dataset_slice(key)

        elem = self._dict.get(Tag(key))
        # If a deferred read, return using __getitem__ to read and convert it
        if isinstance(elem, RawDataElement) and elem.value is None:
            return self[key]

        return elem

    def _dataset_slice(self, slce: slice) -> "Dataset":
        """Return a slice that has the same properties as the original dataset.

        That includes properties related to endianess and VR handling,
        and the specific character set. No element conversion is done, e.g.
        elements of type ``RawDataElement`` are kept.
        """
        tags = self._slice_dataset(slce.start, slce.stop, slce.step)
        ds = Dataset({tag: self.get_item(tag) for tag in tags})
        ds.is_little_endian = self.is_little_endian
        ds.is_implicit_VR = self.is_implicit_VR
        ds.set_original_encoding(
            self.read_implicit_vr, self.read_little_endian, self.read_encoding
        )
        return ds

    @property
    def is_original_encoding(self) -> bool:
        """Return ``True`` if the encoding to be used for writing is set and
        is the same as that used to originally encode the  :class:`Dataset`.

        .. versionadded:: 1.1

        This includes properties related to endianess, VR handling and the
        (0008,0005) *Specific Character Set*.
        """
        return (
            self.is_implicit_VR is not None
            and self.is_little_endian is not None
            and self.read_implicit_vr == self.is_implicit_VR
            and self.read_little_endian == self.is_little_endian
            and self.read_encoding == self._character_set
        )

    def set_original_encoding(
        self,
        is_implicit_vr: Optional[bool],
        is_little_endian: Optional[bool],
        character_encoding: Union[None, str, MutableSequence[str]]
    ) -> None:
        """Set the values for the original transfer syntax and encoding.

        .. versionadded:: 1.2

        Can be used for a :class:`Dataset` with raw data elements to enable
        optimized writing (e.g. without decoding the data elements).
        """
        self.read_implicit_vr = is_implicit_vr
        self.read_little_endian = is_little_endian
        self.read_encoding = character_encoding

    def group_dataset(self, group: int) -> "Dataset":
        """Return a :class:`Dataset` containing only elements of a certain
        group.

        Parameters
        ----------
        group : int
            The group part of a DICOM (group, element) tag.

        Returns
        -------
        Dataset
            A :class:`Dataset` containing elements of the group specified.
        """
        return self[(group, 0x0000):(group + 1, 0x0000)]  # type: ignore[misc]

    def __iter__(self) -> Iterator[DataElement]:  # type: ignore[override]
        """Iterate through the top-level of the Dataset, yielding DataElements.

        Examples
        --------

        >>> ds = Dataset()
        >>> for elem in ds:
        ...     print(elem)

        The :class:`DataElements<pydicom.dataelem.DataElement>` are returned in
        increasing tag value order. Sequence items are returned as a single
        :class:`~pydicom.dataelem.DataElement`, so it is up
        to the calling code to recurse into the Sequence items if desired.

        Yields
        ------
        dataelem.DataElement
            The :class:`Dataset`'s
            :class:`DataElements<pydicom.dataelem.DataElement>`, sorted by
            increasing tag order.
        """
        # Note this is different than the underlying dict class,
        #        which returns the key of the key:value mapping.
        #   Here the value is returned (but data_element.tag has the key)
        taglist = sorted(self._dict.keys())
        for tag in taglist:
            yield self[tag]

    def elements(self) -> Iterator[DataElement]:
        """Yield the top-level elements of the :class:`Dataset`.

        .. versionadded:: 1.1

        Examples
        --------

        >>> ds = Dataset()
        >>> for elem in ds.elements():
        ...     print(elem)

        The elements are returned in the same way as in
        ``Dataset.__getitem__()``.

        Yields
        ------
        dataelem.DataElement or dataelem.RawDataElement
            The unconverted elements sorted by increasing tag order.
        """
        taglist = sorted(self._dict.keys())
        for tag in taglist:
            yield self.get_item(tag)

    def __len__(self) -> int:
        """Return the number of elements in the top level of the dataset."""
        return len(self._dict)

    def __ne__(self, other: Any) -> bool:
        """Compare `self` and `other` for inequality."""
        return not self == other

    def clear(self) -> None:
        """Delete all the elements from the :class:`Dataset`."""
        self._dict.clear()

    def pop(self, key: Union[BaseTag, TagType], *args: Any) -> _DatasetValue:
        """Emulate :meth:`dict.pop` with support for tags and keywords.

        Removes the element for `key` if it exists and returns it,
        otherwise returns a default value if given or raises :class:`KeyError`.

        Parameters
        ----------
        key : int or str or 2-tuple

            * If :class:`tuple` - the group and element number of the DICOM tag
            * If :class:`int` - the combined group/element number
            * If :class:`str` - the DICOM keyword of the tag

        *args : zero or one argument
            Defines the behavior if no tag exists for `key`: if given,
            it defines the return value, if not given, :class:`KeyError` is
            raised

        Returns
        -------
        RawDataElement or DataElement
            The element for `key` if it exists, or the default value if given.

        Raises
        ------
        KeyError
            If the `key` is not a valid tag or keyword.
            If the tag does not exist and no default is given.
        """
        try:
            key = Tag(key)
        except Exception:
            pass

        return self._dict.pop(cast(BaseTag, key), *args)

    def popitem(self) -> Tuple[BaseTag, _DatasetValue]:
        """Emulate :meth:`dict.popitem`.

        Returns
        -------
        tuple of (BaseTag, DataElement)
        """
        return self._dict.popitem()

    def setdefault(
        self, key: TagType, default: Optional[Any] = None
    ) -> DataElement:
        """Emulate :meth:`dict.setdefault` with support for tags and keywords.

        Examples
        --------

        >>> ds = Dataset()
        >>> elem = ds.setdefault((0x0010, 0x0010), "Test")
        >>> elem
        (0010, 0010) Patient's Name                      PN: 'Test'
        >>> elem.value
        'Test'
        >>> elem = ds.setdefault('PatientSex',
        ...     DataElement(0x00100040, 'CS', 'F'))
        >>> elem.value
        'F'

        Parameters
        ----------
        key : int, str or 2-tuple of int

            * If :class:`tuple` - the group and element number of the DICOM tag
            * If :class:`int` - the combined group/element number
            * If :class:`str` - the DICOM keyword of the tag
        default : pydicom.dataelem.DataElement or object, optional
            The :class:`~pydicom.dataelem.DataElement` to use with `key`, or
            the value of the :class:`~pydicom.dataelem.DataElement` to use with
            `key` (default ``None``).

        Returns
        -------
        pydicom.dataelem.DataElement or object
            The :class:`~pydicom.dataelem.DataElement` for `key`.

        Raises
        ------
        ValueError
            If `key` is not convertible to a valid tag or a known element
            keyword.
        KeyError
            If :attr:`~pydicom.config.enforce_valid_values` is ``True`` and
            `key` is an unknown non-private tag.
        """
        tag = Tag(key)
        if tag in self:
            return self[tag]

        if not isinstance(default, DataElement):
            if tag.is_private:
                vr = 'UN'
            else:
                try:
                    vr = dictionary_VR(tag)
                except KeyError:
                    if config.enforce_valid_values:
                        raise KeyError(f"Unknown DICOM tag {tag}")
                    else:
                        vr = 'UN'
                        warnings.warn(
                            f"Unknown DICOM tag {tag} - setting VR to 'UN'"
                        )

            default = DataElement(tag, vr, default)

        self[key] = default

        return default

    def convert_pixel_data(self, handler_name: str = '') -> None:
        """Convert pixel data to a :class:`numpy.ndarray` internally.

        Parameters
        ----------
        handler_name : str, optional
            The name of the pixel handler that shall be used to
            decode the data. Supported names are: ``'gdcm'``,
            ``'pillow'``, ``'jpeg_ls'``, ``'rle'``, ``'numpy'`` and
            ``'pylibjpeg'``. If not used (the default), a matching handler is
            used from the handlers configured in
            :attr:`~pydicom.config.pixel_data_handlers`.

        Returns
        -------
        None
            Converted pixel data is stored internally in the dataset.

        Raises
        ------
        ValueError
            If `handler_name` is not a valid handler name.
        NotImplementedError
            If the given handler or any handler, if none given, is unable to
            decompress pixel data with the current transfer syntax
        RuntimeError
            If the given handler, or the handler that has been selected if
            none given, is not available.

        Notes
        -----
        If the pixel data is in a compressed image format, the data is
        decompressed and any related data elements are changed accordingly.
        """
        # Check if already have converted to a NumPy array
        # Also check if pixel data has changed. If so, get new NumPy array
        already_have = True
        if not hasattr(self, "_pixel_array"):
            already_have = False
        elif self._pixel_id != get_image_pixel_ids(self):
            already_have = False

        if already_have:
            return

        if handler_name:
            self._convert_pixel_data_using_handler(handler_name)
        else:
            self._convert_pixel_data_without_handler()

    def _convert_pixel_data_using_handler(self, name: str) -> None:
        """Convert the pixel data using handler with the given name.
        See :meth:`~Dataset.convert_pixel_data` for more information.
        """
        # handle some variations in name
        handler_name = name.lower()
        if not handler_name.endswith('_handler'):
            handler_name += '_handler'
        if handler_name == 'numpy_handler':
            handler_name = 'np_handler'
        if handler_name == 'jpeg_ls_handler':
            # the name in config differs from the actual handler name
            # we allow both
            handler_name = 'jpegls_handler'
        if not hasattr(pydicom.config, handler_name):
            raise ValueError(f"'{name}' is not a known handler name")

        handler = getattr(pydicom.config, handler_name)

        file_meta: "FileMetaDataset" = self.file_meta  # type: ignore[has-type]
        tsyntax = cast(UID, file_meta.TransferSyntaxUID)
        if not handler.supports_transfer_syntax(tsyntax):
            raise NotImplementedError(
                "Unable to decode pixel data with a transfer syntax UID"
                f" of '{tsyntax}' ({tsyntax.name}) using the pixel data "
                f"handler '{name}'. Please see the pydicom documentation for "
                "information on supported transfer syntaxes."
            )
        if not handler.is_available():
            raise RuntimeError(
                f"The pixel data handler '{name}' is not available on your "
                "system. Please refer to the pydicom documentation for "
                "information on installing needed packages."
            )
        # if the conversion fails, the exception is propagated up
        self._do_pixel_data_conversion(handler)

    def _convert_pixel_data_without_handler(self) -> None:
        """Convert the pixel data using the first matching handler.
        See :meth:`~Dataset.convert_pixel_data` for more information.
        """
        # Find all possible handlers that support the transfer syntax
        file_meta: "FileMetaDataset" = self.file_meta  # type: ignore[has-type]
        ts = cast(UID, file_meta.TransferSyntaxUID)
        possible_handlers = [
            hh for hh in pydicom.config.pixel_data_handlers
            if hh is not None
            and hh.supports_transfer_syntax(ts)  # type: ignore[attr-defined]
        ]

        # No handlers support the transfer syntax
        if not possible_handlers:
            raise NotImplementedError(
                "Unable to decode pixel data with a transfer syntax UID of "
                f"'{ts}' ({ts.name}) as there are no pixel data "
                "handlers available that support it. Please see the pydicom "
                "documentation for information on supported transfer syntaxes "
            )

        # Handlers that both support the transfer syntax and have their
        #   dependencies met
        available_handlers = [
            hh for hh in possible_handlers
            if hh.is_available()  # type: ignore[attr-defined]
        ]

        # There are handlers that support the transfer syntax but none of them
        #   can be used as missing dependencies
        if not available_handlers:
            # For each of the possible handlers we want to find which
            #   dependencies are missing
            msg = (
                "The following handlers are available to decode the pixel "
                "data however they are missing required dependencies: "
            )
            pkg_msg = []
            for hh in possible_handlers:
                hh_deps = hh.DEPENDENCIES  # type: ignore[attr-defined]
                # Missing packages
                missing = [dd for dd in hh_deps if have_package(dd) is None]
                # Package names
                names = [hh_deps[name][1] for name in missing]
                pkg_msg.append(
                    f"{hh.HANDLER_NAME} "  # type: ignore[attr-defined]
                    f"(req. {', '.join(names)})"
                )

            raise RuntimeError(msg + ', '.join(pkg_msg))

        last_exception = None
        for handler in available_handlers:
            try:
                self._do_pixel_data_conversion(handler)
                return
            except Exception as exc:
                logger.debug(
                    "Exception raised by pixel data handler", exc_info=exc
                )
                last_exception = exc

        # The only way to get to this point is if we failed to get the pixel
        #   array because all suitable handlers raised exceptions
        self._pixel_array = None
        self._pixel_id = {}

        logger.info(
            "Unable to decode the pixel data using the following handlers: {}."
            "Please see the list of supported Transfer Syntaxes in the "
            "pydicom documentation for alternative packages that might "
            "be able to decode the data"
            .format(", ".join([str(hh) for hh in available_handlers]))
        )
        raise last_exception  # type: ignore[misc]

    def _do_pixel_data_conversion(self, handler: Any) -> None:
        """Do the actual data conversion using the given handler."""

        # Use the handler to get a 1D numpy array of the pixel data
        # Will raise an exception if no pixel data element
        arr = handler.get_pixeldata(self)
        self._pixel_array = reshape_pixel_array(self, arr)

        # Some handler/transfer syntax combinations may need to
        #   convert the color space from YCbCr to RGB
        if handler.needs_to_convert_to_RGB(self):
            self._pixel_array = convert_color_space(
                self._pixel_array, 'YBR_FULL', 'RGB'
            )

        self._pixel_id = get_image_pixel_ids(self)

    def compress(
        self,
        transfer_syntax_uid: str,
        arr: Optional["numpy.ndarray"] = None,
        encoding_plugin: str = '',
        decoding_plugin: str = '',
        encapsulate_ext: bool = False,
        **kwargs
    ) -> None:
        """Compress and update an uncompressed dataset in-place with the
        resulting :dcm:`encapsulated<part05/sect_A.4.html>` pixel data.

        .. versionadded:: 2.2

        The dataset must already have the following
        :dcm:`Image Pixel<part03/sect_C.7.6.3.html>` module elements present
        with correct values that correspond to the resulting compressed
        pixel data:

        * (0028,0002) *Samples per Pixel*
        * (0028,0004) *Photometric Interpretation*
        * (0028,0008) *Number of Frames* (if more than 1 frame will be present)
        * (0028,0010) *Rows*
        * (0028,0011) *Columns*
        * (0028,0100) *Bits Allocated*
        * (0028,0101) *Bits Stored*
        * (0028,0103) *Pixel Representation*

        This method will add the file meta dataset if none is present and add
        or modify the following elements:

        * (0002,0010) *Transfer Syntax UID*
        * (7FE0,0010) *Pixel Data*

        If *Samples per Pixel* is greater than 1 then the following element
        will also be added:

        * (0028,0006) *Planar Configuration*

        If the compressed pixel data is too large for encapsulation using a
        basic offset table then an :dcm:`extended offset table
        <part03/sect_C.7.6.3.html>` will also be used, in which case the
        following elements will also be added:

        * (7FE0,0001) *Extended Offset Table*
        * (7FE0,0002) *Extended Offset Table Lengths*

        **Supported Transfer Syntax UIDs**

        +----------------------+----------+----------------------------------+
        | UID                  | Plugins  | Encoding Guide                   |
        +======================+==========+==================================+
        | *RLE Lossless* -     |pydicom,  | :doc:`RLE Lossless               |
        | 1.2.840.10008.1.2.5  |pylibjpeg,| </guides/encoding/rle_lossless>` |
        |                      |gdcm      |                                  |
        +----------------------+----------+----------------------------------+

        Examples
        --------

        Compress the existing uncompressed *Pixel Data* in place:

        >>> from pydicom.data import get_testdata_file
        >>> from pydicom.uid import RLELossless
        >>> ds = get_testdata_file("CT_small.dcm", read=True)
        >>> ds.compress(RLELossless)
        >>> ds.save_as("CT_small_rle.dcm")

        Parameters
        ----------
        transfer_syntax_uid : pydicom.uid.UID
            The UID of the :dcm:`transfer syntax<part05/chapter_10.html>` to
            use when compressing the pixel data.
        arr : numpy.ndarray, optional
            Compress the uncompressed pixel data in `arr` and use it
            to set the *Pixel Data*. If `arr` is not used then the
            existing *Pixel Data* in the dataset will be compressed instead.
            The :attr:`~numpy.ndarray.shape`, :class:`~numpy.dtype` and
            contents of the array should match the dataset.
        encoding_plugin : str, optional
            Use the `encoding_plugin` to compress the pixel data. See the
            :doc:`user guide </old/image_data_compression>` for a list of
            plugins available for each UID and their dependencies. If not
            specified then all available plugins will be tried (default).
        decoding_plugin : str, optional
            Placeholder for future functionality.
        encapsulate_ext : bool, optional
            If ``True`` then force the addition of an extended offset table.
            If ``False`` (default) then an extended offset table
            will be added if needed for large amounts of compressed *Pixel
            Data*, otherwise just the basic offset table will be used.
        **kwargs
            Optional keyword parameters for the encoding plugin may also be
            present. See the :doc:`encoding plugins options
            </guides/encoding/encoder_plugin_options>` for more information.
        """
        from pydicom.encoders import get_encoder

        uid = UID(transfer_syntax_uid)

        # Raises NotImplementedError if `uid` is not supported
        encoder = get_encoder(uid)
        if not encoder.is_available:
            missing = "\n".join(
                [f"    {s}" for s in encoder.missing_dependencies]
            )
            raise RuntimeError(
                f"The '{uid.name}' encoder is unavailable because its "
                f"encoding plugins are missing dependencies:\n"
                f"{missing}"
            )

        if arr is None:
            # Encode the current *Pixel Data*
            frame_iterator = encoder.iter_encode(
                self,
                encoding_plugin=encoding_plugin,
                decoding_plugin=decoding_plugin,
                **kwargs
            )
        else:
            # Encode from an uncompressed pixel data array
            kwargs.update(encoder.kwargs_from_ds(self))
            frame_iterator = encoder.iter_encode(
                arr,
                encoding_plugin=encoding_plugin,
                **kwargs
            )

        # Encode!
        encoded = [f for f in frame_iterator]

        # Encapsulate the encoded *Pixel Data*
        nr_frames = getattr(self, "NumberOfFrames", 1) or 1
        total = (nr_frames - 1) * 8 + sum([len(f) for f in encoded[:-1]])
        if encapsulate_ext or total > 2**32 - 1:
            (self.PixelData,
             self.ExtendedOffsetTable,
             self.ExtendedOffsetTableLengths) = encapsulate_extended(encoded)
        else:
            self.PixelData = encapsulate(encoded)

        self['PixelData'].is_undefined_length = True

        # Set the correct *Transfer Syntax UID*
        if not hasattr(self, 'file_meta'):
            self.file_meta = FileMetaDataset()

        self.file_meta.TransferSyntaxUID = uid

        # Add or update any other required elements
        if self.SamplesPerPixel > 1:
            self.PlanarConfiguration: int = 1 if uid == RLELossless else 0

    def decompress(self, handler_name: str = '') -> None:
        """Decompresses *Pixel Data* and modifies the :class:`Dataset`
        in-place.

        .. versionadded:: 1.4

            The `handler_name` keyword argument was added

        If not a compressed transfer syntax, then pixel data is converted
        to a :class:`numpy.ndarray` internally, but not returned.

        If compressed pixel data, then is decompressed using an image handler,
        and internal state is updated appropriately:

        - ``Dataset.file_meta.TransferSyntaxUID`` is updated to non-compressed
          form
        - :attr:`~pydicom.dataelem.DataElement.is_undefined_length`
          is ``False`` for the (7FE0,0010) *Pixel Data* element.

        .. versionchanged:: 1.4

            The `handler_name` keyword argument was added

        Parameters
        ----------
        handler_name : str, optional
            The name of the pixel handler that shall be used to
            decode the data. Supported names are: ``'gdcm'``,
            ``'pillow'``, ``'jpeg_ls'``, ``'rle'``, ``'numpy'`` and
            ``'pylibjpeg'``.
            If not used (the default), a matching handler is used from the
            handlers configured in :attr:`~pydicom.config.pixel_data_handlers`.

        Returns
        -------
        None

        Raises
        ------
        NotImplementedError
            If the pixel data was originally compressed but file is not
            *Explicit VR Little Endian* as required by the DICOM Standard.
        """
        self.convert_pixel_data(handler_name)
        self.is_decompressed = True
        # May have been undefined length pixel data, but won't be now
        if 'PixelData' in self:
            self[0x7fe00010].is_undefined_length = False

        # Make sure correct Transfer Syntax is set
        # According to the dicom standard PS3.5 section A.4,
        # all compressed files must have been explicit VR, little endian
        # First check if was a compressed file
        if (
            hasattr(self, 'file_meta')
            and self.file_meta.TransferSyntaxUID.is_compressed
        ):
            # Check that current file as read does match expected
            if not self.is_little_endian or self.is_implicit_VR:
                msg = ("Current dataset does not match expected ExplicitVR "
                       "LittleEndian transfer syntax from a compressed "
                       "transfer syntax")
                raise NotImplementedError(msg)

            # All is as expected, updated the Transfer Syntax
            self.file_meta.TransferSyntaxUID = ExplicitVRLittleEndian

    def overlay_array(self, group: int) -> "np.ndarray":
        """Return the *Overlay Data* in `group` as a :class:`numpy.ndarray`.

        .. versionadded:: 1.4

        Parameters
        ----------
        group : int
            The group number of the overlay data.

        Returns
        -------
        numpy.ndarray
            The (`group`,3000) *Overlay Data* converted to a
            :class:`numpy.ndarray`.
        """
        if group < 0x6000 or group > 0x60FF:
            raise ValueError(
                "The group part of the 'Overlay Data' element tag must be "
                "between 0x6000 and 0x60FF (inclusive)"
            )

        from pydicom.config import overlay_data_handlers

        available_handlers = [
            hh for hh in overlay_data_handlers
            if hh.is_available()  # type: ignore[attr-defined]
        ]
        if not available_handlers:
            # For each of the handlers we want to find which
            #   dependencies are missing
            msg = (
                "The following handlers are available to decode the overlay "
                "data however they are missing required dependencies: "
            )
            pkg_msg = []
            for hh in overlay_data_handlers:
                hh_deps = hh.DEPENDENCIES  # type: ignore[attr-defined]
                # Missing packages
                missing = [dd for dd in hh_deps if have_package(dd) is None]
                # Package names
                names = [hh_deps[name][1] for name in missing]
                pkg_msg.append(
                    f"{hh.HANDLER_NAME} "  # type: ignore[attr-defined]
                    f"(req. {', '.join(names)})"
                )

            raise RuntimeError(msg + ', '.join(pkg_msg))

        last_exception = None
        for handler in available_handlers:
            try:
                # Use the handler to get an ndarray of the pixel data
                func = handler.get_overlay_array  # type: ignore[attr-defined]
                return func(self, group)
            except Exception as exc:
                logger.debug(
                    "Exception raised by overlay data handler", exc_info=exc
                )
                last_exception = exc

        logger.info(
            "Unable to decode the overlay data using the following handlers: "
            "{}. Please see the list of supported Transfer Syntaxes in the "
            "pydicom documentation for alternative packages that might "
            "be able to decode the data"
            .format(", ".join([str(hh) for hh in available_handlers]))
        )

        raise last_exception  # type: ignore[misc]

    @property
    def pixel_array(self) -> "np.ndarray":
        """Return the pixel data as a :class:`numpy.ndarray`.

        .. versionchanged:: 1.4

            Added support for *Float Pixel Data* and *Double Float Pixel Data*

        Returns
        -------
        numpy.ndarray
            The (7FE0,0008) *Float Pixel Data*, (7FE0,0009) *Double Float
            Pixel Data* or (7FE0,0010) *Pixel Data* converted to a
            :class:`numpy.ndarray`.
        """
        self.convert_pixel_data()
        return cast("numpy.ndarray", self._pixel_array)

    def waveform_array(self, index: int) -> "np.ndarray":
        """Return an :class:`~numpy.ndarray` for the multiplex group at
        `index` in the (5400,0100) *Waveform Sequence*.

        .. versionadded:: 2.1

        Parameters
        ----------
        index : int
            The index of the multiplex group to return the array for.

        Returns
        ------
        numpy.ndarray
            The *Waveform Data* for the multiplex group as an
            :class:`~numpy.ndarray` with shape (samples, channels). If
            (003A,0210) *Channel Sensitivity* is present
            then the values will be in the units specified by the (003A,0211)
            *Channel Sensitivity Units Sequence*.

        See Also
        --------
        :func:`~pydicom.waveforms.numpy_handler.generate_multiplex`
        :func:`~pydicom.waveforms.numpy_handler.multiplex_array`
        """
        if not wave_handler.is_available():
            raise RuntimeError("The waveform data handler requires numpy")

        return wave_handler.multiplex_array(self, index, as_raw=False)

    # Format strings spec'd according to python string formatting options
    #    See http://docs.python.org/library/stdtypes.html#string-formatting-operations # noqa
    default_element_format = "%(tag)s %(name)-35.35s %(VR)s: %(repval)s"
    default_sequence_element_format = "%(tag)s %(name)-35.35s %(VR)s: %(repval)s"  # noqa

    def formatted_lines(
        self,
        element_format: str = default_element_format,
        sequence_element_format: str = default_sequence_element_format,
        indent_format: Optional[str] = None
    ) -> Iterator[str]:
        """Iterate through the :class:`Dataset` yielding formatted :class:`str`
        for each element.

        Parameters
        ----------
        element_format : str
            The string format to use for non-sequence elements. Formatting uses
            the attributes of
            :class:`~pydicom.dataelem.DataElement`. Default is
            ``"%(tag)s %(name)-35.35s %(VR)s: %(repval)s"``.
        sequence_element_format : str
            The string format to use for sequence elements. Formatting uses
            the attributes of
            :class:`~pydicom.dataelem.DataElement`. Default is
            ``"%(tag)s %(name)-35.35s %(VR)s: %(repval)s"``
        indent_format : str or None
            Placeholder for future functionality.

        Yields
        ------
        str
            A string representation of an element.
        """
        exclusion = ('from_json', 'to_json', 'to_json_dict', 'clear')
        for elem in self.iterall():
            # Get all the attributes possible for this data element (e.g.
            #   gets descriptive text name too)
            # This is the dictionary of names that can be used in the format
            #   string
            elem_dict = {
                attr: (
                    getattr(elem, attr)() if callable(getattr(elem, attr))
                    else getattr(elem, attr)
                )
                for attr in dir(elem) if not attr.startswith("_")
                and attr not in exclusion
            }
            if elem.VR == "SQ":
                yield sequence_element_format % elem_dict
            else:
                yield element_format % elem_dict

    def _pretty_str(
        self, indent: int = 0, top_level_only: bool = False
    ) -> str:
        """Return a string of the DataElements in the Dataset, with indented
        levels.

        This private method is called by the ``__str__()`` method for handling
        print statements or ``str(dataset)``, and the ``__repr__()`` method.
        It is also used by ``top()``, therefore the `top_level_only` flag.
        This function recurses, with increasing indentation levels.

        ..versionchanged:: 2.0

            The file meta information is returned in its own section,
            if :data:`~pydicom.config.show_file_meta` is ``True`` (default)

        Parameters
        ----------
        indent : int, optional
            The indent level offset (default ``0``).
        top_level_only : bool, optional
            When True, only create a string for the top level elements, i.e.
            exclude elements within any Sequences (default ``False``).

        Returns
        -------
        str
            A string representation of the Dataset.
        """
        strings = []
        indent_str = self.indent_chars * indent
        nextindent_str = self.indent_chars * (indent + 1)

        # Display file meta, if configured to do so, and have a non-empty one
        if (
            hasattr(self, "file_meta") and self.file_meta
            and pydicom.config.show_file_meta
        ):
            strings.append(f"{'Dataset.file_meta ':-<49}")
            for elem in self.file_meta:
                with tag_in_exception(elem.tag):
                    strings.append(indent_str + repr(elem))
            strings.append(f"{'':-<49}")

        for elem in self:
            with tag_in_exception(elem.tag):
                if elem.VR == "SQ":  # a sequence
                    strings.append(
                        f"{indent_str}{str(elem.tag)}  {elem.description()}  "
                        f"{len(elem.value)} item(s) ---- "
                    )
                    if not top_level_only:
                        for dataset in elem.value:
                            strings.append(dataset._pretty_str(indent + 1))
                            strings.append(nextindent_str + "---------")
                else:
                    strings.append(indent_str + repr(elem))
        return "\n".join(strings)

    def remove_private_tags(self) -> None:
        """Remove all private elements from the :class:`Dataset`."""

        def remove_callback(dataset: "Dataset", elem: DataElement) -> None:
            """Internal method to use as callback to walk() method."""
            if elem.tag.is_private:
                # can't del self[tag] - won't be right dataset on recursion
                del dataset[elem.tag]

        self.walk(remove_callback)

    def save_as(
        self,
        filename: Union[str, "os.PathLike[AnyStr]", BinaryIO],
        write_like_original: bool = True
    ) -> None:
        """Write the :class:`Dataset` to `filename`.

        Wrapper for pydicom.filewriter.dcmwrite, passing this dataset to it.
        See documentation for that function for details.

        See Also
        --------
        pydicom.filewriter.dcmwrite
            Write a DICOM file from a :class:`FileDataset` instance.
        """
        pydicom.dcmwrite(filename, self, write_like_original)

    def ensure_file_meta(self) -> None:
        """Create an empty ``Dataset.file_meta`` if none exists.

        .. versionadded:: 1.2
        """
        # Changed in v2.0 so does not re-assign self.file_meta with getattr()
        if not hasattr(self, "file_meta"):
            self.file_meta = FileMetaDataset()

    def fix_meta_info(self, enforce_standard: bool = True) -> None:
        """Ensure the file meta info exists and has the correct values
        for transfer syntax and media storage UIDs.

        .. versionadded:: 1.2

        .. warning::

            The transfer syntax for ``is_implicit_VR = False`` and
            ``is_little_endian = True`` is ambiguous and will therefore not
            be set.

        Parameters
        ----------
        enforce_standard : bool, optional
            If ``True``, a check for incorrect and missing elements is
            performed (see :func:`~validate_file_meta`).
        """
        self.ensure_file_meta()

        if self.is_little_endian and self.is_implicit_VR:
            self.file_meta.TransferSyntaxUID = ImplicitVRLittleEndian
        elif not self.is_little_endian and not self.is_implicit_VR:
            self.file_meta.TransferSyntaxUID = ExplicitVRBigEndian
        elif not self.is_little_endian and self.is_implicit_VR:
            raise NotImplementedError("Implicit VR Big Endian is not a "
                                      "supported Transfer Syntax.")

        if 'SOPClassUID' in self:
            self.file_meta.MediaStorageSOPClassUID = self.SOPClassUID
        if 'SOPInstanceUID' in self:
            self.file_meta.MediaStorageSOPInstanceUID = self.SOPInstanceUID
        if enforce_standard:
            validate_file_meta(self.file_meta, enforce_standard=True)

    def __setattr__(self, name: str, value: Any) -> None:
        """Intercept any attempts to set a value for an instance attribute.

        If name is a DICOM keyword, set the corresponding tag and DataElement.
        Else, set an instance (python) attribute as any other class would do.

        Parameters
        ----------
        name : str
            The keyword for the element you wish to add/change. If
            `name` is not a DICOM element keyword then this will be the
            name of the attribute to be added/changed.
        value
            The value for the attribute to be added/changed.
        """
        tag = tag_for_keyword(name)
        if tag is not None:  # successfully mapped name to a tag
            if tag not in self:
                # don't have this tag yet->create the data_element instance
                VR = dictionary_VR(tag)
                data_element = DataElement(tag, VR, value)
                if VR == 'SQ':
                    # let a sequence know its parent dataset to pass it
                    # to its items, who may need parent dataset tags
                    # to resolve ambiguous tags
                    data_element.parent = self
            else:
                # already have this data_element, just changing its value
                data_element = self[tag]
                data_element.value = value
            # Now have data_element - store it in this dict
            self[tag] = data_element
        elif repeater_has_keyword(name):
            # Check if `name` is repeaters element
            raise ValueError(
                f"'{name}' is a DICOM repeating group element and must be "
                "added using the add() or add_new() methods."
            )
        elif name == "file_meta":
            self._set_file_meta(value)
        else:
            # Warn if `name` is camel case but not a keyword
            if _RE_CAMEL_CASE.match(name):
                msg = (
                    f"Camel case attribute '{name}' used which is not in the "
                    "element keyword data dictionary"
                )
                if config.INVALID_KEYWORD_BEHAVIOR == "WARN":
                    warnings.warn(msg)
                elif config.INVALID_KEYWORD_BEHAVIOR == "RAISE":
                    raise ValueError(msg)

            # name not in dicom dictionary - setting a non-dicom instance
            # attribute
            # XXX note if user mis-spells a dicom data_element - no error!!!
            object.__setattr__(self, name, value)

    def _set_file_meta(self, value: Optional["Dataset"]) -> None:
        if value is not None and not isinstance(value, FileMetaDataset):
            if config._use_future:
                raise TypeError(
                    "Pydicom Future: Dataset.file_meta must be an instance "
                    "of FileMetaDataset"
                )

            FileMetaDataset.validate(value)
            warnings.warn(
                "Starting in pydicom 3.0, Dataset.file_meta must be a "
                "FileMetaDataset class instance",
                DeprecationWarning
            )

        self.__dict__["file_meta"] = value

    def __setitem__(
        self, key: Union[slice, TagType], elem: _DatasetValue
    ) -> None:
        """Operator for ``Dataset[key] = elem``.

        Parameters
        ----------
        key : int or Tuple[int, int] or str
            The tag for the element to be added to the :class:`Dataset`.
        elem : dataelem.DataElement or dataelem.RawDataElement
            The element to add to the :class:`Dataset`.

        Raises
        ------
        NotImplementedError
            If `key` is a :class:`slice`.
        ValueError
            If the `key` value doesn't match the corresponding
            :attr:`DataElement.tag<pydicom.dataelem.tag>`.
        """
        if isinstance(key, slice):
            raise NotImplementedError(
                'Slicing is not supported when setting Dataset items'
            )

        try:
            key = Tag(key)
        except Exception as exc:
            raise ValueError(
                f"Unable to convert the key '{key}' to an element tag"
            ) from exc

        if not isinstance(elem, (DataElement, RawDataElement)):
            raise TypeError("Dataset items must be 'DataElement' instances")

        if isinstance(elem.tag, BaseTag):
            elem_tag = elem.tag
        else:
            elem_tag = Tag(elem.tag)

        if key != elem_tag:
            raise ValueError(
                f"The key '{key}' doesn't match the 'DataElement' tag "
                f"'{elem_tag}'"
            )

        if elem_tag.is_private:
            # See PS 3.5-2008 section 7.8.1 (p. 44) for how blocks are reserved
            logger.debug(f"Setting private tag {elem_tag}")
            private_block = elem_tag.element >> 8
            private_creator_tag = Tag(elem_tag.group, private_block)
            if private_creator_tag in self and elem_tag != private_creator_tag:
                if isinstance(elem, RawDataElement):
                    elem = DataElement_from_raw(
                        elem, self._character_set, self
                    )
                elem.private_creator = self[private_creator_tag].value

        self._dict[elem_tag] = elem

    def _slice_dataset(
        self,
        start: Optional[TagType],
        stop: Optional[TagType],
        step: Optional[int]
    ) -> List[BaseTag]:
        """Return the element tags in the Dataset that match the slice.

        Parameters
        ----------
        start : int or 2-tuple of int or None
            The slice's starting element tag value, in any format accepted by
            :func:`~pydicom.tag.Tag`.
        stop : int or 2-tuple of int or None
            The slice's stopping element tag value, in any format accepted by
            :func:`~pydicom.tag.Tag`.
        step : int or None
            The slice's step size.

        Returns
        ------
        list of BaseTag
            The tags in the :class:`Dataset` that meet the conditions of the
            slice.
        """
        # Check the starting/stopping Tags are valid when used
        if start is not None:
            start = Tag(start)
        if stop is not None:
            stop = Tag(stop)

        all_tags = sorted(self._dict.keys())
        # If the Dataset is empty, return an empty list
        if not all_tags:
            return []

        # Special case the common situations:
        #   - start and/or stop are None
        #   - step is 1

        if start is None:
            if stop is None:
                # For step=1 avoid copying the list
                return all_tags if step == 1 else all_tags[::step]
            else:  # Have a stop value, get values until that point
                step1_list = list(takewhile(lambda x: x < stop, all_tags))
                return step1_list if step == 1 else step1_list[::step]

        # Have a non-None start value.  Find its index
        i_start = bisect_left(all_tags, start)
        if stop is None:
            return all_tags[i_start::step]

        i_stop = bisect_left(all_tags, stop)
        return all_tags[i_start:i_stop:step]

    def __str__(self) -> str:
        """Handle str(dataset).

        ..versionchanged:: 2.0

            The file meta information was added in its own section,
            if :data:`pydicom.config.show_file_meta` is ``True``

        """
        return self._pretty_str()

    def top(self) -> str:
        """Return a :class:`str` representation of the top level elements. """
        return self._pretty_str(top_level_only=True)

    def trait_names(self) -> List[str]:
        """Return a :class:`list` of valid names for auto-completion code.

        Used in IPython, so that data element names can be found and offered
        for autocompletion on the IPython command line.
        """
        return dir(self)

    def update(  # type: ignore[override]
        self,
        d: Union[
            Dict[str, Any],
            MutableMapping[BaseTag, _DatasetValue],
            MutableMapping[TagType, _DatasetValue]
        ]
    ) -> None:
        """Extend :meth:`dict.update` to handle DICOM tags and keywords.

        Parameters
        ----------
        dictionary : dict or Dataset
            The :class:`dict` or :class:`Dataset` to use when updating the
            current object.
        """
        for key, value in list(d.items()):
            if isinstance(key, str):
                setattr(self, key, value)
            else:
                self[Tag(cast(int, key))] = value

    def iterall(self) -> Iterator[DataElement]:
        """Iterate through the :class:`Dataset`, yielding all the elements.

        Unlike ``iter(Dataset)``, this *does* recurse into sequences,
        and so yields all elements as if dataset were "flattened".

        Yields
        ------
        dataelem.DataElement
        """
        for elem in self:
            yield elem
            if elem.VR == "SQ":
                for ds in elem.value:
                    yield from ds.iterall()

    def walk(
        self,
        callback: Callable[["Dataset", DataElement], None],
        recursive: bool = True
    ) -> None:
        """Iterate through the :class:`Dataset's<Dataset>` elements and run
        `callback` on each.

        Visit all elements in the :class:`Dataset`, possibly recursing into
        sequences and their items. The `callback` function is called for each
        :class:`~pydicom.dataelem.DataElement` (including elements
        with a VR of 'SQ'). Can be used to perform an operation on certain
        types of elements.

        For example,
        :meth:`~Dataset.remove_private_tags` finds all elements with private
        tags and deletes them.

        The elements will be returned in order of increasing tag number within
        their current :class:`Dataset`.

        Parameters
        ----------
        callback
            A callable function that takes two arguments:

            * a :class:`Dataset`
            * a :class:`~pydicom.dataelem.DataElement` belonging
              to that :class:`Dataset`

        recursive : bool, optional
            Flag to indicate whether to recurse into sequences (default
            ``True``).
        """
        taglist = sorted(self._dict.keys())
        for tag in taglist:

            with tag_in_exception(tag):
                data_element = self[tag]
                callback(self, data_element)  # self = this Dataset
                # 'tag in self' below needed in case callback deleted
                # data_element
                if recursive and tag in self and data_element.VR == "SQ":
                    sequence = data_element.value
                    for dataset in sequence:
                        dataset.walk(callback)

    @classmethod
    def from_json(
        cls: Type[_Dataset],
        json_dataset: Union[Dict[str, Any], str, bytes, bytearray],
        bulk_data_uri_handler: Optional[
            Union[
                Callable[[BaseTag, str, str], Any],
                Callable[[str], Any]
            ]
        ] = None
    ) -> _Dataset:
        """Add elements to the :class:`Dataset` from DICOM JSON format.

        .. versionadded:: 1.3

        See the DICOM Standard, Part 18, :dcm:`Annex F<part18/chapter_F.html>`.

        Parameters
        ----------
        json_dataset : dict, str, bytes or bytearray
            :class:`dict`, :class:`str`, :class:`bytes` or :class:`bytearray`
            representing a DICOM Data Set formatted based on the DICOM JSON
            Model.
        bulk_data_uri_handler : callable, optional
            Callable function that accepts either the tag, vr and "BulkDataURI"
            or just the "BulkDataURI" of the JSON
            representation of a data element and returns the actual value of
            data element (retrieved via DICOMweb WADO-RS).

        Returns
        -------
        Dataset
        """
        if isinstance(json_dataset, (str, bytes, bytearray)):
            json_dataset = cast(Dict[str, Any], json.loads(json_dataset))

        dataset = cls()
        for tag, mapping in json_dataset.items():
            vr = mapping['vr']
            unique_value_keys = tuple(
                set(mapping.keys()) & set(jsonrep.JSON_VALUE_KEYS)
            )
            if len(unique_value_keys) == 0:
                value_key = None
                value = ['']
            else:
                value_key = unique_value_keys[0]
                value = mapping[value_key]
            data_element = DataElement.from_json(
                cls, tag, vr, value, value_key, bulk_data_uri_handler
            )
            dataset.add(data_element)
        return dataset

    def to_json_dict(
        self,
        bulk_data_threshold: int = 1024,
        bulk_data_element_handler: Optional[Callable[[DataElement], str]] = None,  # noqa
        suppress_invalid_tags: bool = False,
    ) -> Dict[str, Any]:
        """Return a dictionary representation of the :class:`Dataset`
        conforming to the DICOM JSON Model as described in the DICOM
        Standard, Part 18, :dcm:`Annex F<part18/chapter_F.html>`.

        .. versionadded:: 1.4

        Parameters
        ----------
        bulk_data_threshold : int, optional
            Threshold for the length of a base64-encoded binary data element
            above which the element should be considered bulk data and the
            value provided as a URI rather than included inline (default:
            ``1024``). Ignored if no bulk data handler is given.
        bulk_data_element_handler : callable, optional
            Callable function that accepts a bulk data element and returns a
            JSON representation of the data element (dictionary including the
            "vr" key and either the "InlineBinary" or the "BulkDataURI" key).
        suppress_invalid_tags : bool, optional
            Flag to specify if errors while serializing tags should be logged
            and the tag dropped or if the error should be bubbled up.

        Returns
        -------
        dict
            :class:`Dataset` representation based on the DICOM JSON Model.
        """
        json_dataset = {}
        for key in self.keys():
            json_key = '{:08X}'.format(key)
            data_element = self[key]
            try:
                json_dataset[json_key] = data_element.to_json_dict(
                    bulk_data_element_handler=bulk_data_element_handler,
                    bulk_data_threshold=bulk_data_threshold
                )
            except Exception as exc:
                logger.error(f"Error while processing tag {json_key}")
                if not suppress_invalid_tags:
                    raise exc

        return json_dataset

    def to_json(
        self,
        bulk_data_threshold: int = 1024,
        bulk_data_element_handler: Optional[Callable[[DataElement], str]] = None,  # noqa
        dump_handler: Optional[Callable[[Dict[str, Any]], str]] = None,
        suppress_invalid_tags: bool = False,
    ) -> str:
        """Return a JSON representation of the :class:`Dataset`.

        .. versionadded:: 1.3

        See the DICOM Standard, Part 18, :dcm:`Annex F<part18/chapter_F.html>`.

        Parameters
        ----------
        bulk_data_threshold : int, optional
            Threshold for the length of a base64-encoded binary data element
            above which the element should be considered bulk data and the
            value provided as a URI rather than included inline (default:
            ``1024``). Ignored if no bulk data handler is given.
        bulk_data_element_handler : callable, optional
            Callable function that accepts a bulk data element and returns a
            JSON representation of the data element (dictionary including the
            "vr" key and either the "InlineBinary" or the "BulkDataURI" key).
        dump_handler : callable, optional
            Callable function that accepts a :class:`dict` and returns the
            serialized (dumped) JSON string (by default uses
            :func:`json.dumps`).

            .. note:

                Make sure to use a dump handler that sorts the keys (see
                example below) to create DICOM-conformant JSON.
        suppress_invalid_tags : bool, optional
            Flag to specify if errors while serializing tags should be logged
            and the tag dropped or if the error should be bubbled up.

        Returns
        -------
        str
            :class:`Dataset` serialized into a string based on the DICOM JSON
            Model.

        Examples
        --------
        >>> def my_json_dumps(data):
        ...     return json.dumps(data, indent=4, sort_keys=True)
        >>> ds.to_json(dump_handler=my_json_dumps)
        """
        if dump_handler is None:
            def json_dump(d):
                return json.dumps(d, sort_keys=True)

            dump_handler = json_dump

        return dump_handler(
            self.to_json_dict(
                bulk_data_threshold,
                bulk_data_element_handler,
                suppress_invalid_tags=suppress_invalid_tags
            )
        )

    def __getstate__(self) -> Dict[str, Any]:
        # pickle cannot handle weakref - remove parent
        d = self.__dict__.copy()
        del d['parent']
        return d

    def __setstate__(self, state: Dict[str, Any]) -> None:
        self.__dict__.update(state)
        # re-add parent - it will be set to the parent dataset on demand
        # if the dataset is in a sequence
        self.__dict__['parent'] = None

    __repr__ = __str__


_FileDataset = TypeVar("_FileDataset", bound="FileDataset")


class FileDataset(Dataset):
    """An extension of :class:`Dataset` to make reading and writing to
    file-like easier.

    Attributes
    ----------
    preamble : str or bytes or None
        The optional DICOM preamble prepended to the :class:`FileDataset`, if
        available.
    file_meta : FileMetaDataset or None
        The Dataset's file meta information as a :class:`FileMetaDataset`,
        if available (``None`` if not present).
        Consists of group ``0x0002`` elements.
    filename : str or None
        The filename that the :class:`FileDataset` was read from (if read from
        file) or ``None`` if the filename is not available (if read from a
        :class:`io.BytesIO` or  similar).
    fileobj_type
        The object type of the file-like the :class:`FileDataset` was read
        from.
    is_implicit_VR : bool
        ``True`` if the dataset encoding is implicit VR, ``False`` otherwise.
    is_little_endian : bool
        ``True`` if the dataset encoding is little endian byte ordering,
        ``False`` otherwise.
    timestamp : float or None
        The modification time of the file the :class:`FileDataset` was read
        from, ``None`` if the modification time is not available.
    """

    def __init__(
        self,
        filename_or_obj: Union[str, "os.PathLike[AnyStr]", BinaryIO],
        dataset: Dataset,
        preamble: Optional[bytes] = None,
        file_meta: Optional["FileMetaDataset"] = None,
        is_implicit_VR: bool = True,
        is_little_endian: bool = True
    ) -> None:
        """Initialize a :class:`FileDataset` read from a DICOM file.

        Parameters
        ----------
        filename_or_obj : str or PathLike or BytesIO or None
            Full path and filename to the file, memory buffer object, or
            ``None`` if is a :class:`io.BytesIO`.
        dataset : Dataset or dict
            Some form of dictionary, usually a :class:`Dataset` returned from
            :func:`~pydicom.filereader.dcmread`.
        preamble : bytes or str, optional
            The 128-byte DICOM preamble.
        file_meta : FileMetaDataset, optional
            The file meta :class:`FileMetaDataset`, such as the one returned by
            :func:`~pydicom.filereader.read_file_meta_info`, or an empty
            :class:`FileMetaDataset` if no file meta information is in the
            file.
        is_implicit_VR : bool, optional
            ``True`` (default) if implicit VR transfer syntax used; ``False``
            if explicit VR.
        is_little_endian : bool
            ``True`` (default) if little-endian transfer syntax used; ``False``
            if big-endian.
        """
        Dataset.__init__(self, dataset)
        self.preamble = preamble
        self.file_meta: Optional["FileMetaDataset"] = file_meta
        self.is_implicit_VR: bool = is_implicit_VR
        self.is_little_endian: bool = is_little_endian

        filename: Optional[str] = None
        filename_or_obj = path_from_pathlike(filename_or_obj)
        self.fileobj_type: Any
        self.filename: Union[str, BinaryIO]

        if isinstance(filename_or_obj, str):
            filename = filename_or_obj
            self.fileobj_type = open
        elif isinstance(filename_or_obj, io.BufferedReader):
            filename = filename_or_obj.name
            # This is the appropriate constructor for io.BufferedReader
            self.fileobj_type = open
        else:
            # use __class__ python <2.7?;
            # http://docs.python.org/reference/datamodel.html
            self.fileobj_type = filename_or_obj.__class__
            if hasattr(filename_or_obj, "name"):
                filename = filename_or_obj.name
            elif hasattr(filename_or_obj, "filename"):
                filename = (
                    filename_or_obj.filename  # type: ignore[attr-defined]
                )
            else:
                # e.g. came from BytesIO or something file-like
                self.filename = filename_or_obj

        self.timestamp = None
        if filename:
            self.filename = filename
            if os.path.exists(filename):
                statinfo = os.stat(filename)
                self.timestamp = statinfo.st_mtime

    def _copy_implementation(self, copy_function: Callable) -> "FileDataset":
        """Implementation of ``__copy__`` and ``__deepcopy__``.
        Sets the filename to ``None`` if it isn't a string,
        and copies all other attributes using `copy_function`.
        """
        copied = self.__class__(
            self.filename, self, self.preamble, self.file_meta,
            self.is_implicit_VR, self.is_little_endian
        )
        filename = self.filename
        if filename is not None and not isinstance(filename, str):
            warnings.warn("The 'filename' attribute of the dataset is a "
                          "file-like object and will be set to None "
                          "in the copied object")
            self.filename = None  # type: ignore[assignment]
        for (k, v) in self.__dict__.items():
            copied.__dict__[k] = copy_function(v)

        self.filename = filename

        return copied

    def __copy__(self) -> "FileDataset":
        """Return a shallow copy of the file dataset.
        Make sure that the filename is not copied in case it is a file-like
        object.

        Returns
        -------
        FileDataset
            A shallow copy of the file data set.
        """
        return self._copy_implementation(copy.copy)

    def __deepcopy__(self, _) -> "FileDataset":
        """Return a deep copy of the file dataset.
        Make sure that the filename is not copied in case it is a file-like
        object.

        Returns
        -------
        FileDataset
            A deep copy of the file data set.
        """
        return self._copy_implementation(copy.deepcopy)


def validate_file_meta(
    file_meta: "FileMetaDataset", enforce_standard: bool = True
) -> None:
    """Validate the *File Meta Information* elements in `file_meta`.

    .. versionchanged:: 1.2

        Moved from :mod:`pydicom.filewriter`.

    Parameters
    ----------
    file_meta : Dataset
        The *File Meta Information* data elements.
    enforce_standard : bool, optional
        If ``False``, then only a check for invalid elements is performed.
        If ``True`` (default), the following elements will be added if not
        already present:

        * (0002,0001) *File Meta Information Version*
        * (0002,0012) *Implementation Class UID*
        * (0002,0013) *Implementation Version Name*

        and the following elements will be checked:

        * (0002,0002) *Media Storage SOP Class UID*
        * (0002,0003) *Media Storage SOP Instance UID*
        * (0002,0010) *Transfer Syntax UID*

    Raises
    ------
    ValueError
        If `enforce_standard` is ``True`` and any of the checked *File Meta
        Information* elements are missing from `file_meta`.
    ValueError
        If any non-Group 2 Elements are present in `file_meta`.
    """
    # Check that no non-Group 2 Elements are present
    for elem in file_meta.elements():
        if elem.tag.group != 0x0002:
            raise ValueError("Only File Meta Information Group (0002,eeee) "
                             "elements must be present in 'file_meta'.")

    if enforce_standard:
        if 'FileMetaInformationVersion' not in file_meta:
            file_meta.FileMetaInformationVersion = b'\x00\x01'

        if 'ImplementationClassUID' not in file_meta:
            file_meta.ImplementationClassUID = PYDICOM_IMPLEMENTATION_UID

        if 'ImplementationVersionName' not in file_meta:
            file_meta.ImplementationVersionName = (
                'PYDICOM ' + ".".join(str(x) for x in __version_info__))

        # Check that required File Meta Information elements are present
        missing = []
        for element in [0x0002, 0x0003, 0x0010]:
            if Tag(0x0002, element) not in file_meta:
                missing.append(Tag(0x0002, element))
        if missing:
            msg = ("Missing required File Meta Information elements from "
                   "'file_meta':\n")
            for tag in missing:
                msg += '\t{0} {1}\n'.format(tag, keyword_for_tag(tag))
            raise ValueError(msg[:-1])  # Remove final newline


class FileMetaDataset(Dataset):
    """Contains a collection (dictionary) of group 2 DICOM Data Elements.

    .. versionadded:: 2.0

    Derived from :class:`~pydicom.dataset.Dataset`, but only allows
    Group 2 (File Meta Information) data elements
    """

    def __init__(
        self, *args: MutableMapping[BaseTag, _DatasetValue], **kwargs
    ) -> None:
        """Initialize a FileMetaDataset

        Parameters are as per :class:`Dataset`; this overrides the super class
        only to check that all are group 2 data elements

        Raises
        ------
        ValueError
            If any data elements are not group 2.
        TypeError
            If the passed argument is not a :class:`dict` or :class:`Dataset`
        """
        super().__init__(*args, **kwargs)
        FileMetaDataset.validate(self._dict)

    @staticmethod
    def validate(init_value: MutableMapping[BaseTag, _DatasetValue]) -> None:
        """Raise errors if initialization value is not acceptable for file_meta

        Parameters
        ----------
        init_value: dict or Dataset
            The tag:data element pairs to initialize a file meta dataset

        Raises
        ------
        TypeError
            If the passed argument is not a :class:`dict` or :class:`Dataset`
        ValueError
            If any data elements passed are not group 2.
        """
        if init_value is None:
            return

        if not isinstance(init_value, (Dataset, dict)):
            raise TypeError(
                "Argument must be a dict or Dataset, not {}".format(
                    type(init_value)
                )
            )

        non_group2 = [
            Tag(tag) for tag in init_value.keys() if Tag(tag).group != 2
        ]
        if non_group2:
            msg = "Attempted to set non-group 2 elements: {}"
            raise ValueError(msg.format(non_group2))

    def __setitem__(
        self, key: Union[slice, TagType], value: _DatasetValue
    ) -> None:
        """Override parent class to only allow setting of group 2 elements.

        Parameters
        ----------
        key : int or Tuple[int, int] or str
            The tag for the element to be added to the Dataset.
        value : dataelem.DataElement or dataelem.RawDataElement
            The element to add to the :class:`FileMetaDataset`.

        Raises
        ------
        ValueError
            If `key` is not a DICOM Group 2 tag.
        """

        if isinstance(value.tag, BaseTag):
            tag = value.tag
        else:
            tag = Tag(value.tag)

        if tag.group != 2:
            raise ValueError(
                "Only group 2 data elements are allowed in a FileMetaDataset"
            )

        super().__setitem__(key, value)


_RE_CAMEL_CASE = re.compile(
    # Ensure mix of upper and lowercase and digits, no underscores
    # If first character is lowercase ensure at least one uppercase char
    "(?P<start>(^[A-Za-z])((?=.+?[A-Z])[A-Za-z0-9]+)|(^[A-Z])([A-Za-z0-9]+))"
    "(?P<last>[A-za-z0-9][^_]$)"  # Last character is alphanumeric
)<|MERGE_RESOLUTION|>--- conflicted
+++ resolved
@@ -420,11 +420,7 @@
         exc_type: Optional[Type[BaseException]],
         exc_val: Optional[BaseException],
         exc_tb: Optional[TracebackType]
-<<<<<<< HEAD
-    ) -> None:
-=======
     ) -> Optional[bool]:
->>>>>>> d01727ae
         """Method invoked on exit from a with statement."""
         # Returning anything other than True will re-raise any exceptions
         return
@@ -2831,6 +2827,22 @@
         super().__init__(*args, **kwargs)
         FileMetaDataset.validate(self._dict)
 
+        # Set type hints for the possible contents - VR, Type (1|1C|3)
+        self.FileMetaInformationGroupLength: int  # UL, 1
+        self.FileMetaInformationVersion: bytes  # OB, 1
+        self.MediaStorageSOPClassUID: UID  # UI, 1
+        self.MediaStorageSOPInstanceUID: UID  # UI, 1
+        self.TransferSyntaxUID: UID  # UI, 1
+        self.ImplementationClassUID: UID  # UI, 1
+        self.ImplementationVersionName: Optional[str]  # SH, 3
+        self.SourceApplicationEntityTitle: Optional[str]  # AE, 3
+        self.SendingApplicationEntityTitle: Optional[str]  # AE, 3
+        self.ReceivingApplicationEntityTitle: Optional[str]  # AE, 3
+        self.SourcePresentationAddress: Optional[str]  # UR, 3
+        self.ReceivingPresentationAddress: Optional[str]  # UR, 3
+        self.PrivateInformationCreatorUID: Optional[UID]  # UI, 3
+        self.PrivateInformation: bytes  # OB, 1C
+
     @staticmethod
     def validate(init_value: MutableMapping[BaseTag, _DatasetValue]) -> None:
         """Raise errors if initialization value is not acceptable for file_meta
