--- conflicted
+++ resolved
@@ -358,21 +358,16 @@
                 character_set = default_encoding
             # Not converted from raw form read from file yet; do so now
             self[tag] = DataElement_from_raw(data_elem, character_set)
-<<<<<<< HEAD
-            
-            # If pixel data, convert value to numpy array before returning
-            # This only happens in this block when converting from raw data elem
-            # if tag == 0x7fe00010:
-            #    self[tag].value = self.pixel_array
-=======
 
             # If the Element has an ambiguous VR, try to correct it
             if 'or' in self[tag].VR:
                 from pydicom.filewriter import correct_ambiguous_vr_element
                 self[tag] = correct_ambiguous_vr_element(self[tag], self, 
                                                          data_elem[6])
-
->>>>>>> 3afacc4a
+            # If pixel data, convert value to numpy array before returning
+            # This only happens in this block when converting from raw data elem
+            # if tag == 0x7fe00010:
+            #    self[tag].value = self.pixel_array
         return dict.__getitem__(self, tag)
 
     def get_item(self, key):
