# Copyright 2008-2018 pydicom authors. See LICENSE file for details.
# -*- coding: utf-8 -*-
"""Access dicom dictionary information"""

from pydicom.config import logger
from pydicom.tag import Tag

# the actual dict of {tag: (VR, VM, name, is_retired, keyword), ...}
from pydicom._dicom_dict import DicomDictionary

# those with tags like "(50xx, 0005)"
from pydicom._dicom_dict import RepeatersDictionary
from pydicom._private_dict import private_dictionaries
import warnings

# Generate mask dict for checking repeating groups etc.
# Map a true bitwise mask to the DICOM mask with "x"'s in it.
masks = {}
for mask_x in RepeatersDictionary:
    # mask1 is XOR'd to see that all non-"x" bits
    # are identical (XOR result = 0 if bits same)
    # then AND those out with 0 bits at the "x"
    # ("we don't care") location using mask2
    mask1 = int(mask_x.replace("x", "0"), 16)
    mask2 = int("".join(["F0" [c == "x"] for c in mask_x]), 16)
    masks[mask_x] = (mask1, mask2)


def mask_match(tag):
    """Return the repeaters tag mask for `tag`.

    Parameters
    ----------
    tag : int
        The tag to check.

    Returns
    -------
    int or None
        If the tag is in the repeaters dictionary then returns the
        corresponding masked tag, otherwise returns ``None``.
    """
    for mask_x, (mask1, mask2) in masks.items():
        if (tag ^ mask1) & mask2 == 0:
            return mask_x
    return None


def add_dict_entry(tag, VR, keyword, description, VM='1', is_retired=''):
    """Update the DICOM dictionary with a new non-private entry.

    Parameters
    ----------
    tag : int
        The tag number for the new dictionary entry.
    VR : str
        DICOM value representation.
    description : str
        The descriptive name used in printing the entry. Often the same as the
        keyword, but with spaces between words.
    VM : str, optional
        DICOM value multiplicity. If not specified, then ``'1'`` is used.
    is_retired : str, optional
        Usually leave as blank string (default). Set to ``'Retired'`` if is a
        retired data element.

    Raises
    ------
    ValueError
        If the tag is a private tag.

    Notes
    -----
    Does not permanently update the dictionary, but only during run-time.
    Will replace an existing entry if the tag already exists in the dictionary.

    See Also
    --------
    pydicom.examples.add_dict_entry
        Example file which shows how to use this function
    add_dict_entries
        Update multiple values at once.

    Examples
    --------

    >>> from pydicom import Dataset
    >>> add_dict_entry(0x10021001, "UL", "TestOne", "Test One")
    >>> add_dict_entry(0x10021002, "DS", "TestTwo", "Test Two", VM='3')
    >>> ds = Dataset()
    >>> ds.TestOne = 'test'
    >>> ds.TestTwo = ['1', '2', '3']

    """
    new_dict_val = (VR, VM, description, is_retired, keyword)
    add_dict_entries({tag: new_dict_val})


def add_dict_entries(new_entries_dict):
    """Update the DICOM dictionary with new non-private entries.

    Parameters
    ----------
    new_entries_dict : dict
        :class:`dict` of form:
        ``{tag: (VR, VM, description, is_retired, keyword), ...}``
        where parameters are as described in :func:`add_dict_entry`.

    Raises
    ------
    ValueError
        If one of the entries is a private tag.

    See Also
    --------
    add_dict_entry
        Add a single entry to the dictionary.

    Examples
    --------

    >>> from pydicom import Dataset
    >>> new_dict_items = {
    ...        0x10021001: ('UL', '1', "Test One", '', 'TestOne'),
    ...        0x10021002: ('DS', '3', "Test Two", '', 'TestTwo'),
    ... }
    >>> add_dict_entries(new_dict_items)
    >>> ds = Dataset()
    >>> ds.TestOne = 'test'
    >>> ds.TestTwo = ['1', '2', '3']

    """

    if any([Tag(tag).is_private for tag in new_entries_dict]):
        raise ValueError(
            'Private tags cannot be added using "add_dict_entries" - '
            'use "add_private_dict_entries" instead')

    # Update the dictionary itself
    DicomDictionary.update(new_entries_dict)

    # Update the reverse mapping from name to tag
    new_names_dict = dict([(val[4], tag)
                           for tag, val in new_entries_dict.items()])
    keyword_dict.update(new_names_dict)


def add_private_dict_entry(private_creator, tag, VR, description, VM='1'):
    """Update the private DICOM dictionary with a new entry.

    Parameters
    ----------
    private_creator : str
        The private creator for the new entry.
    tag : int
        The tag number for the new dictionary entry. Note that the
        2 high bytes of the element part of the tag are ignored.
    VR : str
        DICOM value representation.
    description : str
        The descriptive name used in printing the entry.
    VM : str, optional
        DICOM value multiplicity. If not specified, then ``'1'`` is used.

    Raises
    ------
    ValueError
        If the tag is a non-private tag.

    Notes
    -----
    Behaves like :func:`add_dict_entry`, only for a private tag entry.

    See Also
    --------
    add_private_dict_entries
        Add or update multiple entries at once.
    """
    new_dict_val = (VR, VM, description)
    add_private_dict_entries(private_creator, {tag: new_dict_val})


def add_private_dict_entries(private_creator, new_entries_dict):
    """Update pydicom's private DICOM tag dictionary with new entries.

    Parameters
    ----------
    private_creator: str
        The private creator for all entries in `new_entries_dict`.
    new_entries_dict : dict
        :class:`dict` of form ``{tag: (VR, VM, description), ...}`` where
        parameters are as described in :func:`add_private_dict_entry`.

    Raises
    ------
    ValueError
        If one of the entries is a non-private tag.

    See Also
    --------
    add_private_dict_entry
        Function to add a single entry to the private tag dictionary.

    Examples
    --------
    >>> new_dict_items = {
    ...        0x00410001: ('UL', '1', "Test One"),
    ...        0x00410002: ('DS', '3', "Test Two", '3'),
    ... }
    >>> add_private_dict_entries("ACME LTD 1.2", new_dict_items)
    >>> add_private_dict_entry("ACME LTD 1.3", 0x00410001, "US", "Test Three")
    """

    if not all([Tag(tag).is_private for tag in new_entries_dict]):
        raise ValueError(
            'Non-private tags cannot be added using "add_private_dict_entries"'
            ' - use "add_dict_entries" instead')

    new_entries = {'{:04x}xx{:02x}'.format(tag >> 16, tag & 0xff): value
                   for tag, value in new_entries_dict.items()}
    private_dictionaries.setdefault(
        private_creator, {}).update(new_entries)


def get_entry(tag):
    """Return an entry from the DICOM dictionary as a tuple.

    If the `tag` is not in the main DICOM dictionary, then the repeating
    group dictionary will also be checked.

    Parameters
    ----------
    tag : int
        The tag for the element whose entry is to be retrieved. Only entries
        in the official DICOM dictionary will be checked, not entries in the
        private dictionary.

    Returns
    -------
    tuple of str
        The (VR, VM, name, is_retired, keyword) from the DICOM dictionary.

    Raises
    ------
    KeyError
        If the tag is not present in the DICOM data dictionary.

    See Also
    --------
    get_private_entry
        Return an entry from the private dictionary.
    """
    # Note: tried the lookup with 'if tag in DicomDictionary'
    # and with DicomDictionary.get, instead of try/except
    # Try/except was fastest using timeit if tag is valid (usual case)
    # My test had 5.2 usec vs 8.2 for 'contains' test, vs 5.32 for dict.get
    if not isinstance(tag, Tag):
        tag = Tag(tag)
    try:
        return DicomDictionary[tag]
    except KeyError:
        if not tag.is_private:
            mask_x = mask_match(tag)
            if mask_x:
                return RepeatersDictionary[mask_x]
        raise KeyError("Tag {0} not found in DICOM dictionary".format(tag))


def dictionary_is_retired(tag):
    """Return ``True`` if the element corresponding to `tag` is retired.

    Only performs the lookup for official DICOM elements.

    Parameters
    ----------
    tag : int
        The tag for the element whose retirement status is being checked.

    Returns
    -------
    bool
        ``True`` if the element's retirement status is 'Retired', ``False``
        otherwise.

    Raises
    ------
    KeyError
        If the tag is not present in the DICOM data dictionary.
    """
    if 'retired' in get_entry(tag)[3].lower():
        return True
    return False


def dictionary_VR(tag):
    """Return the VR of the element corresponding to `tag`.

    Only performs the lookup for official DICOM elements.

    Parameters
    ----------
    tag : int
        The tag for the element whose value representation (VR) is being
        retrieved.

    Returns
    -------
    str
        The VR of the corresponding element.

    Raises
    ------
    KeyError
        If the tag is not present in the DICOM data dictionary.
    """
    return get_entry(tag)[0]


def dictionary_VM(tag):
    """Return the VM of the element corresponding to `tag`.

    Only performs the lookup for official DICOM elements.

    Parameters
    ----------
    tag : int
        The tag for the element whose value multiplicity (VM) is being
        retrieved.

    Returns
    -------
    str
        The VM of the corresponding element.

    Raises
    ------
    KeyError
        If the tag is not present in the DICOM data dictionary.
    """
    return get_entry(tag)[1]


def dictionary_description(tag):
    """Return the description of the element corresponding to `tag`.

    Only performs the lookup for official DICOM elements.

    Parameters
    ----------
    tag : int
        The tag for the element whose description is being retrieved.

    Returns
    -------
    str
        The description of the corresponding element.

    Raises
    ------
    KeyError
        If the tag is not present in the DICOM data dictionary.
    """
    return get_entry(tag)[2]


def dictionary_keyword(tag):
    """Return the keyword of the element corresponding to `tag`.

    Only performs the lookup for official DICOM elements.

    Parameters
    ----------
    tag : int
        The tag for the element whose keyword is being retrieved.

    Returns
    -------
    str
        The keyword of the corresponding element.

    Raises
    ------
    KeyError
        If the tag is not present in the DICOM data dictionary.
    """
    return get_entry(tag)[4]


def dictionary_has_tag(tag):
    """Return ``True`` if `tag` is in the official DICOM data dictionary.

    Parameters
    ----------
    tag : int
        The tag to check.

    Returns
    -------
    bool
        ``True`` if the tag corresponds to an element present in the official
        DICOM data dictionary, ``False`` otherwise.
    """
    return (tag in DicomDictionary)


def keyword_for_tag(tag):
    """Return the keyword of the element corresponding to `tag`.

    Parameters
    ----------
    tag : int
        The tag for the element whose keyword is being retrieved.

    Returns
    -------
    str
        If the element is in the DICOM data dictionary then returns the
        corresponding element's keyword, otherwise returns ``''``. For
        group length elements will always return ``'GroupLength'``.
    """
    try:
        return dictionary_keyword(tag)
    except KeyError:
        return ""


# Provide for the 'reverse' lookup. Given the keyword, what is the tag?
logger.debug("Reversing DICOM dictionary so can look up tag from a keyword...")
keyword_dict = dict([(dictionary_keyword(tag), tag)
                     for tag in DicomDictionary])


def tag_for_keyword(keyword):
    """Return the tag of the element corresponding to `keyword`.

    Only performs the lookup for official DICOM elements.

    Parameters
    ----------
    keyword : str
        The keyword for the element whose tag is being retrieved.

    Returns
    -------
    int or None
        If the element is in the DICOM data dictionary then returns the
        corresponding element's tag, otherwise returns ``None``.
    """
    return keyword_dict.get(keyword)


def tag_for_name(name):
    """Return the tag of the element corresponding to `name`.

    Only performs the lookup for official DICOM elements.

    **This function is deprecated and will be removed in v1.4.**

    Parameters
    ----------
    name : str
        The keyword for the element whose tag is being retrieved.

    Returns
    -------
    int or None
        If the element is in the DICOM data dictionary then returns the
        corresponding element's tag, otherwise returns ``None``.
    """
    msg = "tag_for_name is deprecated.  Use tag_for_keyword instead"
    warnings.warn(msg, DeprecationWarning)

    return tag_for_keyword(name)


def repeater_has_tag(tag):
    """Return ``True`` if `tag` is in the DICOM repeaters data dictionary.

    Parameters
    ----------
    tag : int
        The tag to check.

    Returns
    -------
    bool
        ``True`` if the tag is a non-private element tag present in the
        official DICOM repeaters data dictionary, ``False`` otherwise.
    """
    return (mask_match(tag) in RepeatersDictionary)


REPEATER_KEYWORDS = [val[4] for val in RepeatersDictionary.values()]


def repeater_has_keyword(keyword):
    """Return ``True`` if `keyword` is in the DICOM repeaters data dictionary.

    Parameters
    ----------
    keyword : str
        The keyword to check.

    Returns
    -------
    bool
        ``True`` if the keyword corresponding to an element present in the
        official DICOM repeaters data dictionary, ``False`` otherwise.
    """
    return keyword in REPEATER_KEYWORDS


# PRIVATE DICTIONARY handling
# functions in analogy with those of main DICOM dict
def get_private_entry(tag, private_creator):
<<<<<<< HEAD
    """Return the tuple (VR, VM, name, is_retired)
       from a private dictionary"""
    if not isinstance(tag, Tag):
=======
    """Return an entry from the private dictionary corresponding to `tag`.

    Parameters
    ----------
    tag : int
        The tag for the element whose entry is to be retrieved. Only entries
        in the private dictionary will be checked.
    private_creator : str
        The name of the private creator.

    Returns
    -------
    tuple of str
        The (VR, VM, name, is_retired) from the private dictionary.

    Raises
    ------
    KeyError
        If the tag or private creator is not present in the private dictionary.

    See Also
    --------
    get_entry
        Return an entry from the DICOM data dictionary.
    """
    if not isinstance(tag, BaseTag):
>>>>>>> 482e6853
        tag = Tag(tag)
    try:
        private_dict = private_dictionaries[private_creator]
    except KeyError:
        msg = "Private creator {0} ".format(private_creator)
        msg += "not in private dictionary"
        raise KeyError(msg)

    # private elements are usually agnostic for
    # "block" (see PS3.5-2008 7.8.1 p44)
    # Some elements in _private_dict are explicit;
    # most have "xx" for high-byte of element
    # Try exact key first, but then try with "xx" in block position
    try:
        dict_entry = private_dict[tag]
    except KeyError:
        #  so here put in the "xx" in the block position for key to look up
        group_str = "%04x" % tag.group
        elem_str = "%04x" % tag.elem
        key = "%sxx%s" % (group_str, elem_str[-2:])
        if key not in private_dict:
            key = "%sxxxx%s" % (group_str[:2], elem_str[-2:])
            if key not in private_dict:
                msg = ("Tag {0} not in private dictionary "
                       "for private creator {1}".format(key, private_creator))
                raise KeyError(msg)
        dict_entry = private_dict[key]
    return dict_entry


def private_dictionary_VR(tag, private_creator):
    """Return the VR of the private element corresponding to `tag`.

    Parameters
    ----------
    tag : int
        The tag for the element whose value representation (VR) is being
        retrieved.
    private_creator : str
        The name of the private creator.

    Returns
    -------
    str
        The VR of the corresponding element.

    Raises
    ------
    KeyError
        If the tag is not present in the private dictionary.
    """
    return get_private_entry(tag, private_creator)[0]


def private_dictionary_VM(tag, private_creator):
    """Return the VM of the private element corresponding to `tag`.

    Parameters
    ----------
    tag : int
        The tag for the element whose value multiplicity (VM) is being
        retrieved.
    private_creator : str
        The name of the private creater.

    Returns
    -------
    str
        The VM of the corresponding element.

    Raises
    ------
    KeyError
        If the tag is not present in the private dictionary.
    """
    return get_private_entry(tag, private_creator)[1]


def private_dictionary_description(tag, private_creator):
    """Return the description of the private element corresponding to `tag`.

    Parameters
    ----------
    tag : int
        The tag for the element whose description is being retrieved.
    private_creator : str
        The name of the private createor.

    Returns
    -------
    str
        The description of the corresponding element.

    Raises
    ------
    KeyError
        If the tag is not present in the private dictionary.
    """
    return get_private_entry(tag, private_creator)[2]<|MERGE_RESOLUTION|>--- conflicted
+++ resolved
@@ -513,11 +513,6 @@
 # PRIVATE DICTIONARY handling
 # functions in analogy with those of main DICOM dict
 def get_private_entry(tag, private_creator):
-<<<<<<< HEAD
-    """Return the tuple (VR, VM, name, is_retired)
-       from a private dictionary"""
-    if not isinstance(tag, Tag):
-=======
     """Return an entry from the private dictionary corresponding to `tag`.
 
     Parameters
@@ -543,8 +538,7 @@
     get_entry
         Return an entry from the DICOM data dictionary.
     """
-    if not isinstance(tag, BaseTag):
->>>>>>> 482e6853
+    if not isinstance(tag, Tag):
         tag = Tag(tag)
     try:
         private_dict = private_dictionaries[private_creator]
