# Copyright 2008-2021 pydicom authors. See LICENSE file for details.
"""Functions for converting values of DICOM
   data elements to proper python types
"""

import re
from io import BytesIO
from struct import (unpack, calcsize)
from typing import (
    Optional, Union, List, Tuple, cast, MutableSequence, Any
)

# don't import datetime_conversion directly
from pydicom import config
from pydicom.charset import default_encoding, decode_bytes
from pydicom.config import logger, have_numpy
from pydicom.dataelem import empty_value_for_VR, RawDataElement
from pydicom.errors import BytesLengthException
from pydicom.filereader import read_sequence
from pydicom.multival import MultiValue
from pydicom.sequence import Sequence
from pydicom.tag import (Tag, TupleTag, BaseTag)
import pydicom.uid
import pydicom.valuerep  # don't import DS directly as can be changed by config
from pydicom.valuerep import (
<<<<<<< HEAD
    MultiString, DA, DT, TM, TEXT_VR_DELIMS, IS, CUSTOMIZABLE_CHARSET_VR,
    VR as VR_
=======
    MultiString, DA, DT, TM, TEXT_VR_DELIMS, IS, text_VRs, validate_value
>>>>>>> e1a035a8
)

try:
    import numpy
    have_numpy = True
except ImportError:
    have_numpy = False

from pydicom.valuerep import PersonName


def convert_tag(
    byte_string: bytes, is_little_endian: bool, offset: int = 0
) -> BaseTag:
    """Return a decoded :class:`BaseTag<pydicom.tag.BaseTag>` from the encoded
    `byte_string`.

    Parameters
    ----------
    byte_string : bytes
        The encoded tag.
    is_little_endian : bool
        ``True`` if the encoding is little endian, ``False`` otherwise.
    offset : int, optional
        The byte offset in `byte_string` to the start of the tag.

    Returns
    -------
    BaseTag
        The decoded tag.
    """
    fmt = "<HH" if is_little_endian else ">HH"
    value = cast(Tuple[int, int], unpack(fmt, byte_string[offset:offset + 4]))
    return TupleTag(value)


def convert_AE_string(
    byte_string: bytes,
    is_little_endian: bool,
    struct_format: Optional[str] = None
) -> Union[str, MutableSequence[str]]:
    """Return a decoded 'AE' value.

    Elements with VR of 'AE' have non-significant leading and trailing spaces.

    Parameters
    ----------
    byte_string : bytes
        The encoded 'AE' element value.
    is_little_endian : bool
        ``True`` if the value is encoded as little endian, ``False`` otherwise.
    struct_format : str, optional
        Not used.

    Returns
    -------
    str
        The decoded 'AE' value without non-significant spaces.
    """
    # Differs from convert_string because leading spaces are non-significant
    values = byte_string.decode(default_encoding).split('\\')
    values = [s.strip() for s in values]
    if len(values) == 1:
        return values[0]

    return MultiValue(str, values)


def convert_ATvalue(
    byte_string: bytes,
    is_little_endian: bool,
    struct_format: Optional[str] = None
) -> Union[BaseTag, MutableSequence[BaseTag]]:
    """Return a decoded 'AT' value.

    Parameters
    ----------
    byte_string : bytes
        The encoded 'AT' element value.
    is_little_endian : bool
        ``True`` if the value is encoded as little endian, ``False`` otherwise.
    struct_format : str, optional
        Not used.

    Returns
    -------
    BaseTag or MultiValue of BaseTag
        The decoded value(s).
    """
    length = len(byte_string)
    if length == 4:
        return convert_tag(byte_string, is_little_endian)

    # length > 4
    if length % 4 != 0:
        logger.warn(
            "Expected length to be multiple of 4 for VR 'AT', "
            f"got length {length}"
        )
    return MultiValue(
        Tag,
        [
            convert_tag(byte_string, is_little_endian, offset=x)
            for x in range(0, length, 4)
        ]
    )


def _DA_from_str(value: str) -> DA:
    return DA(value.rstrip())


def convert_DA_string(
    byte_string: bytes,
    is_little_endian: bool,
    struct_format: Optional[str] = None
) -> Union[str, DA, MutableSequence[str], MutableSequence[DA]]:
    """Return a decoded 'DA' value.

    Parameters
    ----------
    byte_string : bytes
        The encoded 'DA' element value.
    is_little_endian : bool
        ``True`` if the value is encoded as little endian, ``False`` otherwise.
    struct_format : str, optional
        Not used.

    Returns
    -------
    str or MultiValue of str or valuerep.DA or MultiValue of valuerep.DA
        If
        :attr:`~pydicom.config.datetime_conversion` is ``True`` then returns
        either :class:`~pydicom.valuerep.DA` or a :class:`list` of ``DA``,
        otherwise returns :class:`str` or ``list`` of ``str``.
    """
    if config.datetime_conversion:
        splitup = byte_string.decode(default_encoding).split("\\")
        if len(splitup) == 1:
            return _DA_from_str(splitup[0])

        return MultiValue(_DA_from_str, splitup)

    return convert_string(byte_string, is_little_endian, struct_format)


def convert_DS_string(
    byte_string: bytes,
    is_little_endian: bool,
    struct_format: Optional[str] = None
) -> Union[
    pydicom.valuerep.DSclass, MutableSequence[pydicom.valuerep.DSclass],
    "numpy.float64", "numpy.ndarray"
]:
    """Return a decoded 'DS' value.

    .. versionchanged:: 2.0

        The option to return numpy values was added.

    Parameters
    ----------
    byte_string : bytes
        The encoded 'DS' element value.
    is_little_endian : bool
        ``True`` if the value is encoded as little endian, ``False`` otherwise.
    struct_format : str, optional
        Not used.

    Returns
    -------
    :class:`~pydicom.valuerep.DSfloat`, :class:`~pydicom.valuerep.DSdecimal`, :class:`numpy.float64`, MultiValue of DSfloat/DSdecimal or :class:`numpy.ndarray` of :class:`numpy.float64`

        If :attr:`~pydicom.config.use_DS_decimal` is ``False`` (default),
        returns a :class:`~pydicom.valuerep.DSfloat` or list of them

        If :attr:`~pydicom.config.use_DS_decimal` is ``True``,
        returns a :class:`~pydicom.valuerep.DSdecimal` or list of them

        If :data:`~pydicom.config.use_DS_numpy` is ``True``,
        returns a :class:`numpy.float64` or a :class:`numpy.ndarray` of them

    Raises
    ------
    ValueError
        If :data:`~pydicom.config.use_DS_numpy` is ``True`` and the string
        contains non-valid characters

    ImportError
        If :data:`~pydicom.config.use_DS_numpy` is ``True`` and numpy is not
        available
    """
    num_string = byte_string.decode(default_encoding)
    # Below, go directly to DS class instance
    # rather than factory DS, but need to
    # ensure last string doesn't have
    # blank padding (use strip())
    if config.use_DS_numpy:
        if not have_numpy:
            raise ImportError("use_DS_numpy set but numpy not installed")
        # Check for valid characters. Numpy ignores many
        regex = r'[ \\0-9\.+eE-]*\Z'
        if re.match(regex, num_string) is None:
            raise ValueError(
                "DS: char(s) not in repertoire: '{}'".format(
                    re.sub(regex[:-2], '', num_string)
                )
            )
        value = numpy.fromstring(num_string, dtype='f8', sep="\\")
        if len(value) == 1:  # Don't use array for one number
            return value[0]

        return value

    return MultiString(num_string.strip(), valtype=pydicom.valuerep.DSclass)


def _DT_from_str(value: str) -> DT:
    value = value.rstrip()
    length = len(value)
    if length < 4 or length > 26:
        logger.warn(f"Expected length between 4 and 26, got length {length}")

    return DT(value)


def convert_DT_string(
    byte_string: bytes,
    is_little_endian: bool,
    struct_format: Optional[str] = None
) -> Union[str, DT, MutableSequence[str], MutableSequence[DT]]:
    """Return a decoded 'DT' value.

    Parameters
    ----------
    byte_string : bytes
        The encoded 'DT' element value.
    is_little_endian : bool
        ``True`` if the value is encoded as little endian, ``False`` otherwise.
    struct_format : str, optional
        Not used.

    Returns
    -------
    str or MultiValue of str or valuerep.DT or MultiValue of DT
        If
        :attr:`~pydicom.config.datetime_conversion` is ``True`` then returns
        :class:`~pydicom.valuerep.DT` or a :class:`list` of ``DT``, otherwise
        returns :class:`str` or ``list`` of ``str``.
    """
    if config.datetime_conversion:
        splitup = byte_string.decode(default_encoding).split("\\")
        if len(splitup) == 1:
            return _DT_from_str(splitup[0])

        return MultiValue(_DT_from_str, splitup)

    return convert_string(byte_string, is_little_endian, struct_format)


def convert_IS_string(
    byte_string: bytes,
    is_little_endian: bool,
    struct_format: Optional[str] = None
) -> Union[IS, MutableSequence[IS], "numpy.int64", "numpy.ndarray"]:
    """Return a decoded 'IS' value.

    .. versionchanged:: 2.0

        The option to return numpy values was added.

    Parameters
    ----------
    byte_string : bytes
        The encoded 'IS' element value.
    is_little_endian : bool
        ``True`` if the value is encoded as little endian, ``False`` otherwise.
    struct_format : str, optional
        Not used.

    Returns
    -------
    :class:`~pydicom.valuerep.IS` or MultiValue of them, or :class:`numpy.int64` or :class:`~numpy.ndarray` of them

        If :data:`~pydicom.config.use_IS_numpy` is ``False`` (default), returns
        a single :class:`~pydicom.valuerep.IS` or a list of them

        If :data:`~pydicom.config.use_IS_numpy` is ``True``, returns
        a single :class:`numpy.int64` or a :class:`~numpy.ndarray` of them

    Raises
    ------
    ValueError
        If :data:`~pydicom.config.use_IS_numpy` is ``True`` and the string
        contains non-valid characters
    ImportError
        If :data:`~pydicom.config.use_IS_numpy` is ``True`` and numpy is not
        available
    """
    num_string = byte_string.decode(default_encoding)

    if config.use_IS_numpy:
        if not have_numpy:
            raise ImportError("use_IS_numpy set but numpy not installed")
        # Check for valid characters. Numpy ignores many
        regex = r'[ \\0-9\.+-]*\Z'
        if re.match(regex, num_string) is None:
            raise ValueError(
                "IS: char(s) not in repertoire: '{}'".format(
                    re.sub(regex[:-2], '', num_string)
                )
            )
        value = numpy.fromstring(num_string, dtype='i8', sep=chr(92))  # 92:'\'
        if len(value) == 1:  # Don't use array for one number
            return cast("numpy.int64", value[0])

        return cast("numpy.ndarray", value)

    return MultiString(num_string, valtype=pydicom.valuerep.IS)


def convert_numbers(
    byte_string: bytes,
    is_little_endian: bool,
    struct_format: str
) -> Union[str, int, float, MutableSequence[int], MutableSequence[float]]:
    """Return a decoded numerical VR value.

    Given an encoded DICOM Element value, use `struct_format` and the
    endianness of the data to decode it.

    Parameters
    ----------
    byte_string : bytes
        The encoded numerical VR element value.
    is_little_endian : bool
        ``True`` if the value is encoded as little endian, ``False`` otherwise.
    struct_format : str
        The format of the numerical data encoded in `byte_string`. Should be a
        valid format for :func:`struct.unpack()` without the endianness.

    Returns
    -------
    str
        If there is no encoded data in `byte_string` then an empty string will
        be returned.
    value
        If `byte_string` encodes a single value then it will be returned.
    list
        If `byte_string` encodes multiple values then a list of the decoded
        values will be returned.
    """
    endianChar = '><'[is_little_endian]

    # "=" means use 'standard' size, needed on 64-bit systems.
    bytes_per_value = calcsize("=" + struct_format)
    length = len(byte_string)

    if length % bytes_per_value != 0:
        raise BytesLengthException(
            "Expected total bytes to be an even multiple of bytes per value. "
            f"Instead received {byte_string!r} with length {length} and "
            f"struct format '{struct_format}' which corresponds to bytes per "
            f"value of {bytes_per_value}."
        )

    format_string = f"{endianChar}{length // bytes_per_value}{struct_format}"
    value: Union[Tuple[int, ...], Tuple[float, ...]] = (
        unpack(format_string, byte_string)
    )

    # if the number is empty, then return the empty
    # string rather than empty list
    if len(value) == 0:
        return ''

    if len(value) == 1:
        return value[0]

    # convert from tuple to a list so can modify if need to
    return list(value)


def convert_OBvalue(
    byte_string: bytes,
    is_little_endian: bool,
    struct_format: Optional[str] = None
) -> bytes:
    """Return encoded 'OB' value as :class:`bytes`."""
    return byte_string


def convert_OWvalue(
    byte_string: bytes,
    is_little_endian: bool,
    struct_format: Optional[str] = None
) -> bytes:
    """Return the encoded 'OW' value as :class:`bytes`.

    No byte swapping will be performed.
    """
    # for now, Maybe later will have own routine
    return convert_OBvalue(byte_string, is_little_endian)


def convert_OVvalue(
    byte_string: bytes,
    is_little_endian: bool,
    struct_format: Optional[str] = None
) -> bytes:
    """Return the encoded 'OV' value as :class:`bytes`.

    .. versionadded:: 1.4

    No byte swapping will be performed.
    """
    # for now, Maybe later will have own routine
    return convert_OBvalue(byte_string, is_little_endian)


def convert_PN(
    byte_string: bytes, encodings: Optional[List[str]] = None
) -> Union[PersonName, MutableSequence[PersonName]]:
    """Return a decoded 'PN' value.

    Parameters
    ----------
    byte_string : bytes
        The encoded 'PN' element value.
    encodings : list of str, optional
        A list of the character encoding schemes used to encode the 'PN' value.

    Returns
    -------
    valuerep.PersonName or MultiValue of PersonName
        The decoded 'PN' value(s).
    """
    def get_valtype(x: bytes) -> PersonName:
        return PersonName(x, encodings).decode()

    b_split = byte_string.rstrip(b'\x00 ').split(b'\\')
    if len(b_split) == 1:
        return get_valtype(b_split[0])

    return MultiValue(get_valtype, b_split)


def convert_string(
    byte_string: bytes,
    is_little_endian: bool,
    struct_format: Optional[str] = None
) -> Union[str, MutableSequence[str]]:
    """Return a decoded string VR value.

    String VRs are 'AE', AS', 'CS' and optionally (depending on
    :ref:`pydicom.config <api_config>`) 'DA', 'DT', and 'TM'.

    Parameters
    ----------
    byte_string : bytes
        The encoded text VR element value.
    is_little_endian : bool
        ``True`` if the value is encoded as little endian, ``False`` otherwise.
    struct_format : str, optional
        Not used.

    Returns
    -------
    str or MultiValue of str
        The decoded value(s).
    """
    return MultiString(byte_string.decode(default_encoding))


def convert_text(
    byte_string: bytes, encodings: Optional[List[str]] = None,
    vr: str = None
) -> Union[str, MutableSequence[str]]:
    """Return a decoded text VR value.

    Text VRs are 'SH', 'LO' and 'UC'.

    Parameters
    ----------
    byte_string : bytes
        The encoded text VR element value.
    encodings : list of str, optional
        A list of the character encoding schemes used to encode the value.
    vr : str
        The value representation of the element. Needed for validation.

    Returns
    -------
    str or list of str
        The decoded value(s).
    """
    values = byte_string.split(b'\\')
    as_strings = [convert_single_string(value, encodings, vr)
                  for value in values]
    if len(as_strings) == 1:
        return as_strings[0]

    return MultiValue(str, as_strings,
                      validation_mode=config.settings.reading_validation_mode)


def convert_single_string(
    byte_string: bytes, encodings: Optional[List[str]] = None,
    vr: str = None,
) -> str:
    """Return decoded text, ignoring backslashes and trailing spaces.

    Parameters
    ----------
    byte_string : bytes
        The encoded string.
    encodings : list of str, optional
        A list of the character encoding schemes used to encode the text.
    vr : str
        The value representation of the element. Needed for validation.

    Returns
    -------
    str
        The decoded text.
    """
    if vr is not None:
        validate_value(
            vr, byte_string, config.settings.reading_validation_mode)
    encodings = encodings or [default_encoding]
    value = decode_bytes(byte_string, encodings, TEXT_VR_DELIMS)
    return value.rstrip('\0 ')


def convert_SQ(
    byte_string: bytes,
    is_implicit_VR: bool,
    is_little_endian: bool,
    encoding: Optional[List[str]] = None,
    offset: int = 0
) -> Sequence:
    """Return a decoded 'SQ' value.

    Parameters
    ----------
    byte_string : bytes
        The encoded 'SQ' element value.
    is_implicit_VR : bool
        ``True`` if the value is encoded as implicit VR, ``False`` otherwise.
    is_little_endian : bool
        ``True`` if the value is encoded as little endian, ``False`` otherwise.
    encoding : list of str, optional
        The character encoding scheme(s) used to encoded any text VR elements
        within the sequence value. ``'iso8859'`` is used by default.
    offset : int, optional
        The byte offset in `byte_string` to the start of the sequence value.

    Returns
    -------
    sequence.Sequence
        The decoded sequence.
    """
    encodings = encoding or [default_encoding]
    fp = BytesIO(byte_string)
    seq = read_sequence(fp, is_implicit_VR, is_little_endian,
                        len(byte_string), encodings, offset)
    return seq


def _TM_from_str(value: str) -> TM:
    value = value.rstrip()
    length = len(value)
    if (length < 2 or length > 16) and length != 0:
        logger.warn(f"Expected length between 2 and 16, got length {length}")

    return TM(value)


def convert_TM_string(
    byte_string: bytes,
    is_little_endian: bool,
    struct_format: Optional[str] = None
) -> Union[str, TM, MutableSequence[str], MutableSequence[TM]]:
    """Return a decoded 'TM' value.

    Parameters
    ----------
    byte_string : bytes
        The encoded 'TM' element value.
    is_little_endian : bool
        ``True`` if the value is encoded as little endian, ``False`` otherwise.
    struct_format : str, optional
        Not used.

    Returns
    -------
    str or list of str or valuerep.TM or list of valuerep.TM
        If
        :attr:`~pydicom.config.datetime_conversion` is ``True`` then returns
        either :class:`~pydicom.valuerep.TM` or a :class:`list` of ``TM``,
        otherwise returns :class:`str` or ``list`` of ``str``.
    """
    if config.datetime_conversion:
        splitup = byte_string.decode(default_encoding).split("\\")
        if len(splitup) == 1:
            return _TM_from_str(splitup[0])

        return MultiValue(_TM_from_str, splitup)

    return convert_string(byte_string, is_little_endian)


def convert_UI(
    byte_string: bytes,
    is_little_endian: bool,
    struct_format: Optional[str] = None
) -> Union[pydicom.uid.UID, MutableSequence[pydicom.uid.UID]]:
    """Return a decoded 'UI' value.

    Elements with VR of 'UI' may have a non-significant trailing null ``0x00``.

    Parameters
    ----------
    byte_string : bytes
        The encoded 'UI' element value.
    is_little_endian : bool
        ``True`` if the value is encoded as little endian, ``False`` otherwise.
    struct_format : str, optional
        Not used.

    Returns
    -------
    uid.UID or list of uid.UID
        The decoded 'UI' element value without trailing nulls or spaces.
    """
    # Convert to str and remove any trailing nulls or spaces
    value = byte_string.decode(default_encoding)
    return MultiString(value.rstrip('\0 '), pydicom.uid.UID)


def convert_UN(
    byte_string: bytes,
    is_little_endian: bool,
    struct_format: Optional[str] = None
) -> bytes:
    """Return the encoded 'UN' value as :class:`bytes`."""
    return byte_string


def convert_UR_string(
    byte_string: bytes,
    is_little_endian: bool,
    struct_format: Optional[str] = None
) -> str:
    """Return a decoded 'UR' value.

    Elements with VR of 'UR' may not be multi-valued and trailing spaces are
    non-significant.

    Parameters
    ----------
    byte_string : bytes
        The encoded 'UR' element value.
    is_little_endian : bool
        ``True`` if the value is encoded as little endian, ``False`` otherwise.
    struct_format : str, optional
        Not used.

    Returns
    -------
    bytes or str
        The encoded 'UR' element value without any trailing spaces.
    """
    return byte_string.decode(default_encoding).rstrip()


def convert_value(
    VR: str,
    raw_data_element: RawDataElement,
    encodings: Optional[Union[str, MutableSequence[str]]] = None
) -> Union[Any, MutableSequence[Any]]:
    """Return the element value decoded using the appropriate decoder.

    Parameters
    ----------
    VR : str
        The element's VR.
    raw_data_element : pydicom.dataelem.RawDataElement
        The encoded element value.
    encodings : list of str, optional
        A list of the character encoding schemes used to encode any text
        elements.

    Returns
    -------
    type or MultiValue of type
        The element value decoded using the appropriate decoder.
    """
    if VR not in converters:
        # `VR` characters are in the ascii alphabet ranges 65 - 90, 97 - 122
        char_range = list(range(65, 91)) + list(range(97, 123))
        # If the VR characters are outside that range then print hex values
        if ord(VR[0]) not in char_range or ord(VR[1]) not in char_range:
            VR = ' '.join(['0x{:02x}'.format(ord(ch)) for ch in VR])
        raise NotImplementedError(f"Unknown Value Representation '{VR}'")

    if raw_data_element.length == 0:
        return empty_value_for_VR(VR)

    # Look up the function to convert that VR
    # Dispatch two cases: a plain converter,
    # or a number one which needs a format string
    VR = cast(VR_, VR)
    if isinstance(converters[VR], tuple):
        converter, num_format = cast(tuple, converters[VR])
    else:
        converter = converters[VR]
        num_format = None

    # Ensure that encodings is a list
    encodings = encodings or [default_encoding]
    if isinstance(encodings, str):
        encodings = [encodings]

    byte_string = raw_data_element.value
    is_little_endian = raw_data_element.is_little_endian
    is_implicit_VR = raw_data_element.is_implicit_VR

    # Not only two cases. Also need extra info if is a raw sequence
    # Pass all encodings to the converter if needed
    try:
<<<<<<< HEAD
        if VR in CUSTOMIZABLE_CHARSET_VR:
=======
        if VR in text_VRs:
            # SH, LO, ST, LT, UC, UT
            return converter(byte_string, encodings, VR)

        if VR == "PN":
>>>>>>> e1a035a8
            return converter(byte_string, encodings)

        if VR != VR_.SQ:
            return converter(byte_string, is_little_endian, num_format)

        # SQ
        return converter(
            byte_string,
            is_implicit_VR,
            is_little_endian,
            encodings,
            raw_data_element.value_tell
        )
    except ValueError:
        if config.settings.reading_validation_mode == config.RAISE:
            # The user really wants an exception here
            raise

    logger.debug(
        f"Unable to convert tag {raw_data_element.tag} with VR {VR} using "
        "the standard value converter"
    )
    for vr in [val for val in convert_retry_VR_order if val != VR]:
        try:
            return convert_value(vr, raw_data_element, encodings)
        except Exception:
            pass

    logger.debug(
        f"Could not convert value for tag {raw_data_element.tag} with "
        "any VR in the 'convert_retry_VR_order' list"
    )
    return raw_data_element.value


convert_retry_VR_order = [
    VR_.SH, VR_.UL, VR_.SL, VR_.US, VR_.SS, VR_.FL, VR_.FD, VR_.OF, VR_.OB,
    VR_.UI, VR_.DA, VR_.TM, VR_.PN, VR_.IS, VR_.DS, VR_.LT, VR_.SQ, VR_.UN,
    VR_.AT, VR_.OW, VR_.DT, VR_.UT,
]
# converters map a VR to the function
# to read the value(s). for convert_numbers,
# the converter maps to a tuple
# (function, struct_format)
# (struct_format in python struct module style)
converters = {
    VR_.AE: convert_AE_string,
    VR_.AS: convert_string,
    VR_.AT: convert_ATvalue,
    VR_.CS: convert_string,
    VR_.DA: convert_DA_string,
    VR_.DS: convert_DS_string,
    VR_.DT: convert_DT_string,
    VR_.FD: (convert_numbers, 'd'),
    VR_.FL: (convert_numbers, 'f'),
    VR_.IS: convert_IS_string,
    VR_.LO: convert_text,
    VR_.LT: convert_single_string,
    VR_.OB: convert_OBvalue,
    VR_.OD: convert_OBvalue,
    VR_.OF: convert_OWvalue,
    VR_.OL: convert_OBvalue,
    VR_.OW: convert_OWvalue,
    VR_.OV: convert_OVvalue,
    VR_.PN: convert_PN,
    VR_.SH: convert_text,
    VR_.SL: (convert_numbers, 'l'),
    VR_.SQ: convert_SQ,
    VR_.SS: (convert_numbers, 'h'),
    VR_.ST: convert_single_string,
    VR_.SV: (convert_numbers, 'q'),
    VR_.TM: convert_TM_string,
    VR_.UC: convert_text,
    VR_.UI: convert_UI,
    VR_.UL: (convert_numbers, 'L'),
    VR_.UN: convert_UN,
    VR_.UR: convert_UR_string,
    VR_.US: (convert_numbers, 'H'),
    VR_.UT: convert_single_string,
    VR_.UV: (convert_numbers, 'Q'),
    VR_.OB_OW: convert_OBvalue,
    VR_.US_SS: convert_OWvalue,
    VR_.US_OW: convert_OWvalue,
    VR_.US_SS_OW: convert_OWvalue,
}<|MERGE_RESOLUTION|>--- conflicted
+++ resolved
@@ -23,12 +23,8 @@
 import pydicom.uid
 import pydicom.valuerep  # don't import DS directly as can be changed by config
 from pydicom.valuerep import (
-<<<<<<< HEAD
     MultiString, DA, DT, TM, TEXT_VR_DELIMS, IS, CUSTOMIZABLE_CHARSET_VR,
-    VR as VR_
-=======
-    MultiString, DA, DT, TM, TEXT_VR_DELIMS, IS, text_VRs, validate_value
->>>>>>> e1a035a8
+    VR as VR_, validate_value
 )
 
 try:
@@ -760,15 +756,11 @@
     # Not only two cases. Also need extra info if is a raw sequence
     # Pass all encodings to the converter if needed
     try:
-<<<<<<< HEAD
         if VR in CUSTOMIZABLE_CHARSET_VR:
-=======
-        if VR in text_VRs:
             # SH, LO, ST, LT, UC, UT
             return converter(byte_string, encodings, VR)
 
         if VR == "PN":
->>>>>>> e1a035a8
             return converter(byte_string, encodings)
 
         if VR != VR_.SQ:
