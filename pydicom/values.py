--- conflicted
+++ resolved
@@ -10,7 +10,7 @@
 # don't import datetime_conversion directly
 from pydicom import config
 from pydicom.charset import (default_encoding, text_VRs, decode_string)
-from pydicom.config import logger
+from pydicom.config import logger, have_numpy
 from pydicom.dataelem import empty_value_for_VR
 from pydicom.filereader import read_sequence
 from pydicom.multival import MultiValue
@@ -19,20 +19,14 @@
 import pydicom.valuerep  # don't import DS directly as can be changed by config
 from pydicom.valuerep import (MultiString, DA, DT, TM, TEXT_VR_DELIMS)
 
-<<<<<<< HEAD
-from pydicom.valuerep import PersonName
-=======
+
 have_numpy = True
 try:
     import numpy
 except ImportError:
     have_numpy = False
 
-if not in_py2:
-    from pydicom.valuerep import PersonName3 as PersonName
-else:
-    from pydicom.valuerep import PersonName  # NOQA
->>>>>>> 873bf9e3
+from pydicom.valuerep import PersonName  # NOQA
 
 
 def convert_tag(byte_string, is_little_endian, offset=0):
@@ -170,12 +164,24 @@
         ``DSdecimal``, otherwise returns :class:`~pydicom.valuerep.DSfloat` or
         a ``list`` of ``DSfloat``.
     """
-    byte_string = byte_string.decode(default_encoding)
+    num_string = byte_string.decode(default_encoding)
     # Below, go directly to DS class instance
     # rather than factory DS, but need to
     # ensure last string doesn't have
     # blank padding (use strip())
-    return MultiString(byte_string.strip(), valtype=pydicom.valuerep.DSclass)
+    if config.use_DS_numpy:
+        if not have_numpy:
+            raise ImportError("use_DS_numpy set but numpy not installed")
+        # Check for valid characters. Numpy ignores many
+        regex = r'[ \\0-9\.+eE-]*\Z'
+        if re.match(regex, num_string) is None:
+            raise ValueError("DS: char(s) not in repertoire: '{}'".
+                             format(re.sub(regex[:-2], '', num_string)))
+        value = numpy.fromstring(num_string, dtype='f8', sep=chr(92))  # 92:'\'
+        if len(value) == 1:  # Don't use array for one number
+            value = value[0]
+        return value
+    return MultiString(num_string.strip(), valtype=pydicom.valuerep.DSclass)
 
 
 def _DT_from_byte_string(byte_string):
@@ -234,8 +240,22 @@
     valuerep.IS or list of IS
         The decoded value(s).
     """
-    byte_string = byte_string.decode(default_encoding)
-    return MultiString(byte_string, valtype=pydicom.valuerep.IS)
+    num_string = byte_string.decode(default_encoding)
+
+    if config.use_IS_numpy:
+        if not have_numpy:
+            raise ImportError("use_IS_numpy set but numpy not installed")
+        # Check for valid characters. Numpy ignores many
+        regex = r'[ \\0-9\.+-]*\Z'
+        if re.match(regex, num_string) is None:
+            raise ValueError("IS: char(s) not in repertoire: '{}'".
+                             format(re.sub(regex[:-2], '', num_string)))
+        value = numpy.fromstring(num_string, dtype='i8', sep=chr(92))  # 92:'\'
+        if len(value) == 1:  # Don't use array for one number
+            value = value[0]
+        return value
+
+    return MultiString(num_string, valtype=pydicom.valuerep.IS)
 
 
 def convert_numbers(byte_string, is_little_endian, struct_format):
@@ -538,7 +558,6 @@
     return byte_string
 
 
-<<<<<<< HEAD
 def convert_value(VR, raw_data_element, encodings=None):
     """Return encoded element value using the appropriate decoder.
 
@@ -555,32 +574,7 @@
     type or list of type
         The element value decoded using the appropriate decoder.
     """
-=======
-def convert_value_num_str(VR, raw_data_element, encoding):
-    """Return the converted value (from raw bytes) for IS and DS.
-
-    Only for use if numpy is available. Faster due to fromstring."""
-    try:
-        num_str = raw_data_element.value.decode(encoding)
-    except TypeError:  # In case encoding is a list
-        num_str = raw_data_element.value.decode(encoding[0])
-    # allowed chars IS: \ 0-9 + -
-    #               DS: \ 0-9 + - E e .
-    regex = r'[ \\0-9\.+-]*\Z' if VR == 'IS' else r'[ \\0-9\.+eE-]*\Z'
-    if re.match(regex, num_str) is None:
-        raise ValueError("{}: char(s) not in repertoire: '{}'".
-                         format(VR, re.sub(regex[:-2], '', num_str)))
-    value = numpy.fromstring(num_str,
-                             dtype='i8' if VR == 'IS' else 'f8',
-                             sep=chr(92))  # 92:'\'
-    if len(value) == 1:  # Don't use array for one number
-        value = value[0]
-    return value
-
-
-def convert_value(VR, raw_data_element, encoding=default_encoding):
-    """Return the converted value (from raw bytes) for the given VR"""
->>>>>>> 873bf9e3
+
     if VR not in converters:
         # `VR` characters are in the ascii alphabet ranges 65 - 90, 97 - 122
         char_range = list(range(65, 91)) + list(range(97, 123))
