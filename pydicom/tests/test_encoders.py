"""Unit tests for the pydicom.encoders module and Dataset.compress()."""

import pytest

try:
    import numpy as np
    HAVE_NP = True
except ImportError:
    HAVE_NP = False

try:
    import pylibjpeg
    HAVE_PYLJ = True
except ImportError:
    HAVE_PYLJ = False

try:
    import gdcm
    HAVE_GDCM = True
except ImportError:
    HAVE_GDCM = False


from pydicom.data import get_testdata_file
from pydicom.dataset import Dataset
from pydicom.encoders import RLELosslessEncoder
from pydicom.encoders.base import Encoder
from pydicom.pixel_data_handlers.util import get_expected_length
from pydicom.uid import (
    UID, RLELossless, ExplicitVRLittleEndian, JPEG2000MC
)


class TestEncoder:
    """Non-encoding tests for encoders.Encoder"""
    def setup(self):
        self.enc = Encoder(UID('1.2.3'))

    def test_init(self):
        """Test creating a new Encoder"""
        uid = UID('1.2.3')
        enc = Encoder(uid)
        assert {} == enc._available
        assert {} == enc._unavailable
        assert '<' == enc._defaults['byteorder']
        assert uid == enc._defaults['transfer_syntax_uid']

    def test_properties(self):
        """Test Encoder properties"""
        enc = Encoder(RLELossless)
        assert 'RLELosslessEncoder' == enc.name
        assert RLELossless == enc.UID
        assert not enc.is_available

    @pytest.mark.skipif(not HAVE_NP, reason="Numpy not available")
    def test_add_plugin_available(self):
        """Test adding an available plugin."""
        assert not self.enc.is_available
        self.enc.add_plugin(
            "foo", ('pydicom.encoders.native', '_encode_frame')
        )
        assert "foo" in self.enc._available
        assert {} == self.enc._unavailable
        assert self.enc.is_available

    @pytest.mark.skipif(HAVE_NP, reason="Numpy is available")
    def test_add_plugin_unavailable(self):
        """Test adding an unavailable plugin."""
        enc = Encoder(RLELossless)
        assert not enc.is_available
        enc.add_plugin(
            "foo", ('pydicom.encoders.pylibjpeg', 'encode_pixel_data')
        )
        assert enc._available == {}
        assert "foo" in enc._unavailable
        assert enc._unavailable["foo"] == (
            "numpy", "pylibjpeg", "pylibjpeg-rle"
        )
        assert not enc.is_available

    def test_add_plugin_module_import_failure(self):
        """Test a module import failure when adding a plugin."""
        enc = Encoder(RLELossless)

        msg = r"No module named 'badpath'"
        with pytest.raises(ModuleNotFoundError, match=msg):
            enc.add_plugin("foo", ('badpath', '_encode_frame'))
        assert {} == enc._available
        assert {} == enc._unavailable

    @pytest.mark.skipif(not HAVE_NP, reason="Numpy is available")
    def test_add_plugin_function_missing(self):
        """Test encoding function missing when adding a plugin."""
        enc = Encoder(RLELossless)

        msg = (
            r"module 'pydicom.encoders.native' has no "
            r"attribute 'bad_function_name'"
        )
        with pytest.raises(AttributeError, match=msg):
            enc.add_plugin(
                "foo", ('pydicom.encoders.native', 'bad_function_name'),
            )
        assert {} == enc._available
        assert {} == enc._unavailable

    @pytest.mark.skipif(not HAVE_NP, reason="Numpy is unavailable")
    def test_add_plugin_twice(self):
        """Test adding a plugin that already exists."""
        self.enc.add_plugin(
            "foo", ('pydicom.encoders.native', '_encode_frame')
        )
        assert 'foo' in self.enc._available
        assert {} == self.enc._unavailable

        msg = r"'Encoder' already has a plugin named 'foo'"
        with pytest.raises(ValueError, match=msg):
            self.enc.add_plugin(
                "foo", ('pydicom.encoders.native', '_encode_frame')
            )
        assert 'foo' in self.enc._available
        assert {} == self.enc._unavailable

    @pytest.mark.skipif(not HAVE_NP, reason="Numpy is unavailable")
    def test_remove_plugin(self):
        """Test removing a plugin."""
        self.enc.add_plugin(
            "foo", ('pydicom.encoders.native', '_encode_frame')
        )
        self.enc.add_plugin(
            "bar", ('pydicom.encoders.native', '_encode_frame')
        )
        assert 'foo' in self.enc._available
        assert 'bar' in self.enc._available
        assert {} == self.enc._unavailable
        assert self.enc.is_available

        self.enc.remove_plugin("foo")
        assert 'bar' in self.enc._available
        assert self.enc.is_available

        self.enc.remove_plugin("bar")
        assert {} == self.enc._available
        assert not self.enc.is_available

    @pytest.mark.skipif(HAVE_NP, reason="Numpy is available")
    def test_remove_plugin_unavailable(self):
        """Test removing a plugin."""
        enc = Encoder(RLELossless)
        enc.add_plugin(
            "foo", ('pydicom.encoders.pylibjpeg', 'encode_pixel_data')
        )
        assert 'foo' in enc._unavailable
        assert {} == enc._available

        enc.remove_plugin("foo")
        assert {} == enc._unavailable

    def test_remove_plugin_raises(self):
        """Test removing a plugin that doesn't exist raises exception"""
        msg = r"Unable to remove 'foo', no such plugin"
        with pytest.raises(ValueError, match=msg):
            self.enc.remove_plugin('foo')

    def test_check_kwargs_missing(self):
        """Test _check_kwargs"""
        enc = Encoder(RLELossless)
        kwargs = {
            'rows': 0,
            'columns': 0,
            'samples_per_pixel': 0,
            'bits_allocated': 0,
            'bits_stored': 0,
            'pixel_representation': 0,
            'number_of_frames': 0,
            'photometric_interpretation': 'RGB'
        }
        assert enc._check_kwargs(kwargs) is None

        del kwargs['columns']
        del kwargs['bits_allocated']
        msg = r"Missing expected arguments: 'columns', 'bits_allocated'"
        with pytest.raises(TypeError, match=msg):
            enc._check_kwargs(kwargs)

    def test_kwargs_from_ds(self):
        """Test Encoder.kwargs_from_ds()"""
        # Note no NumberOfFrames element
        ds = Dataset()
        ds.Rows = 10
        ds.Columns = 12
        ds.SamplesPerPixel = 1
        ds.BitsAllocated = 8
        ds.BitsStored = 8
        ds.PixelRepresentation = 0
        ds.PhotometricInterpretation = 'RGB'

        enc = Encoder(RLELossless)
        kwargs = enc.kwargs_from_ds(ds)
        assert 1 == kwargs['number_of_frames']
        assert enc._check_kwargs(kwargs) is None

        # Test conversion of empty *Number of Frames*
        ds.NumberOfFrames = None
        kwargs = enc.kwargs_from_ds(ds)
        assert 1 == kwargs['number_of_frames']

        # Test already present *Number of Frames* is unaffected
        ds.NumberOfFrames = 10
        kwargs = enc.kwargs_from_ds(ds)
        assert 10 == kwargs['number_of_frames']

        # Test missing elements
        del ds.Columns
        del ds.BitsAllocated

        msg = (
            r"The following required elements are missing from the dataset: "
            r"'Columns', 'BitsAllocated'"
        )
        with pytest.raises(AttributeError, match=msg):
            enc.kwargs_from_ds(ds)

        # Test VM 0
        ds.Columns = None
        ds.BitsAllocated = None

        msg = (
            r"The following required dataset elements have a VM of 0: "
            r"'Columns', 'BitsAllocated'"
        )
        with pytest.raises(AttributeError, match=msg):
            enc.kwargs_from_ds(ds)

    @pytest.mark.skipif(HAVE_NP, reason="Numpy available")
    def test_missing_dependencies(self):
        """Test the required encoder being unavailable."""
        enc = RLELosslessEncoder
        s = enc.missing_dependencies
        assert s[0] == "gdcm - requires gdcm"
        assert (
            s[1] == "pylibjpeg - requires numpy, pylibjpeg and pylibjpeg-rle"
        )
<<<<<<< HEAD

    def test_missing_no_dependencies(self):
        """Test an encoder with no dependencies being unavailable."""
        enc = self.enc
        enc._unavailable['foo'] = ()
        s = enc.missing_dependencies
        assert 'foo - plugin indicating it is unavailable' == s[0]

    def test_missing_one_dependency(self):
        """Test an encoder with one dependency being unavailable."""
        enc = self.enc
        enc._unavailable['foo'] = ('bar', )
        s = enc.missing_dependencies
        assert 'foo - requires bar' == s[0]
=======
        assert s[2] == "pydicom - requires numpy"
>>>>>>> 0d2eaf88


@pytest.mark.skipif(not HAVE_NP, reason="Numpy not available")
class TestEncoder_Encode:
    """Tests for Encoder.encode() and related methods."""
    def setup(self):
        self.enc = RLELosslessEncoder
        self.ds = get_testdata_file("CT_small.dcm", read=True)
        self.ds_enc = get_testdata_file("MR_small_RLE.dcm", read=True)
        self.ds_enc_mf = get_testdata_file("emri_small_RLE.dcm", read=True)
        self.bytes = self.ds.PixelData
        self.arr = self.ds.pixel_array
        self.kwargs = self.enc.kwargs_from_ds(self.ds)

    def test_encode_invalid_type_raises(self):
        """Test exception raised if passing invalid type."""
        enc = RLELosslessEncoder
        msg = (
            r"'src' must be bytes, numpy.ndarray or pydicom.dataset.Dataset, "
            rf"not 'str'"
        )
        with pytest.raises(TypeError, match=msg):
            enc.encode('abc')

    def test_iter_encode_invalid_type_raises(self):
        """Test exception raised if passing invalid type."""
        enc = RLELosslessEncoder
        msg = (
            r"'src' must be bytes, numpy.ndarray or pydicom.dataset.Dataset, "
            rf"not 'str'"
        )
        with pytest.raises(TypeError, match=msg):
            next(enc.iter_encode('abc'))

    # Passing bytes
    def test_bytes(self):
        """Test encoding bytes"""
        assert len(self.bytes) == 32768
        out = self.enc.encode(self.bytes, **self.kwargs)
        assert len(self.bytes) > len(out)

    def test_bytes_specific(self):
        """Test encoding bytes with a specific encoder"""
        out = self.enc.encode(
            self.bytes, encoding_plugin='pydicom', **self.kwargs
        )
        assert len(out) == 21350

    def test_bytes_short_raises(self):
        """Test encoding bytes with short data raises exception"""
        msg = (
            r"Unable to encode as the actual length of the frame \(32767 "
            r"bytes\) is less than the expected length of 32768 bytes"
        )
        with pytest.raises(ValueError, match=msg):
            self.enc.encode(self.bytes[:-1], **self.kwargs)

    def test_bytes_padded(self):
        """Test encoding bytes with padded data"""
        out = self.enc.encode(
            self.bytes + b'\x00\x00', encoding_plugin='pydicom', **self.kwargs
        )
        assert len(out) == 21350

    def test_bytes_multiframe(self):
        """Test encoding multiframe bytes with idx"""
        self.kwargs['number_of_frames'] = 2
        out = self.enc.encode(
            self.bytes * 2, idx=0, encoding_plugin='pydicom', **self.kwargs
        )
        assert len(out) == 21350

    def test_bytes_multiframe_no_idx_raises(self):
        """Test encoding multiframe bytes without idx raises exception"""
        msg = r"The frame 'idx' is required for multi-frame pixel data"
        with pytest.raises(ValueError, match=msg):
            self.enc.encode(self.bytes * 2, **self.kwargs)

    def test_bytes_iter_encode(self):
        """Test encoding multiframe bytes with iter_encode"""
        self.kwargs['number_of_frames'] = 2
        gen = self.enc.iter_encode(
            self.bytes * 2, encoding_plugin='pydicom', **self.kwargs
        )
        assert len(next(gen)) == 21350
        assert len(next(gen)) == 21350
        with pytest.raises(StopIteration):
            next(gen)

    # Passing ndarray
    def test_array(self):
        """Test encode with an array"""
        out = self.enc.encode(self.arr, **self.kwargs)
        assert len(self.arr.tobytes()) > len(out)

    def test_array_specific(self):
        """Test encoding with a specific plugin"""
        out = self.enc.encode(
            self.arr, encoding_plugin='pydicom', **self.kwargs
        )
        assert len(out) == 21350

    def test_array_multiframe(self):
        """Test encoding a multiframe array with idx"""
        arr = np.stack((self.arr, self.arr))
        assert arr.shape == (2, 128, 128)
        self.kwargs['number_of_frames'] = 2
        out = self.enc.encode(
            arr, idx=0, encoding_plugin='pydicom', **self.kwargs
        )
        assert len(out) == 21350

    def test_array_invalid_dims_raises(self):
        """Test encoding an array with too many dimensions raises"""
        arr = np.zeros((1, 2, 3, 4, 5))
        assert arr.shape == (1, 2, 3, 4, 5)
        msg = r"Unable to encode 5D ndarrays"
        with pytest.raises(ValueError, match=msg):
            self.enc.encode(arr, **self.kwargs)

    def test_array_multiframe_no_idx_raises(self):
        """Test encoding a multiframe array without idx raises"""
        arr = np.stack((self.arr, self.arr))
        assert arr.shape == (2, 128, 128)
        self.kwargs['number_of_frames'] = 2
        msg = r"The frame 'idx' is required for multi-frame pixel data"
        with pytest.raises(ValueError, match=msg):
            self.enc.encode(arr, **self.kwargs)

    def test_array_iter_encode(self):
        """Test encoding a multiframe array with iter_encode"""
        arr = np.stack((self.arr, self.arr))
        assert arr.shape == (2, 128, 128)
        self.kwargs['number_of_frames'] = 2
        gen = self.enc.iter_encode(
            arr, encoding_plugin='pydicom', **self.kwargs
        )
        assert len(next(gen)) == 21350
        assert len(next(gen)) == 21350
        with pytest.raises(StopIteration):
            next(gen)

    # Passing Dataset
    def test_unc_dataset(self):
        """Test encoding an uncompressed dataset"""
        assert not self.ds.file_meta.TransferSyntaxUID.is_compressed
        out = self.enc.encode(self.ds)
        assert len(self.ds.PixelData) > len(out)

    def test_unc_dataset_specific(self):
        """Test encoding an uncompressed dataset with specific plugin"""
        assert not self.ds.file_meta.TransferSyntaxUID.is_compressed
        out = self.enc.encode(self.ds, encoding_plugin='pydicom')
        assert len(out) == 21350

    def test_unc_dataset_multiframe(self):
        """Test encoding a multiframe uncompressed dataset"""
        assert not self.ds.file_meta.TransferSyntaxUID.is_compressed
        self.ds.NumberOfFrames = 2
        self.ds.PixelData = self.ds.PixelData * 2
        out = self.enc.encode(self.ds, idx=0)
        assert len(self.ds.PixelData) > len(out)

    def test_unc_dataset_multiframe_no_idx_raises(self):
        """Test encoding multiframe uncompressed dataset without idx raises"""
        assert not self.ds.file_meta.TransferSyntaxUID.is_compressed
        self.ds.NumberOfFrames = 2
        self.ds.PixelData = self.ds.PixelData * 2
        msg = r"The frame 'idx' is required for multi-frame pixel data"
        with pytest.raises(ValueError, match=msg):
            self.enc.encode(self.ds)

    def test_unc_iter_encode(self):
        """Test iter_encode with an uncompressed dataset"""
        self.ds.NumberOfFrames = 2
        self.ds.PixelData = self.ds.PixelData * 2
        gen = self.enc.iter_encode(self.ds, encoding_plugin='pydicom')
        out = next(gen)
        assert len(self.ds.PixelData) > len(out)
        out = next(gen)
        assert len(self.ds.PixelData) > len(out)
        with pytest.raises(StopIteration):
            next(gen)

    def test_enc_dataset(self):
        """Test encoding a compressed dataset"""
        ds = self.ds_enc
        assert ds.file_meta.TransferSyntaxUID.is_compressed
        out = self.enc.encode(ds)
        uncompressed_len = get_expected_length(ds, 'bytes')
        assert uncompressed_len > len(out)

    def test_enc_dataset_specific_enc(self):
        """Test encoding a compressed dataset with specified encoder plugin"""
        ds = self.ds_enc
        assert ds.file_meta.TransferSyntaxUID.is_compressed
        out = self.enc.encode(ds, encoding_plugin='pydicom')
        assert len(out) == 6154

    def test_enc_dataset_specific_dec(self):
        """Test encoding a compressed dataset with specified decoder plugin"""
        assert self.ds_enc.file_meta.TransferSyntaxUID.is_compressed
        out = self.enc.encode(
            self.ds_enc,
            encoding_plugin='pydicom',
            decoding_plugin='rle_handler'
        )
        assert len(out) == 6154

    def test_enc_dataset_multiframe(self):
        """Test encoding a multiframe compressed dataset"""
        ds = self.ds_enc_mf
        assert ds.file_meta.TransferSyntaxUID.is_compressed
        out = self.enc.encode(ds, idx=0)
        uncompressed_len = get_expected_length(ds, 'bytes')
        assert uncompressed_len / ds.NumberOfFrames > len(out)

    def test_enc_dataset_multiframe_no_idx_raises(self):
        """Test encoding a multiframe compressed dataset raises if no idx"""
        ds = self.ds_enc_mf
        assert ds.file_meta.TransferSyntaxUID.is_compressed
        msg = r"The frame 'idx' is required for multi-frame pixel data"
        with pytest.raises(ValueError, match=msg):
            self.enc.encode(ds)

    def test_enc_iter_encode(self):
        """Test iter_encode with a compressed dataset"""
        assert self.ds_enc.file_meta.TransferSyntaxUID.is_compressed
        gen = self.enc.iter_encode(
            self.ds_enc,
            encoding_plugin='pydicom',
            decoding_plugin='rle_handler'
        )
        out = next(gen)
        assert len(out) == 6154
        with pytest.raises(StopIteration):
            next(gen)

    def test_dataset_missing_elem_raises(self):
        """Test encode raises if missing required element"""
        assert not self.ds.file_meta.TransferSyntaxUID.is_compressed
        del self.ds.Rows
        msg = r"required elements are missing from the dataset: 'Rows'"
        with pytest.raises(AttributeError, match=msg):
            self.enc.encode(self.ds)


@pytest.mark.skipif(not HAVE_NP, reason="Numpy not available")
class TestEncoder_Preprocess:
    """Tests for Encoder._preprocess()."""
    def setup(self):
        self.e = Encoder(RLELossless)
        self.ds = ds = Dataset()
        ds.Rows = 1
        ds.Columns = 3
        ds.SamplesPerPixel = 1
        ds.PixelRepresentation = 0
        ds.BitsAllocated = 8
        ds.BitsStored = 8
        ds.NumberOfFrames = 1
        ds.PhotometricInterpretation = 'RGB'

        self.arr_3s = np.asarray(
            [
                [[1, 2, 3], [4, 5, 6]],
                [[7, 8, 9], [10, 11, 12]],
                [[13, 14, 15], [16, 17, 18]],
                [[19, 20, 21], [22, 23, 24]],
            ],
            '|u1'
        )
        assert self.arr_3s.shape == (4, 2, 3)

    def test_invalid_arr_shape_raises(self):
        """Test that an array size and dataset mismatch raise exceptions"""
        # 1D arrays
        arr = np.asarray((1, 2, 3, 4))
        msg = (
            r"Unable to encode as the shape of the ndarray \(4,\) "
            r"doesn't match the values for the rows, columns and samples "
            r"per pixel"
        )

        kwargs = self.e.kwargs_from_ds(self.ds)
        assert arr.shape == (4, )
        with pytest.raises(ValueError, match=msg):
            self.e._preprocess(arr, **kwargs)

        # 2D arrays
        arr = np.asarray([[1, 2, 3, 4]])
        assert arr.shape == (1, 4)
        msg = r"Unable to encode as the shape of the ndarray \(1, 4\) "
        with pytest.raises(ValueError, match=msg):
            self.e._preprocess(arr, **kwargs)

        self.ds.Rows = 2
        self.ds.Columns = 2
        self.ds.SamplesPerPixel = 3
        arr = np.asarray([[1, 2], [3, 4]])
        assert arr.shape == (2, 2)
        msg = r"Unable to encode as the shape of the ndarray \(2, 2\) "
        with pytest.raises(ValueError, match=msg):
            self.e._preprocess(arr, **kwargs)

        # 3D arrays
        self.ds.Rows = 3
        arr = np.asarray([[[1, 2, 1], [3, 4, 1]]])
        assert arr.shape == (1, 2, 3)
        msg = r"Unable to encode as the shape of the ndarray \(1, 2, 3\) "
        with pytest.raises(ValueError, match=msg):
            self.e._preprocess(arr, **kwargs)

    def test_invalid_arr_dtype_raises(self):
        """Test an invalid arr dtype raises exception."""
        arr = np.asarray(('a', 'b', 'c'))
        msg = (
            r"Unable to encode as the ndarray's dtype '<U1' is not supported"
        )

        kwargs = self.e.kwargs_from_ds(self.ds)
        with pytest.raises(ValueError, match=msg):
            self.e._preprocess(arr, **kwargs)

    def test_invalid_pixel_representation_raises(self):
        """Test exception raised if pixel representation/dtype mismatch"""
        self.ds.BitsAllocated = 8
        self.ds.BitsStored = 8
        self.ds.SamplesPerPixel = 1
        self.ds.PixelRepresentation = 0
        self.ds.Rows = 1
        self.ds.Columns = 3
        kwargs = self.e.kwargs_from_ds(self.ds)

        arr = np.asarray([1, 2, 3], dtype='|i1')
        msg = (
            r"Unable to encode as the ndarray's dtype 'int8' is not "
            r"consistent with pixel representation '0' \(unsigned int\)"
        )
        with pytest.raises(ValueError, match=msg):
            self.e._preprocess(arr, **kwargs)

        arr = np.asarray([1, 2, 3], dtype='|u1')
        kwargs['pixel_representation'] = 1
        msg = (
            r"Unable to encode as the ndarray's dtype 'uint8' is not "
            r"consistent with pixel representation '1' \(signed int\)"
        )
        with pytest.raises(ValueError, match=msg):
            self.e._preprocess(arr, **kwargs)

    def test_invalid_bits_allocated_raises(self):
        """Test exception raised for invalid Bits Allocated"""
        self.ds.BitsAllocated = 8
        self.ds.BitsStored = 8
        self.ds.SamplesPerPixel = 1
        self.ds.PixelRepresentation = 0
        self.ds.Rows = 1
        self.ds.Columns = 3
        kwargs = self.e.kwargs_from_ds(self.ds)

        arr = np.asarray([1, 2, 3], dtype='|u1')
        kwargs['bits_stored'] = 9
        msg = (
            r"Unable to encode as the bits stored value is greater than the "
            r"bits allocated value"
        )
        with pytest.raises(ValueError, match=msg):
            self.e._preprocess(arr, **kwargs)

        kwargs['bits_stored'] = 8
        kwargs['bits_allocated'] = 9

        msg = (
            r"Unable to encode as a bits allocated value of 9 is not "
            r"supported \(must be 8, 16, 32 or 64\)"
        )
        with pytest.raises(ValueError, match=msg):
            self.e._preprocess(arr, **kwargs)

        kwargs['bits_allocated'] = 16
        msg = (
            r"Unable to encode as the ndarray's dtype 'uint8' is not "
            r"consistent with a bits allocated value of 16"
        )
        with pytest.raises(ValueError, match=msg):
            self.e._preprocess(arr, **kwargs)

    def test_invalid_samples_per_pixel_raises(self):
        """Test exception raised spp is invalid"""
        self.ds.BitsAllocated = 8
        self.ds.BitsStored = 8
        self.ds.SamplesPerPixel = 2
        self.ds.PixelRepresentation = 0
        self.ds.Rows = 2
        self.ds.Columns = 2
        kwargs = self.e.kwargs_from_ds(self.ds)

        arr = np.asarray([1, 2, 3], dtype='|i1')
        msg = (
            r"Unable to encode as a samples per pixel value of 2 is not "
            r"supported \(must be 1 or 3\)"
        )
        with pytest.raises(ValueError, match=msg):
            self.e._preprocess(arr, **kwargs)

        arr = np.asarray([[1, 2], [1, 3]], dtype='|i1')
        kwargs['samples_per_pixel'] = 3
        msg = (
            r"Unable to encode as the shape of the ndarray \(2, 2\) is not "
            r"consistent with a samples per pixel value of 3"
        )
        with pytest.raises(ValueError, match=msg):
            self.e._preprocess(arr, **kwargs)

    def test_u08_1s(self):
        """Test processing u8/1s"""
        self.ds.BitsAllocated = 8
        self.ds.BitsStored = 8
        self.ds.SamplesPerPixel = 1
        self.ds.PixelRepresentation = 0
        self.ds.Rows = 1
        self.ds.Columns = 3

        arr = np.asarray([1, 2, 3], dtype='|u1')
        assert arr.dtype.itemsize == 1
        kwargs = self.e.kwargs_from_ds(self.ds)
        out = self.e._preprocess(arr, **kwargs)
        assert len(out) == 3
        assert b"\x01\x02\x03" == out

    def test_u08_3s(self):
        """Test processing u8/3s"""
        self.ds.BitsAllocated = 8
        self.ds.BitsStored = 8
        self.ds.PixelRepresentation = 0
        self.ds.Rows = 4
        self.ds.Columns = 2
        self.ds.SamplesPerPixel = 3

        arr = self.arr_3s.astype('|u1')
        assert arr.dtype.itemsize == 1
        kwargs = self.e.kwargs_from_ds(self.ds)
        out = self.e._preprocess(arr, **kwargs)
        assert len(out) == 24
        assert out == bytes(range(1, 25))

    def test_i08_1s(self):
        """Test processing i8/1s"""
        self.ds.BitsAllocated = 8
        self.ds.BitsStored = 8
        self.ds.SamplesPerPixel = 1
        self.ds.PixelRepresentation = 1
        self.ds.Rows = 1
        self.ds.Columns = 3

        arr = np.asarray([-128, 0, 127], dtype='|i1')
        assert arr.dtype.itemsize == 1
        kwargs = self.e.kwargs_from_ds(self.ds)
        out = self.e._preprocess(arr, **kwargs)
        assert len(out) == 3
        assert out == b"\x80\x00\x7f"

    def test_u08_3s(self):
        """Test processing i8/3s"""
        self.ds.BitsAllocated = 8
        self.ds.BitsStored = 8
        self.ds.PixelRepresentation = 1
        self.ds.Rows = 4
        self.ds.Columns = 2
        self.ds.SamplesPerPixel = 3

        arr = self.arr_3s.astype('|i1')
        assert arr.dtype.itemsize == 1
        kwargs = self.e.kwargs_from_ds(self.ds)
        out = self.e._preprocess(arr, **kwargs)
        assert len(out) == 24
        assert out == bytes(range(1, 25))

    def test_u16_1s(self):
        """Test processing u16/1s"""
        self.ds.BitsAllocated = 16
        self.ds.BitsStored = 16
        self.ds.PixelRepresentation = 0
        self.ds.Rows = 1
        self.ds.Columns = 3
        self.ds.SamplesPerPixel = 1

        for dtype in ('>u2', '<u2', '=u2'):
            arr = np.asarray([1, 2, 3], dtype=dtype)
            assert arr.dtype.itemsize == 2
            kwargs = self.e.kwargs_from_ds(self.ds)
            out = self.e._preprocess(arr, **kwargs)
            assert len(out) == 6
            assert out == b"\x01\x00\x02\x00\x03\x00"

    def test_u16_3s(self):
        """Test processing u16/3s"""
        self.ds.BitsAllocated = 16
        self.ds.BitsStored = 16
        self.ds.SamplesPerPixel = 3
        self.ds.PixelRepresentation = 0
        self.ds.Rows = 4
        self.ds.Columns = 2
        ref = b''.join([bytes([b]) + b'\x00' for b in bytes(range(1, 25))])

        for dtype in ('>u2', '<u2', '=u2'):
            arr = self.arr_3s.astype(dtype)
            assert arr.dtype.itemsize == 2
            kwargs = self.e.kwargs_from_ds(self.ds)
            out = self.e._preprocess(arr, **kwargs)
            assert len(out) == 48
            assert out == ref

    def test_i16_1s(self):
        """Test processing i16/1s"""
        self.ds.BitsAllocated = 16
        self.ds.BitsStored = 16
        self.ds.PixelRepresentation = 1
        self.ds.Rows = 1
        self.ds.Columns = 3
        self.ds.SamplesPerPixel = 1

        for dtype in ('>i2', '<i2', '=i2'):
            arr = np.asarray([-128, 0, 127], dtype=dtype)
            assert arr.dtype.itemsize == 2
            kwargs = self.e.kwargs_from_ds(self.ds)
            out = self.e._preprocess(arr, **kwargs)
            assert len(out) == 6
            assert out == b"\x80\xff\x00\x00\x7f\x00"

    def test_i16_3s(self):
        """Test processing i16/3s"""
        self.ds.BitsAllocated = 16
        self.ds.BitsStored = 16
        self.ds.SamplesPerPixel = 3
        self.ds.PixelRepresentation = 1
        self.ds.Rows = 4
        self.ds.Columns = 2
        ref = b''.join([bytes([b]) + b'\x00' for b in bytes(range(1, 25))])

        for dtype in ('>i2', '<i2', '=i2'):
            arr = self.arr_3s.astype(dtype)
            assert arr.dtype.itemsize == 2
            kwargs = self.e.kwargs_from_ds(self.ds)
            out = self.e._preprocess(arr, **kwargs)
            assert len(out) == 48
            assert out == ref

    def test_u32_1s(self):
        """Test processing u32/1s"""
        self.ds.BitsAllocated = 32
        self.ds.BitsStored = 32
        self.ds.SamplesPerPixel = 1
        self.ds.PixelRepresentation = 0
        self.ds.Rows = 1
        self.ds.Columns = 3
        ref = b"\x01\x00\x00\x00\x02\x00\x00\x00\x03\x00\x00\x00"

        for dtype in ('>u4', '<u4', '=u4'):
            arr = np.asarray([1, 2, 3], dtype=dtype)
            assert arr.dtype.itemsize == 4
            kwargs = self.e.kwargs_from_ds(self.ds)
            out = self.e._preprocess(arr, **kwargs)
            assert len(out) == 12
            assert out == ref

    def test_u32_3s(self):
        """Test processing u32/3s"""
        self.ds.BitsAllocated = 32
        self.ds.BitsStored = 32
        self.ds.SamplesPerPixel = 3
        self.ds.PixelRepresentation = 0
        self.ds.Rows = 4
        self.ds.Columns = 2

        ref = b''.join([bytes([b]) + b'\x00' * 3 for b in bytes(range(1, 25))])

        for dtype in ('>u4', '<u4', '=u4'):
            arr = self.arr_3s.astype(dtype)
            assert arr.dtype.itemsize == 4
            kwargs = self.e.kwargs_from_ds(self.ds)
            out = self.e._preprocess(arr, **kwargs)
            assert len(out) == 96
            assert out == ref

    def test_i32_1s(self):
        """Test processing i32/1s"""
        self.ds.BitsAllocated = 32
        self.ds.BitsStored = 32
        self.ds.SamplesPerPixel = 1
        self.ds.PixelRepresentation = 1
        self.ds.Rows = 1
        self.ds.Columns = 3
        ref = b"\x80\xff\xff\xff\x00\x00\x00\x00\x7f\x00\x00\x00"

        for dtype in ('>i4', '<i4', '=i4'):
            arr = np.asarray([-128, 0, 127], dtype=dtype)
            assert arr.dtype.itemsize == 4
            kwargs = self.e.kwargs_from_ds(self.ds)
            out = self.e._preprocess(arr, **kwargs)
            assert len(out) == 12
            assert out == ref

    def test_i32_3s(self):
        """Test processing i32/3s"""
        self.ds.BitsAllocated = 32
        self.ds.BitsStored = 32
        self.ds.SamplesPerPixel = 3
        self.ds.PixelRepresentation = 1
        self.ds.Rows = 4
        self.ds.Columns = 2

        ref = b''.join([bytes([b]) + b'\x00' * 3 for b in bytes(range(1, 25))])

        for dtype in ('>i4', '<i4', '=i4'):
            arr = self.arr_3s.astype(dtype)
            assert arr.dtype.itemsize == 4
            kwargs = self.e.kwargs_from_ds(self.ds)
            out = self.e._preprocess(arr, **kwargs)
            assert len(out) == 96
            assert out == ref


class TestEncoder_Process:
    """Tests for Encoder._process."""
    @pytest.mark.skipif(HAVE_NP, reason="Numpy available")
    def test_no_plugins(self):
        """Test with no available plugins"""
        enc = Encoder(RLELossless)
        enc.add_plugin(
            'foo', ('pydicom.encoders.pylibjpeg', 'encode_pixel_data')
        )
        msg = (
            r"Unable to encode because the encoding plugins are missing "
<<<<<<< HEAD
            r"dependencies:\n    foo - requires numpy, pylibjpeg and "
            r"pylibjpeg-rle"
=======
            r"dependencies:\n"
            r"    gdcm - requires gdcm\n"
            r"    pylibjpeg - requires numpy, pylibjpeg and pylibjpeg-rle\n"
            r"    pydicom - requires numpy"
>>>>>>> 0d2eaf88
        )
        with pytest.raises(RuntimeError, match=msg):
            enc._process(b'')

    @pytest.mark.skipif(not HAVE_NP, reason="Numpy unavailable")
    def test_specify_plugin(self):
        """Test with specific plugin"""
        ds = get_testdata_file("CT_small.dcm", read=True)
        enc = RLELosslessEncoder
        kwargs = enc.kwargs_from_ds(ds)
        out = enc._process(ds.PixelData, plugin='pydicom', **kwargs)

    @pytest.mark.skipif(not HAVE_NP, reason="Numpy unavailable")
    def test_specify_invalid_plugin_raises(self):
        """Test an invalid plugin raises exception"""
        msg = (
            r"No plugin named 'foo' has been added to the 'RLELosslessEncoder'"
        )
        with pytest.raises(ValueError, match=msg):
            RLELosslessEncoder._process(b'', plugin='foo')

    @pytest.mark.skipif(
        not HAVE_NP or HAVE_PYLJ or HAVE_GDCM,
        reason="Numpy unavailable or other plugin available"
    )
    def test_specify_plugin_unavailable_raises(self):
        """Test with specific unavailable plugin"""
        enc = RLELosslessEncoder
        assert enc.is_available
        msg = (
            r"Unable to encode with the 'pylibjpeg' encoding plugin because "
            r"it's missing dependencies - requires numpy, pylibjpeg and "
            r"pylibjpeg-rle"
        )
        with pytest.raises(RuntimeError, match=msg):
            enc._process(b'', plugin='pylibjpeg')

    @pytest.mark.skipif(not HAVE_NP, reason="Numpy unavailable")
    def test_specify_plugin_encoding_exception(self):
        """Test an encoding exception occurring with a specific plugin"""
        ds = get_testdata_file("CT_small.dcm", read=True)
        enc = RLELosslessEncoder
        kwargs = enc.kwargs_from_ds(ds)
        kwargs['bits_allocated'] = []

        msg = (
            r"Unable to encode as an exception was raised by the 'pydicom' "
            r"plugin's encoding function"
        )
        with pytest.raises(RuntimeError, match=msg):
            enc._process(ds.PixelData, plugin='pydicom', **kwargs)

    @pytest.mark.skipif(not HAVE_NP, reason="Numpy unavailable")
    def test_encoding_exceptions(self):
        """Test an encoding exception occurring in all plugins"""
        ds = get_testdata_file("CT_small.dcm", read=True)
        enc = RLELosslessEncoder
        kwargs = enc.kwargs_from_ds(ds)
        kwargs['bits_allocated'] = []

        msg = (
            r"Unable to encode as exceptions were raised by all the available "
            r"plugins:\n"
        )
        with pytest.raises(RuntimeError, match=msg):
            enc._process(ds.PixelData, **kwargs)


class TestDatasetCompress:
    """Tests for Dataset.compress()."""
    @pytest.mark.skipif(not HAVE_NP, reason="Numpy not available")
    def test_compress_inplace(self):
        """Test encode with a dataset."""
        ds = get_testdata_file("CT_small.dcm", read=True)
        ds.compress(RLELossless, encoding_plugin='pydicom')
        assert ds.SamplesPerPixel == 1
        assert ds.file_meta.TransferSyntaxUID == RLELossless
        assert len(ds.PixelData) == 21370
        assert 'PlanarConfiguration' not in ds
        assert ds['PixelData'].is_undefined_length

    @pytest.mark.skipif(not HAVE_NP, reason="Numpy not available")
    def test_compress_arr(self):
        """Test encode with a dataset."""
        ds = get_testdata_file("CT_small.dcm", read=True)
        assert hasattr(ds, 'file_meta')
        arr = ds.pixel_array
        del ds.PixelData
        del ds.file_meta
        ds.compress(RLELossless, arr, encoding_plugin='pydicom')
        assert ds.file_meta.TransferSyntaxUID == RLELossless
        assert len(ds.PixelData) == 21370

    @pytest.mark.skipif(HAVE_NP, reason="Numpy is available")
    def test_encoder_unavailable(self, monkeypatch):
        """Test the required encoder being unavailable."""
        ds = get_testdata_file("CT_small.dcm", read=True)
        monkeypatch.delitem(RLELosslessEncoder._available, 'pydicom')
        msg = (
            r"The 'RLE Lossless' encoder is unavailable because its encoding "
<<<<<<< HEAD
            r"plugins are missing dependencies:\n    pylibjpeg - requires "
            r"numpy, pylibjpeg and pylibjpeg-rle"
=======
            r"plugins are missing dependencies:\n"
            r"    gdcm - requires gdcm\n"
            r"    pylibjpeg - requires numpy, pylibjpeg and pylibjpeg-rle\n"
            r"    pydicom - requires numpy"
>>>>>>> 0d2eaf88
        )
        with pytest.raises(RuntimeError, match=msg):
            ds.compress(RLELossless)

    @pytest.mark.skipif(not HAVE_NP, reason="Numpy not available")
    def test_uid_not_supported(self):
        """Test the UID not having any encoders."""
        ds = get_testdata_file("CT_small.dcm", read=True)

        msg = (
            r"No pixel data encoders have been implemented for "
            r"'JPEG 2000 Part 2 Multi-component Image Compression'"
        )
        with pytest.raises(NotImplementedError, match=msg):
            ds.compress(JPEG2000MC)

    @pytest.mark.skipif(not HAVE_NP, reason="Numpy not available")
    def test_encapsulate_extended(self):
        """Test forcing extended encapsulation."""
        ds = get_testdata_file("CT_small.dcm", read=True)
        assert 'ExtendedOffsetTable' not in ds
        assert 'ExtendedOffsetTableLengths' not in ds

        ds.compress(
            RLELossless, encapsulate_ext=True, encoding_plugin='pydicom'
        )
        assert ds.file_meta.TransferSyntaxUID == RLELossless
        assert len(ds.PixelData) == 21366
        assert ds.ExtendedOffsetTable == b'\x00' * 8
        assert ds.ExtendedOffsetTableLengths == b'\x66\x53' + b'\x00' * 6

    @pytest.mark.skipif(not HAVE_NP, reason="Numpy not available")
    def test_round_trip(self):
        """Test an encoding round-trip"""
        ds = get_testdata_file("MR_small_RLE.dcm", read=True)
        original = ds.PixelData
        arr = ds.pixel_array
        del ds.PixelData
        ds.compress(RLELossless, arr, encoding_plugin="pydicom")
        assert id(ds.pixel_array) != id(arr)
        assert np.array_equal(arr, ds.pixel_array)

    @pytest.mark.skipif(not HAVE_NP, reason="Numpy not available")
    def test_planar_configuration(self):
        """Test Planar Configuration added if Samples per Pixel > 1"""
        ds = get_testdata_file("SC_rgb_small_odd.dcm", read=True)
        del ds.PlanarConfiguration
        assert ds.SamplesPerPixel == 3
        assert 'PlanarConfiguration' not in ds
        ds.compress(RLELossless, encoding_plugin='pydicom')
        assert ds.file_meta.TransferSyntaxUID == RLELossless
        assert ds.PlanarConfiguration == 1<|MERGE_RESOLUTION|>--- conflicted
+++ resolved
@@ -241,7 +241,6 @@
         assert (
             s[1] == "pylibjpeg - requires numpy, pylibjpeg and pylibjpeg-rle"
         )
-<<<<<<< HEAD
 
     def test_missing_no_dependencies(self):
         """Test an encoder with no dependencies being unavailable."""
@@ -256,9 +255,6 @@
         enc._unavailable['foo'] = ('bar', )
         s = enc.missing_dependencies
         assert 'foo - requires bar' == s[0]
-=======
-        assert s[2] == "pydicom - requires numpy"
->>>>>>> 0d2eaf88
 
 
 @pytest.mark.skipif(not HAVE_NP, reason="Numpy not available")
@@ -893,15 +889,8 @@
         )
         msg = (
             r"Unable to encode because the encoding plugins are missing "
-<<<<<<< HEAD
             r"dependencies:\n    foo - requires numpy, pylibjpeg and "
             r"pylibjpeg-rle"
-=======
-            r"dependencies:\n"
-            r"    gdcm - requires gdcm\n"
-            r"    pylibjpeg - requires numpy, pylibjpeg and pylibjpeg-rle\n"
-            r"    pydicom - requires numpy"
->>>>>>> 0d2eaf88
         )
         with pytest.raises(RuntimeError, match=msg):
             enc._process(b'')
@@ -1002,16 +991,10 @@
         monkeypatch.delitem(RLELosslessEncoder._available, 'pydicom')
         msg = (
             r"The 'RLE Lossless' encoder is unavailable because its encoding "
-<<<<<<< HEAD
             r"plugins are missing dependencies:\n    pylibjpeg - requires "
             r"numpy, pylibjpeg and pylibjpeg-rle"
-=======
-            r"plugins are missing dependencies:\n"
-            r"    gdcm - requires gdcm\n"
-            r"    pylibjpeg - requires numpy, pylibjpeg and pylibjpeg-rle\n"
-            r"    pydicom - requires numpy"
->>>>>>> 0d2eaf88
-        )
+        )
+        # r"    gdcm - requires gdcm\n"
         with pytest.raises(RuntimeError, match=msg):
             ds.compress(RLELossless)
 
