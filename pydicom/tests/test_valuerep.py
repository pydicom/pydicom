--- conflicted
+++ resolved
@@ -1443,8 +1443,7 @@
         with pytest.warns(DeprecationWarning, match=msg):
             from pydicom.valuerep import PersonNameUnicode
 
-<<<<<<< HEAD
-        assert PersonNameUnicode == PersonName
+    assert PersonNameUnicode == PersonName
 
 
 VALUE_REFERENCE = [
@@ -1527,7 +1526,4 @@
         setattr(ds, keyword, list(vmN))
         elem = ds[keyword]
         assert elem.value == list(vmN)
-        assert list(vmN) == elem.value
-=======
-    assert PersonNameUnicode == PersonName
->>>>>>> de2aaaab
+        assert list(vmN) == elem.value