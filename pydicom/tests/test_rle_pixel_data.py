# Copyright 2008-2018 pydicom authors. See LICENSE file for details.
"""Tests for the pixel_data_handlers.rle_handler module.

There are the following possibilities:

* numpy is not available and the RLE handler is not available
* numpy is available and

  * The RLE handler is not available
  * The RLE handler is available

**Supported transfer syntaxes**

* 1.2.840.10008.1.2.5 : RLE Lossless

**Elements affecting the handler**

* PixelRepresentation (0, 1)
* BitsAllocated (1, 8, 16, 32, ...)
* SamplesPerPixel (1, 2, 3, ...)
* NumberOfFrames (1, 2, ...)
"""

from struct import pack, unpack

import pytest

from pydicom import dcmread
import pydicom.config
from pydicom.data import get_testdata_files
from pydicom.encaps import defragment_data
from pydicom.uid import RLELossless, UID
from pydicom.tests._handler_common import ALL_TRANSFER_SYNTAXES

try:
    import numpy as np
    from pydicom.pixel_data_handlers import numpy_handler as NP_HANDLER
    from pydicom.pixel_data_handlers.util import reshape_pixel_array
    HAVE_NP = True
except ImportError:
    NP_HANDLER = None
    HAVE_NP = False

try:
    from pydicom.pixel_data_handlers import rle_handler as RLE_HANDLER
    from pydicom.pixel_data_handlers.rle_handler import (
        get_pixeldata,
        _rle_decode_frame,
<<<<<<< HEAD
        _rle_decode_plane,
        _rle_encode_frame,
=======
        _rle_decode_segment,
        _parse_rle_header,
>>>>>>> 834d91ef
    )
except ImportError:
    RLE_HANDLER = None


# Paths to the test datasets
# 8/8-bit, 1 sample/pixel, 1 frame
OB_EXPL_LITTLE_1F = get_testdata_files("OBXXXX1A.dcm")[0]
OB_RLE_1F = get_testdata_files("OBXXXX1A_rle.dcm")[0]
# 8/8-bit, 1 sample/pixel, 2 frame
OB_EXPL_LITTLE_2F = get_testdata_files("OBXXXX1A_2frame.dcm")[0]
OB_RLE_2F = get_testdata_files("OBXXXX1A_rle_2frame.dcm")[0]
# 8/8-bit, 3 sample/pixel, 1 frame
SC_EXPL_LITTLE_1F = get_testdata_files("SC_rgb.dcm")[0]
SC_RLE_1F = get_testdata_files("SC_rgb_rle.dcm")[0]
# 8/8-bit, 3 sample/pixel, 2 frame
SC_EXPL_LITTLE_2F = get_testdata_files("SC_rgb_2frame.dcm")[0]
SC_RLE_2F = get_testdata_files("SC_rgb_rle_2frame.dcm")[0]
# 16/16-bit, 1 sample/pixel, 1 frame
MR_EXPL_LITTLE_1F = get_testdata_files("MR_small.dcm")[0]
MR_RLE_1F = get_testdata_files("MR_small_RLE.dcm")[0]
# 16/12-bit, 1 sample/pixel, 10 frame
EMRI_EXPL_LITTLE_10F = get_testdata_files("emri_small.dcm")[0]
EMRI_RLE_10F = get_testdata_files("emri_small_RLE.dcm")[0]
# 16/16-bit, 3 sample/pixel, 1 frame
SC_EXPL_LITTLE_16_1F = get_testdata_files("SC_rgb_16bit.dcm")[0]
SC_RLE_16_1F = get_testdata_files("SC_rgb_rle_16bit.dcm")[0]
# 16/16-bit, 3 sample/pixel, 2 frame
SC_EXPL_LITTLE_16_2F = get_testdata_files("SC_rgb_16bit_2frame.dcm")[0]
SC_RLE_16_2F = get_testdata_files("SC_rgb_rle_16bit_2frame.dcm")[0]
# 32/32-bit, 1 sample/pixel, 1 frame
RTDOSE_EXPL_LITTLE_1F = get_testdata_files("rtdose_1frame.dcm")[0]
RTDOSE_RLE_1F = get_testdata_files("rtdose_rle_1frame.dcm")[0]
# 32/32-bit, 1 sample/pixel, 15 frame
RTDOSE_EXPL_LITTLE_15F = get_testdata_files("rtdose.dcm")[0]
RTDOSE_RLE_15F = get_testdata_files("rtdose_rle.dcm")[0]
# 32/32-bit, 3 sample/pixel, 1 frame
SC_EXPL_LITTLE_32_1F = get_testdata_files("SC_rgb_32bit.dcm")[0]
SC_RLE_32_1F = get_testdata_files("SC_rgb_rle_32bit.dcm")[0]
# 32/32-bit, 3 sample/pixel, 2 frame
SC_EXPL_LITTLE_32_2F = get_testdata_files("SC_rgb_32bit_2frame.dcm")[0]
SC_RLE_32_2F = get_testdata_files("SC_rgb_rle_32bit_2frame.dcm")[0]

# Transfer syntaxes supported by other handlers
# Implicit VR Little Endian
IMPL = get_testdata_files("rtdose_1frame.dcm")[0]
# Deflated Explicit VR Little Endian
DELF = get_testdata_files("image_dfl.dcm")[0]
# Explicit VR Big Endian
EXPB = get_testdata_files("SC_rgb_expb_2frame.dcm")[0]
# JPEG Baseline (Process 1)
JPEG_BASELINE_1 = get_testdata_files("SC_rgb_jpeg_dcmtk.dcm")[0]
# JPEG Baseline (Process 2 and 4)
JPEG_EXTENDED_2 = get_testdata_files("JPEG-lossy.dcm")[0]
# JPEG Lossless (Process 14)
JPEG_LOSSLESS_14 = None
# JPEG Lossless (Process 14, Selection Value 1)
JPEG_LOSSLESS_14_1 = get_testdata_files("SC_rgb_jpeg_gdcm.dcm")[0]
# JPEG-LS Lossless
JPEG_LS_LOSSLESS = get_testdata_files("MR_small_jpeg_ls_lossless.dcm")[0]
# JPEG-LS Lossy
JPEG_LS_LOSSY = None
# JPEG2k Lossless
JPEG_2K_LOSSLESS = get_testdata_files("emri_small_jpeg_2k_lossless.dcm")[0]
# JPEG2k
JPEG_2K = get_testdata_files("JPEG2000.dcm")[0]
# RLE Lossless
RLE = get_testdata_files("MR_small_RLE.dcm")[0]

# Transfer Syntaxes (non-retired + Explicit VR Big Endian)
SUPPORTED_SYNTAXES = [RLELossless]
UNSUPPORTED_SYNTAXES = list(
    set(ALL_TRANSFER_SYNTAXES) ^ set(SUPPORTED_SYNTAXES)
)


def test_unsupported_syntaxes():
    """Test that UNSUPPORTED_SYNTAXES is as expected."""
    assert RLELossless not in UNSUPPORTED_SYNTAXES


def _get_pixel_array(fpath):
    """Return the pixel data as a numpy ndarray.

    Only suitable for transfer syntaxes supported by the numpy pixel data
    handler.

    Parameters
    ----------
    fpath : str
        Path to the dataset containing the Pixel Data.

    Returns
    -------
    numpy.ndarray
    """
    if NP_HANDLER is None:
        raise RuntimeError(
            'Function only usable if the numpy handler is available'
        )

    original_handlers = pydicom.config.image_handlers
    pydicom.config.image_handlers = [NP_HANDLER]

    ds = dcmread(fpath)
    arr = ds.pixel_array

    pydicom.config.image_handlers = original_handlers

    return arr


REFERENCE_DATA_UNSUPPORTED = [
    (IMPL, ('1.2.840.10008.1.2', 'Lastname^Firstname')),
    (SC_EXPL_LITTLE_1F, ('1.2.840.10008.1.2.1', 'Lestrade^G')),
    (DELF, ('1.2.840.10008.1.2.1.99', '^^^^')),
    (EXPB, ('1.2.840.10008.1.2.2', 'Lestrade^G')),
    (JPEG_BASELINE_1, ('1.2.840.10008.1.2.4.50', 'Lestrade^G')),
    (JPEG_EXTENDED_2, ('1.2.840.10008.1.2.4.51', 'CompressedSamples^NM1')),
    # (JPEG_LOSSLESS_14, ('1.2.840.10008.1.2.4.57')),  # No dataset available
    (JPEG_LOSSLESS_14_1, ('1.2.840.10008.1.2.4.70', 'Lestrade^G')),
    (JPEG_LS_LOSSLESS, ('1.2.840.10008.1.2.4.80', 'CompressedSamples^MR1')),
    # (JPEG_LS_LOSSY, ('1.2.840.10008.1.2.4.81')),  # No dataset available
    (JPEG_2K_LOSSLESS, ('1.2.840.10008.1.2.4.90', '')),
    (JPEG_2K, ('1.2.840.10008.1.2.4.91', 'CompressedSamples^NM1')),
]


# Numpy and the RLE handler are unavailable
@pytest.mark.skipif(HAVE_NP, reason='Numpy is available')
class TestNoNumpy_NoRLEHandler(object):
    """Tests for handling datasets without numpy and the handler."""
    def setup(self):
        """Setup the environment."""
        self.original_handlers = pydicom.config.image_handlers
        pydicom.config.image_handlers = []

    def teardown(self):
        """Restore the environment."""
        pydicom.config.image_handlers = self.original_handlers

    def test_environment(self):
        """Check that the testing environment is as expected."""
        assert not HAVE_NP
        assert RLE_HANDLER is None

    def test_can_access_supported_dataset(self):
        """Test that we can read and access elements in an RLE dataset."""
        ds = dcmread(MR_RLE_1F)
        assert 'CompressedSamples^MR1' == ds.PatientName
        assert 6128 == len(ds.PixelData)

    @pytest.mark.parametrize("fpath,data", REFERENCE_DATA_UNSUPPORTED)
    def test_can_access_unsupported_dataset(self, fpath, data):
        """Test can read and access elements in unsupported datasets."""
        ds = dcmread(fpath)
        assert data[0] == ds.file_meta.TransferSyntaxUID
        assert data[1] == ds.PatientName

    def test_pixel_array_raises(self):
        """Test pixel_array raises exception for all syntaxes."""
        ds = dcmread(MR_EXPL_LITTLE_1F)
        for uid in ALL_TRANSFER_SYNTAXES:
            ds.file_meta.TransferSyntaxUID = uid
            exc_msg = (
                r"Unable to decode pixel data with a transfer syntax UID of "
                r"'{}'".format(uid)
            )
            with pytest.raises(NotImplementedError, match=exc_msg):
                ds.pixel_array


# Numpy is available, the RLE handler is unavailable
@pytest.mark.skipif(not HAVE_NP, reason='Numpy is not available')
class TestNumpy_NoRLEHandler(object):
    """Tests for handling datasets with no handler."""
    def setup(self):
        """Setup the environment."""
        self.original_handlers = pydicom.config.image_handlers
        pydicom.config.image_handlers = []

    def teardown(self):
        """Restore the environment."""
        pydicom.config.image_handlers = self.original_handlers

    def test_environment(self):
        """Check that the testing environment is as expected."""
        assert HAVE_NP
        # The RLE handler should still be available
        assert RLE_HANDLER is not None

    def test_can_access_supported_dataset(self):
        """Test that we can read and access elements in an RLE dataset."""
        ds = dcmread(MR_RLE_1F)
        assert 'CompressedSamples^MR1' == ds.PatientName
        assert 6128 == len(ds.PixelData)

    @pytest.mark.parametrize("fpath,data", REFERENCE_DATA_UNSUPPORTED)
    def test_can_access_unsupported_dataset(self, fpath, data):
        """Test can read and access elements in unsupported datasets."""
        ds = dcmread(fpath)
        assert data[0] == ds.file_meta.TransferSyntaxUID
        assert data[1] == ds.PatientName

    def test_pixel_array_raises(self):
        """Test pixel_array raises exception for all syntaxes."""
        ds = dcmread(MR_EXPL_LITTLE_1F)
        for uid in ALL_TRANSFER_SYNTAXES:
            ds.file_meta.TransferSyntaxUID = uid
            exc_msg = (
                r"Unable to decode pixel data with a transfer syntax UID of "
                r"'{}'".format(uid)
            )
            with pytest.raises(NotImplementedError, match=exc_msg):
                ds.pixel_array


# Numpy and the RLE handler are available
@pytest.mark.skipif(not HAVE_NP, reason='Numpy is not available')
class TestNumpy_RLEHandler(object):
    """Tests for handling datasets with the handler."""
    def setup(self):
        """Setup the environment."""
        self.original_handlers = pydicom.config.image_handlers
        pydicom.config.image_handlers = [RLE_HANDLER]

    def teardown(self):
        """Restore the environment."""
        pydicom.config.image_handlers = self.original_handlers

    def test_environment(self):
        """Check that the testing environment is as expected."""
        assert HAVE_NP
        assert RLE_HANDLER is not None

    def test_unsupported_syntax_raises(self):
        """Test pixel_array raises exception for unsupported syntaxes."""
        ds = dcmread(MR_EXPL_LITTLE_1F)
        for uid in UNSUPPORTED_SYNTAXES:
            ds.file_meta.TransferSyntaxUID = uid
            exc_msg = (
                r"Unable to decode pixel data with a transfer syntax UID of "
                r"'{}'".format(uid)
            )
            with pytest.raises(NotImplementedError, match=exc_msg):
                ds.pixel_array

    @pytest.mark.parametrize("fpath,data", REFERENCE_DATA_UNSUPPORTED)
    def test_can_access_unsupported_dataset(self, fpath, data):
        """Test can read and access elements in unsupported datasets."""
        ds = dcmread(fpath)
        assert data[0] == ds.file_meta.TransferSyntaxUID
        assert data[1] == ds.PatientName

    def test_pixel_array_signed(self):
        """Test pixel_array for unsigned -> signed data."""
        ds = dcmread(OB_RLE_1F)
        # 0 is unsigned int, 1 is 2's complement
        assert ds.PixelRepresentation == 0
        ds.PixelRepresentation = 1
        ref = _get_pixel_array(OB_EXPL_LITTLE_1F)
        arr = ds.pixel_array

        assert not np.array_equal(arr, ref)
        assert (600, 800) == arr.shape
        assert -12 == arr[0].min() == arr[0].max()
        assert (1, -10, 1) == tuple(arr[300, 491:494])
        assert 0 == arr[-1].min() == arr[-1].max()

    def test_pixel_array_1bit_raises(self):
        """Test pixel_array for 1-bit raises exception."""
        ds = dcmread(SC_RLE_1F)
        ds.BitsAllocated = 1
        with pytest.raises(NotImplementedError,
                           match="Bits Allocated' value of 1"):
            ds.pixel_array

    def test_pixel_array_8bit_1sample_1f(self):
        """Test pixel_array for 8-bit, 1 sample/pixel, 1 frame."""
        ds = dcmread(OB_RLE_1F)
        assert ds.file_meta.TransferSyntaxUID == RLELossless
        assert ds.BitsAllocated == 8
        assert ds.SamplesPerPixel == 1
        assert 'NumberOfFrames' not in ds
        ref = _get_pixel_array(OB_EXPL_LITTLE_1F)
        arr = ds.pixel_array

        assert np.array_equal(arr, ref)
        assert (600, 800) == arr.shape
        assert 244 == arr[0].min() == arr[0].max()
        assert (1, 246, 1) == tuple(arr[300, 491:494])
        assert 0 == arr[-1].min() == arr[-1].max()

    def test_pixel_array_8bit_1sample_2f(self):
        """Test pixel_array for 8-bit, 1 sample/pixel, 2 frame."""
        ds = dcmread(OB_RLE_2F)
        assert ds.file_meta.TransferSyntaxUID == RLELossless
        assert ds.BitsAllocated == 8
        assert ds.SamplesPerPixel == 1
        assert ds.NumberOfFrames == 2
        ref = _get_pixel_array(OB_EXPL_LITTLE_2F)
        arr = ds.pixel_array

        assert np.array_equal(arr, ref)
        assert (2, 600, 800) == arr.shape
        assert 244 == arr[0, 0].min() == arr[0, 0].max()
        assert (1, 246, 1) == tuple(arr[0, 300, 491:494])
        assert 0 == arr[0, -1].min() == arr[0, -1].max()

        # Frame 2 is frame 1 inverted
        assert np.array_equal((2**ds.BitsAllocated - 1) - arr[1], arr[0])

    def test_pixel_array_8bit_3sample_1f(self):
        """Test pixel_array for 8-bit, 3 sample/pixel, 1 frame."""
        ds = dcmread(SC_RLE_1F)
        assert ds.file_meta.TransferSyntaxUID == RLELossless
        assert ds.BitsAllocated == 8
        assert ds.SamplesPerPixel == 3
        assert 'NumberOfFrames' not in ds
        ref = _get_pixel_array(SC_EXPL_LITTLE_1F)
        arr = ds.pixel_array

        assert np.array_equal(arr, ref)
        assert (255, 0, 0) == tuple(arr[5, 50, :])
        assert (255, 128, 128) == tuple(arr[15, 50, :])
        assert (0, 255, 0) == tuple(arr[25, 50, :])
        assert (128, 255, 128) == tuple(arr[35, 50, :])
        assert (0, 0, 255) == tuple(arr[45, 50, :])
        assert (128, 128, 255) == tuple(arr[55, 50, :])
        assert (0, 0, 0) == tuple(arr[65, 50, :])
        assert (64, 64, 64) == tuple(arr[75, 50, :])
        assert (192, 192, 192) == tuple(arr[85, 50, :])
        assert (255, 255, 255) == tuple(arr[95, 50, :])

    def test_pixel_array_8bit_3sample_2f(self):
        """Test pixel_array for 8-bit, 3 sample/pixel, 2 frame."""
        ds = dcmread(SC_RLE_2F)
        assert ds.file_meta.TransferSyntaxUID == RLELossless
        assert ds.BitsAllocated == 8
        assert ds.SamplesPerPixel == 3
        assert ds.NumberOfFrames == 2
        ref = _get_pixel_array(SC_EXPL_LITTLE_2F)
        arr = ds.pixel_array

        assert np.array_equal(arr, ref)

        # Frame 1
        frame = arr[0]
        assert (255, 0, 0) == tuple(frame[5, 50, :])
        assert (255, 128, 128) == tuple(frame[15, 50, :])
        assert (0, 255, 0) == tuple(frame[25, 50, :])
        assert (128, 255, 128) == tuple(frame[35, 50, :])
        assert (0, 0, 255) == tuple(frame[45, 50, :])
        assert (128, 128, 255) == tuple(frame[55, 50, :])
        assert (0, 0, 0) == tuple(frame[65, 50, :])
        assert (64, 64, 64) == tuple(frame[75, 50, :])
        assert (192, 192, 192) == tuple(frame[85, 50, :])
        assert (255, 255, 255) == tuple(frame[95, 50, :])

        # Frame 2 is frame 1 inverted
        assert np.array_equal((2**ds.BitsAllocated - 1) - arr[1], arr[0])

    def test_pixel_array_16bit_1sample_1f(self):
        """Test pixel_array for 16-bit, 1 sample/pixel, 1 frame."""
        ds = dcmread(MR_RLE_1F)
        assert ds.file_meta.TransferSyntaxUID == RLELossless
        assert ds.BitsAllocated == 16
        assert ds.SamplesPerPixel == 1
        assert 'NumberOfFrames' not in ds
        assert ds.PixelRepresentation == 1
        ref = _get_pixel_array(MR_EXPL_LITTLE_1F)
        arr = ds.pixel_array

        assert np.array_equal(arr, ref)
        assert (64, 64) == arr.shape

        assert (422, 319, 361) == tuple(arr[0, 31:34])
        assert (366, 363, 322) == tuple(arr[31, :3])
        assert (1369, 1129, 862) == tuple(arr[-1, -3:])

    def test_pixel_array_16bit_1sample_10f(self):
        """Test pixel_array for 16-bit, 1, sample/pixel, 10 frame."""
        ds = dcmread(EMRI_RLE_10F)
        assert ds.file_meta.TransferSyntaxUID == RLELossless
        assert ds.BitsAllocated == 16
        assert ds.SamplesPerPixel == 1
        assert ds.NumberOfFrames == 10
        ref = _get_pixel_array(EMRI_EXPL_LITTLE_10F)
        arr = ds.pixel_array

        assert np.array_equal(arr, ref)
        assert (10, 64, 64) == arr.shape

        # Frame 1
        assert (206, 197, 159) == tuple(arr[0, 0, 31:34])
        assert (49, 78, 128) == tuple(arr[0, 31, :3])
        assert (362, 219, 135) == tuple(arr[0, -1, -3:])

        # Frame 5
        assert (67, 82, 44) == tuple(arr[4, 0, 31:34])
        assert (37, 41, 17) == tuple(arr[4, 31, :3])
        assert (225, 380, 355) == tuple(arr[4, -1, -3:])

        # Frame 10
        assert (72, 86, 69) == tuple(arr[-1, 0, 31:34])
        assert (25, 4, 9) == tuple(arr[-1, 31, :3])
        assert (227, 300, 147) == tuple(arr[-1, -1, -3:])

    def test_pixel_array_16bit_3sample_1f(self):
        """Test pixel_array for 16-bit, 3 sample/pixel, 1 frame."""
        ds = dcmread(SC_RLE_16_1F)
        assert ds.file_meta.TransferSyntaxUID == RLELossless
        assert ds.BitsAllocated == 16
        assert ds.SamplesPerPixel == 3
        assert 'NumberOfFrames' not in ds
        arr = ds.pixel_array
        ref = _get_pixel_array(SC_EXPL_LITTLE_16_1F)

        assert np.array_equal(ds.pixel_array, ref)

        assert (65535, 0, 0) == tuple(arr[5, 50, :])
        assert (65535, 32896, 32896) == tuple(arr[15, 50, :])
        assert (0, 65535, 0) == tuple(arr[25, 50, :])
        assert (32896, 65535, 32896) == tuple(arr[35, 50, :])
        assert (0, 0, 65535) == tuple(arr[45, 50, :])
        assert (32896, 32896, 65535) == tuple(arr[55, 50, :])
        assert (0, 0, 0) == tuple(arr[65, 50, :])
        assert (16448, 16448, 16448) == tuple(arr[75, 50, :])
        assert (49344, 49344, 49344) == tuple(arr[85, 50, :])
        assert (65535, 65535, 65535) == tuple(arr[95, 50, :])

    def test_pixel_array_16bit_3sample_2f(self):
        """Test pixel_array for 16-bit, 3, sample/pixel, 10 frame."""
        ds = dcmread(SC_RLE_16_2F)
        assert ds.file_meta.TransferSyntaxUID == RLELossless
        assert ds.BitsAllocated == 16
        assert ds.SamplesPerPixel == 3
        assert ds.NumberOfFrames == 2
        arr = ds.pixel_array
        ref = _get_pixel_array(SC_EXPL_LITTLE_16_2F)

        assert np.array_equal(ds.pixel_array, ref)

        # Frame 1
        frame = arr[0]
        assert (65535, 0, 0) == tuple(frame[5, 50, :])
        assert (65535, 32896, 32896) == tuple(frame[15, 50, :])
        assert (0, 65535, 0) == tuple(frame[25, 50, :])
        assert (32896, 65535, 32896) == tuple(frame[35, 50, :])
        assert (0, 0, 65535) == tuple(frame[45, 50, :])
        assert (32896, 32896, 65535) == tuple(frame[55, 50, :])
        assert (0, 0, 0) == tuple(frame[65, 50, :])
        assert (16448, 16448, 16448) == tuple(frame[75, 50, :])
        assert (49344, 49344, 49344) == tuple(frame[85, 50, :])
        assert (65535, 65535, 65535) == tuple(frame[95, 50, :])

        # Frame 2 is frame 1 inverted
        assert np.array_equal((2**ds.BitsAllocated - 1) - arr[1], arr[0])

    def test_pixel_array_32bit_1sample_1f(self):
        """Test pixel_array for 32-bit, 1 sample/pixel, 1 frame."""
        ds = dcmread(RTDOSE_RLE_1F)
        assert ds.file_meta.TransferSyntaxUID == RLELossless
        assert ds.BitsAllocated == 32
        assert ds.SamplesPerPixel == 1
        assert 'NumberOfFrames' not in ds
        ref = _get_pixel_array(RTDOSE_EXPL_LITTLE_1F)
        arr = ds.pixel_array

        assert np.array_equal(arr, ref)
        assert (10, 10) == arr.shape
        assert (1249000, 1249000, 1250000) == tuple(arr[0, :3])
        assert (1031000, 1029000, 1027000) == tuple(arr[4, 3:6])
        assert (803000, 801000, 798000) == tuple(arr[-1, -3:])

    def test_pixel_array_32bit_1sample_15f(self):
        """Test pixel_array for 32-bit, 1, sample/pixel, 15 frame."""
        ds = dcmread(RTDOSE_RLE_15F)
        assert ds.file_meta.TransferSyntaxUID == RLELossless
        assert ds.BitsAllocated == 32
        assert ds.SamplesPerPixel == 1
        assert ds.NumberOfFrames == 15
        ref = _get_pixel_array(RTDOSE_EXPL_LITTLE_15F)
        arr = ds.pixel_array

        assert np.array_equal(arr, ref)
        assert (15, 10, 10) == arr.shape

        # Frame 1
        assert (1249000, 1249000, 1250000) == tuple(arr[0, 0, :3])
        assert (1031000, 1029000, 1027000) == tuple(arr[0, 4, 3:6])
        assert (803000, 801000, 798000) == tuple(arr[0, -1, -3:])

        # Frame 8
        assert (1253000, 1253000, 1249000) == tuple(arr[7, 0, :3])
        assert (1026000, 1023000, 1022000) == tuple(arr[7, 4, 3:6])
        assert (803000, 803000, 803000) == tuple(arr[7, -1, -3:])

        # Frame 15
        assert (1249000, 1250000, 1251000) == tuple(arr[-1, 0, :3])
        assert (1031000, 1031000, 1031000) == tuple(arr[-1, 4, 3:6])
        assert (801000, 800000, 799000) == tuple(arr[-1, -1, -3:])

    def test_pixel_array_32bit_3sample_1f(self):
        """Test pixel_array for 32-bit, 3 sample/pixel, 1 frame."""
        ds = dcmread(SC_RLE_32_1F)
        assert ds.file_meta.TransferSyntaxUID == RLELossless
        assert ds.BitsAllocated == 32
        assert ds.SamplesPerPixel == 3
        assert 'NumberOfFrames' not in ds
        arr = ds.pixel_array
        ref = _get_pixel_array(SC_EXPL_LITTLE_32_1F)

        assert np.array_equal(ds.pixel_array, ref)

        assert (4294967295, 0, 0) == tuple(arr[5, 50, :])
        assert (4294967295, 2155905152, 2155905152) == tuple(arr[15, 50, :])
        assert (0, 4294967295, 0) == tuple(arr[25, 50, :])
        assert (2155905152, 4294967295, 2155905152) == tuple(arr[35, 50, :])
        assert (0, 0, 4294967295) == tuple(arr[45, 50, :])
        assert (2155905152, 2155905152, 4294967295) == tuple(arr[55, 50, :])
        assert (0, 0, 0) == tuple(arr[65, 50, :])
        assert (1077952576, 1077952576, 1077952576) == tuple(arr[75, 50, :])
        assert (3233857728, 3233857728, 3233857728) == tuple(arr[85, 50, :])
        assert (4294967295, 4294967295, 4294967295) == tuple(arr[95, 50, :])

    def test_pixel_array_32bit_3sample_2f(self):
        """Test pixel_array for 32-bit, 3, sample/pixel, 2 frame."""
        ds = dcmread(SC_RLE_32_2F)
        assert ds.file_meta.TransferSyntaxUID == RLELossless
        assert ds.BitsAllocated == 32
        assert ds.SamplesPerPixel == 3
        assert ds.NumberOfFrames == 2
        arr = ds.pixel_array
        ref = _get_pixel_array(SC_EXPL_LITTLE_32_2F)

        assert np.array_equal(ds.pixel_array, ref)

        # Frame 1
        assert (4294967295, 0, 0) == tuple(arr[0, 5, 50, :])
        assert (4294967295, 2155905152, 2155905152) == tuple(arr[0, 15, 50, :])
        assert (0, 4294967295, 0) == tuple(arr[0, 25, 50, :])
        assert (2155905152, 4294967295, 2155905152) == tuple(arr[0, 35, 50, :])
        assert (0, 0, 4294967295) == tuple(arr[0, 45, 50, :])
        assert (2155905152, 2155905152, 4294967295) == tuple(arr[0, 55, 50, :])
        assert (0, 0, 0) == tuple(arr[0, 65, 50, :])
        assert (1077952576, 1077952576, 1077952576) == tuple(arr[0, 75, 50, :])
        assert (3233857728, 3233857728, 3233857728) == tuple(arr[0, 85, 50, :])
        assert (4294967295, 4294967295, 4294967295) == tuple(arr[0, 95, 50, :])

        # Frame 2 is frame 1 inverted
        assert np.array_equal((2**ds.BitsAllocated - 1) - arr[1], arr[0])


# Tests for rle_handler module with Numpy available
@pytest.mark.skipif(not HAVE_NP, reason='Numpy is not available')
class TestNumpy_GetPixelData(object):
    """Tests for rle_handler.get_pixeldata with numpy."""
    def test_no_pixel_data_raises(self):
        """Test get_pixeldata raises if dataset has no PixelData."""
        ds = dcmread(MR_RLE_1F)
        del ds.PixelData
        assert 'PixelData' not in ds
        with pytest.raises(AttributeError, match=' dataset: PixelData'):
            get_pixeldata(ds)

    def test_unknown_pixel_representation_raises(self):
        """Test get_pixeldata raises if invalid PixelRepresentation."""
        ds = dcmread(MR_RLE_1F)
        ds.PixelRepresentation = 2
        with pytest.raises(ValueError, match=r"value of '2' for '\(0028,0103"):
            get_pixeldata(ds)

    def test_unsupported_syntaxes_raises(self):
        """Test get_pixeldata raises if unsupported Transfer Syntax."""
        ds = dcmread(MR_EXPL_LITTLE_1F)
        with pytest.raises(NotImplementedError,
                           match='syntax is not supported by the RLE pixel'):
            get_pixeldata(ds)

    def test_change_photometric_interpretation(self):
        """Test get_pixeldata changes PhotometricInterpretation if required."""
        def to_rgb(ds):
            """Override the original function that returned False"""
            return True

        # Test default
        ds = dcmread(MR_RLE_1F)
        assert ds.PhotometricInterpretation == 'MONOCHROME2'

        get_pixeldata(ds)
        assert ds.PhotometricInterpretation == 'MONOCHROME2'

        # Test opposite
        orig_fn = RLE_HANDLER.should_change_PhotometricInterpretation_to_RGB
        RLE_HANDLER.should_change_PhotometricInterpretation_to_RGB = to_rgb

        get_pixeldata(ds)
        assert ds.PhotometricInterpretation == 'RGB'

        RLE_HANDLER.should_change_PhotometricInterpretation_to_RGB = orig_fn

    def test_little_endian_segment_order(self):
        """Test interpreting segment order as little endian."""
        ds = dcmread(MR_RLE_1F)
        assert ds.file_meta.TransferSyntaxUID == RLELossless
        assert ds.BitsAllocated == 16
        assert ds.SamplesPerPixel == 1
        assert 'NumberOfFrames' not in ds
        assert ds.PixelRepresentation == 1  # signed

        # Big endian
        arr = get_pixeldata(ds, rle_segment_order='>')
        arr = reshape_pixel_array(ds, arr)

        assert (64, 64) == arr.shape
        assert (422, 319, 361) == tuple(arr[0, 31:34])
        assert (366, 363, 322) == tuple(arr[31, :3])
        assert (1369, 1129, 862) == tuple(arr[-1, -3:])

        # Little endian
        arr = get_pixeldata(ds, rle_segment_order='<')
        arr = reshape_pixel_array(ds, arr)

        assert (64, 64) == arr.shape
        assert (-23039, 16129, 26881) == tuple(arr[0, 31:34])
        assert (28161, 27393, 16897) == tuple(arr[31, :3])
        assert (22789, 26884, 24067) == tuple(arr[-1, -3:])


# RLE encodes data by first splitting a frame into 8-bit segments
BAD_SEGMENT_DATA = [
    # (RLE header, ds.SamplesPerPixel, ds.BitsAllocated)
    (b'\x00\x00\x00\x00', 1, 8),  # 0 segments, 1 expected
    (b'\x02\x00\x00\x00', 1, 8),  # 2 segments, 1 expected
    (b'\x02\x00\x00\x00', 3, 8),  # 2 segments, 3 expected
    (b'\x04\x00\x00\x00', 3, 8),  # 4 segments, 3 expected
    (b'\x01\x00\x00\x00', 1, 16),  # 1 segment, 2 expected
    (b'\x03\x00\x00\x00', 1, 16),  # 3 segments, 2 expected
    (b'\x05\x00\x00\x00', 3, 16),  # 5 segments, 6 expected
    (b'\x07\x00\x00\x00', 3, 16),  # 7 segments, 6 expected
    (b'\x03\x00\x00\x00', 1, 32),  # 3 segments, 4 expected
    (b'\x05\x00\x00\x00', 1, 32),  # 5 segments, 4 expected
    (b'\x0B\x00\x00\x00', 3, 32),  # 11 segments, 12 expected
    (b'\x0D\x00\x00\x00', 3, 32),  # 13 segments, 12 expected
    (b'\x07\x00\x00\x00', 1, 64),  # 7 segments, 8 expected
    (b'\x09\x00\x00\x00', 1, 64),  # 9 segments, 8 expected
]

HEADER_DATA = [
    # (Number of segments, offsets)
    (0, []),
    (1, [64]),
    (2, [64, 16]),
    (8, [64, 16, 31, 55, 62, 110, 142, 551]),
    (14, [64, 16, 31, 55, 62, 110, 142, 551, 641, 456, 43, 11, 6, 55]),
    (15, [64, 16, 31, 55, 62, 110, 142, 551, 641, 456, 43, 11, 6, 55, 9821]),
]


@pytest.mark.skipif(not HAVE_NP, reason='Numpy is not available')
class TestNumpy_RLEParseHeader(object):
    """Tests for rle_handler._parse_rle_header."""
    def test_invalid_header_length(self):
        """Test exception raised if header is not 64 bytes long."""
        for length in [0, 1, 63, 65]:
            with pytest.raises(ValueError,
                               match='RLE header can only be 64 bytes long'):
                _parse_rle_header(b'\x00' * length)

    def test_invalid_nr_segments_raises(self):
        """Test that more than 15 segments raises exception."""
        with pytest.raises(ValueError, match="invalid number of segments"):
            _parse_rle_header(b'\x10' + b'\x00' * 63)

    @pytest.mark.parametrize('nr_segments, offsets', HEADER_DATA)
    def test_parse_header(self, nr_segments, offsets):
        """Test parsing header data."""
        # Encode the header
        header = bytearray()
        header.extend(pack('<L', nr_segments))
        header.extend(pack('<{}L'.format(len(offsets)), *offsets))
        # Add padding
        header.extend(b'\x00' * (64 - len(header)))

        assert len(header) == 64
        assert offsets == _parse_rle_header(header)


@pytest.mark.skipif(not HAVE_NP, reason='Numpy is not available')
class TestNumpy_RLEDecodeFrame(object):
    """Tests for rle_handler._rle_decode_frame."""
    def test_unsupported_bits_allocated_raises(self):
        """Test exception raised for BitsAllocated not a multiple of 8."""
        msg = (
            r"Unable to decode RLE encoded pixel data with a \(0028,0100\) "
            r"'Bits Allocated' value of 12"
        )
        with pytest.raises(NotImplementedError, match=msg):
            _rle_decode_frame(b'\x00\x00\x00\x00', 1, 1, 1, 12)

    @pytest.mark.parametrize('header,samples,bits', BAD_SEGMENT_DATA)
    def test_invalid_nr_segments_raises(self, header, samples, bits):
        """Test having too many segments in the data raises exception."""
        # This should probably be ValueError
        expected = samples * bits // 8
        actual = unpack('<L', header)[0]
        header += b'\x00' * (64 - len(header))
        msg = (
            r"expected amount \({} vs. {} segments\)".format(actual, expected)
        )
        with pytest.raises(ValueError, match=msg):
            _rle_decode_frame(header,
                              rows=1,
                              columns=1,
                              nr_samples=samples,
                              nr_bits=bits)

    def test_invalid_frame_data_raises(self):
        """Test that invalid segment data raises exception."""
        ds = dcmread(MR_RLE_1F)
        pixel_data = defragment_data(ds.PixelData)
        # Missing byte
        with pytest.raises(ValueError,
                           match=r'amount \(4095 vs. 4096 bytes\)'):
            _rle_decode_frame(pixel_data[:-1],
                              ds.Rows,
                              ds.Columns,
                              ds.SamplesPerPixel,
                              ds.BitsAllocated)

        # Extra byte
        with pytest.raises(ValueError,
                           match=r'amount \(4097 vs. 4096 bytes\)'):
            _rle_decode_frame(pixel_data + b'\x00\x01',
                              ds.Rows,
                              ds.Columns,
                              ds.SamplesPerPixel,
                              ds.BitsAllocated)

    def test_8bit_1sample(self):
        """Test decoding 8-bit, 1 sample/pixel."""
        header = (
            b'\x01\x00\x00\x00'
            b'\x40\x00\x00\x00'
        )
        header += (64 - len(header)) * b'\x00'
        # 2 x 3 data
        # 0, 64, 128, 160, 192, 255
        data = b'\x05\x00\x40\x80\xA0\xC0\xFF'
        decoded = _rle_decode_frame(header + data, 2, 3, 1, 8)
        arr = np.frombuffer(decoded, np.dtype('>u1'))
        assert [0, 64, 128, 160, 192, 255] == arr.tolist()

    def test_8bit_3sample(self):
        """Test decoding 8-bit, 3 sample/pixel."""
        header = (
            b'\x03\x00\x00\x00'  # 3 segments
            b'\x40\x00\x00\x00'  # 64
            b'\x47\x00\x00\x00'  # 71
            b'\x4E\x00\x00\x00'  # 78
        )
        header += (64 - len(header)) * b'\x00'
        # 2 x 3 data
        # 0, 64, 128, 160, 192, 255
        data = (
            b'\x05\x00\x40\x80\xA0\xC0\xFF'  # R
            b'\x05\xFF\xC0\x80\x40\x00\xFF'  # B
            b'\x05\x01\x40\x80\xA0\xC0\xFE'  # G
        )
        decoded = _rle_decode_frame(header + data, 2, 3, 3, 8)
        arr = np.frombuffer(decoded, np.dtype('>u1'))
        # Ordered all R, all G, all B
        assert [0, 64, 128, 160, 192, 255] == arr[:6].tolist()
        assert [255, 192, 128, 64, 0, 255] == arr[6:12].tolist()
        assert [1, 64, 128, 160, 192, 254] == arr[12:].tolist()

    def test_16bit_1sample(self):
        """Test decoding 16-bit, 1 sample/pixel."""
        header = (
            b'\x02\x00\x00\x00'
            b'\x40\x00\x00\x00'
            b'\x47\x00\x00\x00'
        )
        header += (64 - len(header)) * b'\x00'
        # 2 x 3 data
        data = (
            # 0, 1, 256, 255, 65280, 65535
            b'\x05\x00\x00\x01\x00\xFF\xFF'  # MSB
            b'\x05\x00\x01\x00\xFF\x00\xFF'  # LSB
        )
        decoded = _rle_decode_frame(header + data, 2, 3, 1, 16)
        arr = np.frombuffer(decoded, np.dtype('>u2'))
        assert [0, 1, 256, 255, 65280, 65535] == arr.tolist()

    def test_16bit_3sample(self):
        """Test decoding 16-bit, 3 sample/pixel."""
        header = (
            b'\x06\x00\x00\x00'  # 6 segments
            b'\x40\x00\x00\x00'  # 64
            b'\x47\x00\x00\x00'  # 71
            b'\x4E\x00\x00\x00'  # 78
            b'\x55\x00\x00\x00'  # 85
            b'\x5C\x00\x00\x00'  # 92
            b'\x63\x00\x00\x00'  # 99
        )
        header += (64 - len(header)) * b'\x00'
        # 2 x 3 data
        data = (
            # 0, 1, 256, 255, 65280, 65535
            b'\x05\x00\x00\x01\x00\xFF\xFF'  # MSB
            b'\x05\x00\x01\x00\xFF\x00\xFF'  # LSB
            b'\x05\xFF\x00\x01\x00\xFF\x00'  # MSB
            b'\x05\xFF\x01\x00\xFF\x00\x00'  # LSB
            b'\x05\x00\x00\x01\x00\xFF\xFF'  # MSB
            b'\x05\x01\x01\x00\xFF\x00\xFE'  # LSB
        )
        decoded = _rle_decode_frame(header + data, 2, 3, 3, 16)
        arr = np.frombuffer(decoded, np.dtype('>u2'))
        assert [0, 1, 256, 255, 65280, 65535] == arr[:6].tolist()
        assert [65535, 1, 256, 255, 65280, 0] == arr[6:12].tolist()
        assert [1, 1, 256, 255, 65280, 65534] == arr[12:].tolist()

    def test_32bit_1sample(self):
        """Test decoding 32-bit, 1 sample/pixel."""
        header = (
            b'\x04\x00\x00\x00'  # 4 segments
            b'\x40\x00\x00\x00'  # 64 offset
            b'\x47\x00\x00\x00'  # 71 offset
            b'\x4E\x00\x00\x00'  # 78 offset
            b'\x55\x00\x00\x00'  # 85 offset
        )
        header += (64 - len(header)) * b'\x00'
        # 2 x 3 data
        data = (
            # 0, 16777216, 65536, 256, 4294967295
            b'\x05\x00\x01\x00\x00\x00\xFF'  # MSB
            b'\x05\x00\x00\x01\x00\x00\xFF'
            b'\x05\x00\x00\x00\x01\x00\xFF'
            b'\x05\x00\x00\x00\x00\x01\xFF'  # LSB
        )
        decoded = _rle_decode_frame(header + data, 2, 3, 1, 32)
        arr = np.frombuffer(decoded, np.dtype('>u4'))
        assert [0, 16777216, 65536, 256, 1, 4294967295] == arr.tolist()

    def test_32bit_3sample(self):
        """Test decoding 32-bit, 3 sample/pixel."""
        header = (
            b'\x0C\x00\x00\x00'  # 12 segments
            b'\x40\x00\x00\x00'  # 64
            b'\x47\x00\x00\x00'  # 71
            b'\x4E\x00\x00\x00'  # 78
            b'\x55\x00\x00\x00'  # 85
            b'\x5C\x00\x00\x00'  # 92
            b'\x63\x00\x00\x00'  # 99
            b'\x6A\x00\x00\x00'  # 106
            b'\x71\x00\x00\x00'  # 113
            b'\x78\x00\x00\x00'  # 120
            b'\x7F\x00\x00\x00'  # 127
            b'\x86\x00\x00\x00'  # 134
            b'\x8D\x00\x00\x00'  # 141
        )
        header += (64 - len(header)) * b'\x00'
        # 2 x 3 data
        data = (
            # 0, 16777216, 65536, 256, 4294967295
            b'\x05\x00\x01\x00\x00\x00\xFF'  # MSB
            b'\x05\x00\x00\x01\x00\x00\xFF'
            b'\x05\x00\x00\x00\x01\x00\xFF'
            b'\x05\x00\x00\x00\x00\x01\xFF'  # LSB
            b'\x05\xFF\x01\x00\x00\x00\x00'  # MSB
            b'\x05\xFF\x00\x01\x00\x00\x00'
            b'\x05\xFF\x00\x00\x01\x00\x00'
            b'\x05\xFF\x00\x00\x00\x01\x00'  # LSB
            b'\x05\x00\x01\x00\x00\x00\xFF'  # MSB
            b'\x05\x00\x00\x01\x00\x00\xFF'
            b'\x05\x00\x00\x00\x01\x00\xFF'
            b'\x05\x01\x00\x00\x00\x01\xFE'  # LSB
        )
        decoded = _rle_decode_frame(header + data, 2, 3, 3, 32)
        arr = np.frombuffer(decoded, np.dtype('>u4'))
        assert [0, 16777216, 65536, 256, 1, 4294967295] == arr[:6].tolist()
        assert [4294967295, 16777216, 65536, 256, 1, 0] == arr[6:12].tolist()
        assert [1, 16777216, 65536, 256, 1, 4294967294] == arr[12:].tolist()


@pytest.mark.skipif(not HAVE_NP, reason='Numpy is not available')
class TestNumpy_RLEDecodeSegment(object):
    """Tests for rle_handler._rle_decode_segment.

    Using int8
    ----------
    if n >= 0 and n < 127:
        read next (n + 1) bytes literally
    elif n <= -1 and n >= -127:
        copy the next byte (-n + 1) times
    elif n = -128:
        do nothing

    Using uint8 (as in handler)
    ---------------------------
    if n < 128
        read next (n + 1) bytes literally
    elif n > 128
        copy the next byte (256 - n + 1) times
    elif n == 128
        do nothing

    References
    ----------
    DICOM Standard, Part 5, Annex G.3.2
    """
    def test_noop(self):
        """Test no-operation output."""
        # For n == 128, do nothing
        # data is only noop, 0x80 = 128
        data = b'\x80\x80\x80'
        assert b'' == bytes(_rle_decode_segment(data))

        # noop at start, data after
        data = (
            b'\x80\x80'  # No operation
            b'\x05\x01\x02\x03\x04\x05\x06'  # Literal
            b'\xFE\x01'  # Copy
            b'\x80'
        )
        assert (
            b'\x01\x02\x03\x04\x05\x06'
            b'\x01\x01\x01'
        ) == bytes(_rle_decode_segment(data))

        # data at start, noop middle, data at end
        data = (
            b'\x05\x01\x02\x03\x04\x05\x06'  # Literal
            b'\x80'  # No operation
            b'\xFE\x01'  # Copy
            b'\x80'
        )
        assert (
            b'\x01\x02\x03\x04\x05\x06'
            b'\x01\x01\x01'
        ) == bytes(_rle_decode_segment(data))

        # data at start, noop end
        # Copy 6 bytes literally, then 3 x 0x01
        data = (
            b'\x05\x01\x02\x03\x04\x05\x06'
            b'\xFE\x01'
            b'\x80'
        )
        assert (
            b'\x01\x02\x03\x04\x05\x06'
            b'\x01\x01\x01'
        ) == bytes(_rle_decode_segment(data))

    def test_literal(self):
        """Test literal output."""
        # For n < 128, read the next (n + 1) bytes literally
        # n = 0 (0x80 is 128 -> no operation)
        data = b'\x00\x02\x80'
        assert b'\x02' == bytes(_rle_decode_segment(data))
        # n = 1
        data = b'\x01\x02\x03\x80'
        assert b'\x02\x03' == bytes(_rle_decode_segment(data))
        # n = 127
        data = b'\x7f' + b'\x40' * 128 + b'\x80'
        assert b'\x40' * 128 == bytes(_rle_decode_segment(data))

    def test_copy(self):
        """Test copy output."""
        # For n > 128, copy the next byte (257 - n) times
        # n = 255, copy x2 (0x80 is 128 -> no operation)
        data = b'\xFF\x02\x80'
        assert b'\x02\x02' == bytes(_rle_decode_segment(data))
        # n = 254, copy x3
        data = b'\xFE\x02\x80'
        assert b'\x02\x02\x02' == bytes(_rle_decode_segment(data))
        # n = 129, copy x128
        data = b'\x81\x02\x80'
<<<<<<< HEAD
        assert b'\x02' * 128 == bytes(_rle_decode_plane(data))


@pytest.mark.skipif(not HAVE_NP, reason='Numpy is not available')
class TestNumpy_RLEEncodeFrame(object):
    """Tests for rle_handler._rle_encode_frame."""
    def test_1bit_1sample(self):
        """Test encoding a 1-bit, 1 sample/pixel frame."""
        pass

    def test_1bit_3sample(self):
        """Test encoding a 1-bit, 3 sample/pixel frame."""
        pass

    def test_8bit_1sample(self):
        """Test encoding an 8-bit, 1 sample/pixel frame."""
        arr = np.asarray(
            [[  0,   0,   2,   2],
             [ 32,  33,  34,  35],
             [ 64,  64,  64,  64],
             [127, 128, 129, 130],
             [252, 255, 255, 255]], dtype='uint8')

        _rle_encode_frame(arr)

    def test_8bit_3sample(self):
        """Test encoding an 8-bit, 3 sample/pixel frame."""
        pass

    def test_16bit_1sample(self):
        """Test encoding a 16-bit, 1 sample/pixel frame."""
        arr = np.asarray(
            [[   0,     1,    2,    3],
             [  32,    33,   34,   35],
             [  64,    65,   66,   67],
             [ 127,  1024, 2048, 4096],
             [8192, 2**14, 2**15, 65535]], dtype='uint16')

        _rle_encode_frame(arr)

    def test_16bit_3sample(self):
        """Test encoding a 16-bit, 3 sample/pixel frame."""
        pass

    def test_32bit_1sample(self):
        """Test encoding a 32-bit, 1 sample/pixel frame."""
        arr = np.asarray(
            [[    0,     1,     2,     3],
             [    4,     8,    32,   128],
             [  512,  2048,  8192, 2**17],
             [2**19, 2**23, 2**25, 2**27],
             [2**29, 2**30, 2**31, 2**32 - 1]], dtype='uint32')

        _rle_encode_frame(arr)

    def test_32bit_3sample(self):
        """Test encoding a 32-bit, 3 sample/pixel frame."""
        pass


@pytest.mark.skipif(not HAVE_NP, reason='Numpy is not available')
class TestNumpy_RLEEncodePlane(object):
    """Tests for rle_handler._rle_encode_plane."""
    def test_1bit(self):
        """Test encoding a 1-bit plane into 1 segment."""
        pass

    def test_8bit(self):
        """Test encoding an 8-bit plane into 1 segment."""
        pass

    def test_16bit(self):
        """Test encoding a 16-bit plane into 2 segments."""
        pass

    def test_32bit(self):
        """Test encoding a 32-bit plane into 4 segments."""
        pass


@pytest.mark.skipif(not HAVE_NP, reason='Numpy is not available')
class TestNumpy_RLEEncodeSegment(object):
    """Tests for rle_handler._rle_encode_segment."""
    def test_one_row(self):
        """Test encoding data that contains only a single row."""
        pass

    def test_odd_length(self):
        """Test encoding odd length data."""
        pass

    def test_even_length(self):
        """Test encoding even length data."""
        pass

    def test_all_literal(self):
        """Test when data only needs literal runs."""
        pass

    def test_all_replicate(self):
        """Test when data only needs replicate runs."""
        pass

    def test_long_replicate(self):
        """Test when a run of replicate values is longer than 128 bytes."""
        pass

    def test_long_literal(self):
        """Test when a run of literal values is longer than 128 bytes."""
        pass
=======
        assert b'\x02' * 128 == bytes(_rle_decode_segment(data))
>>>>>>> 834d91ef
<|MERGE_RESOLUTION|>--- conflicted
+++ resolved
@@ -46,13 +46,9 @@
     from pydicom.pixel_data_handlers.rle_handler import (
         get_pixeldata,
         _rle_decode_frame,
-<<<<<<< HEAD
-        _rle_decode_plane,
-        _rle_encode_frame,
-=======
         _rle_decode_segment,
         _parse_rle_header,
->>>>>>> 834d91ef
+        _rle_encode_frame,
     )
 except ImportError:
     RLE_HANDLER = None
@@ -1032,8 +1028,7 @@
         assert b'\x02\x02\x02' == bytes(_rle_decode_segment(data))
         # n = 129, copy x128
         data = b'\x81\x02\x80'
-<<<<<<< HEAD
-        assert b'\x02' * 128 == bytes(_rle_decode_plane(data))
+        assert b'\x02' * 128 == bytes(_rle_decode_segment(data))
 
 
 @pytest.mark.skipif(not HAVE_NP, reason='Numpy is not available')
@@ -1142,7 +1137,4 @@
 
     def test_long_literal(self):
         """Test when a run of literal values is longer than 128 bytes."""
-        pass
-=======
-        assert b'\x02' * 128 == bytes(_rle_decode_segment(data))
->>>>>>> 834d91ef
+        pass