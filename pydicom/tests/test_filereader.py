--- conflicted
+++ resolved
@@ -24,6 +24,7 @@
 from pydicom.errors import InvalidDicomError
 from pydicom.filebase import DicomBytesIO
 from pydicom.filereader import data_element_generator
+from pydicom.multival import MultiValue
 from pydicom.sequence import Sequence
 from pydicom.tag import Tag, TupleTag
 from pydicom.uid import ImplicitVRLittleEndian
@@ -31,6 +32,7 @@
 
 
 from pydicom.pixel_data_handlers import gdcm_handler
+
 have_gdcm_handler = gdcm_handler.is_available()
 
 try:
@@ -58,7 +60,8 @@
 have_pillow = PILImg is not None
 
 empty_number_tags_name = get_testdata_file(
-    "reportsi_with_empty_number_tags.dcm")
+    "reportsi_with_empty_number_tags.dcm"
+)
 rtplan_name = get_testdata_file("rtplan.dcm")
 rtdose_name = get_testdata_file("rtdose.dcm")
 ct_name = get_testdata_file("CT_small.dcm")
@@ -82,11 +85,11 @@
 explicit_vr_be_no_meta = get_testdata_file("ExplVR_BigEndNoMeta.dcm")
 emri_name = get_testdata_file("emri_small.dcm")
 emri_big_endian_name = get_testdata_file("emri_small_big_endian.dcm")
-emri_jpeg_ls_lossless = get_testdata_file(
-    "emri_small_jpeg_ls_lossless.dcm")
+emri_jpeg_ls_lossless = get_testdata_file("emri_small_jpeg_ls_lossless.dcm")
 emri_jpeg_2k_lossless = get_testdata_file("emri_small_jpeg_2k_lossless.dcm")
 emri_jpeg_2k_lossless_too_short = get_testdata_file(
-    "emri_small_jpeg_2k_lossless_too_short.dcm")
+    "emri_small_jpeg_2k_lossless_too_short.dcm"
+)
 color_3d_jpeg_baseline = get_testdata_file("color3d_jpeg_baseline.dcm")
 dir_name = os.path.dirname(sys.argv[0])
 save_dir = os.getcwd()
@@ -124,40 +127,44 @@
         """Returns correct values for sample data elements in test
         RT Plan file.
         """
+        orig_use_numpy = config.use_DS_numpy
+        config.use_DS_numpy = False
         plan = dcmread(rtplan_name)
         beam = plan.BeamSequence[0]
         # if not two controlpoints, then this would raise exception
         cp0, cp1 = beam.ControlPointSequence
 
         assert "unit001" == beam.TreatmentMachineName
-        assert beam[0x300a, 0x00b2].value == beam.TreatmentMachineName
+        assert beam[0x300A, 0x00B2].value == beam.TreatmentMachineName
 
         got = cp1.ReferencedDoseReferenceSequence[
-            0].CumulativeDoseReferenceCoefficient
+            0
+        ].CumulativeDoseReferenceCoefficient
         DS = pydicom.valuerep.DS
-        expected = DS('0.9990268')
+        expected = DS("0.9990268")
         assert expected == got
         got = cp0.BeamLimitingDevicePositionSequence[0].LeafJawPositions
-        assert [DS('-100'), DS('100.0')] == got
+        assert [DS("-100"), DS("100.0")] == got
+        config.use_DS_numpy = orig_use_numpy
 
     def test_RTDose(self):
         """Returns correct values for sample data elements in test
         RT Dose file"""
         dose = dcmread(rtdose_name)
-        assert Tag((0x3004, 0x000c)) == dose.FrameIncrementPointer
+        assert Tag((0x3004, 0x000C)) == dose.FrameIncrementPointer
         assert dose[0x28, 9].value == dose.FrameIncrementPointer
 
         # try a value that is nested the deepest
         # (so deep I break it into two steps!)
-        fract = (
-            dose.ReferencedRTPlanSequence[0].ReferencedFractionGroupSequence[0]
-        )
+        fract = dose.ReferencedRTPlanSequence[
+            0
+        ].ReferencedFractionGroupSequence[0]
         assert 1 == fract.ReferencedBeamSequence[0].ReferencedBeamNumber
 
     def test_CT(self):
         """Returns correct values for sample data elements in test CT file."""
         ct = dcmread(ct_name)
-        assert '1.3.6.1.4.1.5962.2' == ct.file_meta.ImplementationClassUID
+        assert "1.3.6.1.4.1.5962.2" == ct.file_meta.ImplementationClassUID
         value = ct.file_meta[0x2, 0x12].value
         assert value == ct.file_meta.ImplementationClassUID
 
@@ -165,20 +172,12 @@
         # [-158.13580300000001, -179.035797, -75.699996999999996]
         got = ct.ImagePositionPatient
         DS = pydicom.valuerep.DS
-<<<<<<< HEAD
-        expected = [DS('-158.135803'), DS('-179.035797'), DS('-75.699997')]
-        assert expected == got
-=======
-        if have_numpy:
+        if have_numpy and config.use_DS_numpy:
             expected = numpy.array([-158.135803, -179.035797, -75.699997])
-            self.assertTrue(numpy.allclose(got, expected),
-                            "ImagePosition(Patient) values not as expected.")
+            assert numpy.allclose(got, expected)
         else:
-            expected = [DS('-158.135803'), DS('-179.035797'), DS('-75.699997')]
-            self.assertTrue(got == expected,
-                            "ImagePosition(Patient) values not as expected."
-                            "got {0}, expected {1}".format(got, expected))
->>>>>>> 873bf9e3
+            expected = [DS("-158.135803"), DS("-179.035797"), DS("-75.699997")]
+            assert got == expected
 
         assert 128 == ct.Rows
         assert 128 == ct.Columns
@@ -186,7 +185,7 @@
         assert 128 * 128 * 2 == len(ct.PixelData)
 
         # Also test private elements name can be resolved:
-        got = ct[(0x0043, 0x104e)].name
+        got = ct[(0x0043, 0x104E)].name
         assert "[Duration of X-ray on]" == got
 
     @pytest.mark.skipif(not have_numpy, reason="Numpy not installed")
@@ -219,7 +218,7 @@
 
         obs_seq0 = rtss.RTROIObservationsSequence[0]
         got = obs_seq0.ROIPhysicalPropertiesSequence[0].ROIPhysicalProperty
-        assert 'REL_ELEC_DENSITY' == got
+        assert "REL_ELEC_DENSITY" == got
 
     def test_dir(self):
         """Returns correct dir attributes for both Dataset and DICOM names
@@ -228,16 +227,24 @@
         rtss = dcmread(rtstruct_name, force=True)
         # sample some expected 'dir' values
         got_dir = dir(rtss)
-        expect_in_dir = ['pixel_array', 'add_new', 'ROIContourSequence',
-                         'StructureSetDate']
+        expect_in_dir = [
+            "pixel_array",
+            "add_new",
+            "ROIContourSequence",
+            "StructureSetDate",
+        ]
         for name in expect_in_dir:
             assert name in got_dir
 
         # Now check for some items in dir() of a nested item
         roi0 = rtss.ROIContourSequence[0]
         got_dir = dir(roi0)
-        expect_in_dir = ['pixel_array', 'add_new', 'ReferencedROINumber',
-                         'ROIDisplayColor']
+        expect_in_dir = [
+            "pixel_array",
+            "add_new",
+            "ReferencedROINumber",
+            "ROIDisplayColor",
+        ]
         for name in expect_in_dir:
             assert name in got_dir
 
@@ -246,21 +253,16 @@
         mr = dcmread(mr_name)
         # (0010, 0010) Patient's Name           'CompressedSamples^MR1'
         mr.decode()
-        assert 'CompressedSamples^MR1' == mr.PatientName
+        assert "CompressedSamples^MR1" == mr.PatientName
         assert mr[0x10, 0x10].value == mr.PatientName
 
         DS = pydicom.valuerep.DS
-<<<<<<< HEAD
-        assert [DS('0.3125'), DS('0.3125')] == mr.PixelSpacing
-=======
-        if have_numpy:
+
+        if have_numpy and config.use_DS_numpy:
             expected = numpy.array([0.3125, 0.3125])
-            self.assertTrue(numpy.allclose(got, expected),
-                            "Wrong pixel spacing")
+            assert numpy.allclose(mr.PixelSpacing, expected)
         else:
-            expected = [DS('0.3125'), DS('0.3125')]
-            self.assertTrue(got == expected, "Wrong pixel spacing")
->>>>>>> 873bf9e3
+            assert [DS("0.3125"), DS("0.3125")] == mr.PixelSpacing
 
     def test_deflate(self):
         """Returns correct values for sample data elements in test compressed
@@ -291,43 +293,52 @@
         ctpartial_tags = sorted(ctpartial.keys())
         ctfull = dcmread(ct_name)
         ctfull_tags = sorted(ctfull.keys())
-        missing = [Tag(0x7fe0, 0x10), Tag(0xfffc, 0xfffc)]
+        missing = [Tag(0x7FE0, 0x10), Tag(0xFFFC, 0xFFFC)]
         assert ctfull_tags == ctpartial_tags + missing
 
     def test_specific_tags(self):
         """Returns only tags specified by user."""
-        ctspecific = dcmread(ct_name, specific_tags=[
-            Tag(0x0010, 0x0010), 'PatientID', 'ImageType', 'ViewName'])
+        ctspecific = dcmread(
+            ct_name,
+            specific_tags=[
+                Tag(0x0010, 0x0010),
+                "PatientID",
+                "ImageType",
+                "ViewName",
+            ],
+        )
         ctspecific_tags = sorted(ctspecific.keys())
         expected = [
             # SpecificCharacterSet is always added
             # ViewName does not exist in the data set
-            Tag(0x0008, 0x0005), Tag(0x0008, 0x0008),
-            Tag(0x0010, 0x0010), Tag(0x0010, 0x0020)
+            Tag(0x0008, 0x0005),
+            Tag(0x0008, 0x0008),
+            Tag(0x0010, 0x0010),
+            Tag(0x0010, 0x0020),
         ]
         assert expected == ctspecific_tags
 
     def test_specific_tags_with_unknown_length_SQ(self):
         """Returns only tags specified by user."""
-        unknown_len_sq_tag = Tag(0x3f03, 0x1001)
+        unknown_len_sq_tag = Tag(0x3F03, 0x1001)
         tags = dcmread(priv_SQ_name, specific_tags=[unknown_len_sq_tag])
         tags = sorted(tags.keys())
         assert [unknown_len_sq_tag] == tags
 
-        tags = dcmread(priv_SQ_name, specific_tags=['PatientName'])
+        tags = dcmread(priv_SQ_name, specific_tags=["PatientName"])
         tags = sorted(tags.keys())
         assert [] == tags
 
     def test_specific_tags_with_unknown_length_tag(self):
         """Returns only tags specified by user."""
-        unknown_len_tag = Tag(0x7fe0, 0x0010)  # Pixel Data
+        unknown_len_tag = Tag(0x7FE0, 0x0010)  # Pixel Data
         tags = dcmread(emri_jpeg_2k_lossless, specific_tags=[unknown_len_tag])
         tags = sorted(tags.keys())
         # SpecificCharacterSet is always added
         assert [Tag(0x08, 0x05), unknown_len_tag] == tags
 
         tags = dcmread(
-            emri_jpeg_2k_lossless, specific_tags=['SpecificCharacterSet']
+            emri_jpeg_2k_lossless, specific_tags=["SpecificCharacterSet"]
         )
         tags = sorted(tags.keys())
         assert [Tag(0x08, 0x05)] == tags
@@ -336,15 +347,19 @@
         """Tests handling of incomplete sequence value."""
         # the data set is the same as emri_jpeg_2k_lossless,
         # with the last 8 bytes removed to provoke the EOF error
-        unknown_len_tag = Tag(0x7fe0, 0x0010)  # Pixel Data
-        with pytest.warns(UserWarning, match='End of file reached*'):
-            dcmread(emri_jpeg_2k_lossless_too_short,
-                    specific_tags=[unknown_len_tag])
+        unknown_len_tag = Tag(0x7FE0, 0x0010)  # Pixel Data
+        with pytest.warns(UserWarning, match="End of file reached*"):
+            dcmread(
+                emri_jpeg_2k_lossless_too_short,
+                specific_tags=[unknown_len_tag],
+            )
 
         config.enforce_valid_values = True
-        with pytest.raises(EOFError, match='End of file reached*'):
-            dcmread(emri_jpeg_2k_lossless_too_short,
-                    specific_tags=[unknown_len_tag])
+        with pytest.raises(EOFError, match="End of file reached*"):
+            dcmread(
+                emri_jpeg_2k_lossless_too_short,
+                specific_tags=[unknown_len_tag],
+            )
 
     def test_private_SQ(self):
         """Can read private undefined length SQ without error."""
@@ -367,21 +382,21 @@
         ds = dcmread(nested_priv_SQ_name)
 
         # Make sure that the entire dataset was read in
-        pixel_data_tag = TupleTag((0x7fe0, 0x10))
+        pixel_data_tag = TupleTag((0x7FE0, 0x10))
         assert pixel_data_tag in ds
 
         # Check that the DataElement is indeed a Sequence
         tag = TupleTag((0x01, 0x01))
         seq0 = ds[tag]
-        assert 'SQ' == seq0.VR
+        assert "SQ" == seq0.VR
 
         # Now verify the presence of the nested private SQ
         seq1 = seq0[0][tag]
-        assert 'SQ' == seq1.VR
+        assert "SQ" == seq1.VR
 
         # Now make sure the values that are parsed are correct
-        assert b'Double Nested SQ' == seq1[0][tag].value
-        assert b'Nested SQ' == seq0[0][0x01, 0x02].value
+        assert b"Double Nested SQ" == seq1[0][tag].value
+        assert b"Nested SQ" == seq0[0][0x01, 0x02].value
 
     def test_no_meta_group_length(self):
         """Read file with no group length in file meta."""
@@ -399,7 +414,7 @@
 
         # Repeat one test from nested private sequence test to maker sure
         #    file was read correctly
-        pixel_data_tag = TupleTag((0x7fe0, 0x10))
+        pixel_data_tag = TupleTag((0x7FE0, 0x10))
         assert pixel_data_tag in ds
 
     def test_explicit_VR_little_endian_no_meta(self):
@@ -430,8 +445,8 @@
         """Test correcting ambiguous VR elements read from file"""
         ds = Dataset()
         ds.PixelRepresentation = 0
-        ds.add(DataElement(0x00280108, 'US', 10))
-        ds.add(DataElement(0x00280109, 'US', 500))
+        ds.add(DataElement(0x00280108, "US", 10))
+        ds.add(DataElement(0x00280109, "US", 500))
 
         fp = BytesIO()
         file_ds = FileDataset(fp, ds)
@@ -440,15 +455,15 @@
         file_ds.save_as(fp, write_like_original=True)
 
         ds = dcmread(fp, force=True)
-        assert 'US' == ds[0x00280108].VR
+        assert "US" == ds[0x00280108].VR
         assert 10 == ds.SmallestPixelValueInSeries
 
     def test_correct_ambiguous_explicit_vr(self):
         """Test correcting ambiguous VR elements read from file"""
         ds = Dataset()
         ds.PixelRepresentation = 0
-        ds.add(DataElement(0x00280108, 'US', 10))
-        ds.add(DataElement(0x00280109, 'US', 500))
+        ds.add(DataElement(0x00280108, "US", 10))
+        ds.add(DataElement(0x00280109, "US", 500))
 
         fp = BytesIO()
         file_ds = FileDataset(fp, ds)
@@ -457,7 +472,7 @@
         file_ds.save_as(fp, write_like_original=True)
 
         ds = dcmread(fp, force=True)
-        assert 'US' == ds[0x00280108].VR
+        assert "US" == ds[0x00280108].VR
         assert 10 == ds.SmallestPixelValueInSeries
 
     def test_correct_ambiguous_vr_compressed(self):
@@ -471,15 +486,15 @@
         file_ds.save_as(fp, write_like_original=True)
 
         ds = dcmread(fp, force=True)
-        assert 'OB' == ds[0x7fe00010].VR
+        assert "OB" == ds[0x7FE00010].VR
 
     def test_long_specific_char_set(self):
         """Test that specific character set is read even if it is longer
          than defer_size"""
         ds = Dataset()
 
-        long_specific_char_set_value = ['ISO 2022IR 100'] * 9
-        ds.add(DataElement(0x00080005, 'CS', long_specific_char_set_value))
+        long_specific_char_set_value = ["ISO 2022IR 100"] * 9
+        ds.add(DataElement(0x00080005, "CS", long_specific_char_set_value))
 
         msg = (
             r"Unknown encoding 'ISO 2022IR 100' - using default encoding "
@@ -497,37 +512,41 @@
 
     def test_no_preamble_file_meta_dataset(self):
         """Test correct read of group 2 elements with no preamble."""
-        bytestream = (b'\x02\x00\x02\x00\x55\x49\x16\x00\x31\x2e\x32\x2e'
-                      b'\x38\x34\x30\x2e\x31\x30\x30\x30\x38\x2e\x35\x2e'
-                      b'\x31\x2e\x31\x2e\x39\x00\x02\x00\x10\x00\x55\x49'
-                      b'\x12\x00\x31\x2e\x32\x2e\x38\x34\x30\x2e\x31\x30'
-                      b'\x30\x30\x38\x2e\x31\x2e\x32\x00\x20\x20\x10\x00'
-                      b'\x02\x00\x00\x00\x01\x00\x20\x20\x20\x00\x06\x00'
-                      b'\x00\x00\x4e\x4f\x52\x4d\x41\x4c')
+        bytestream = (
+            b"\x02\x00\x02\x00\x55\x49\x16\x00\x31\x2e\x32\x2e"
+            b"\x38\x34\x30\x2e\x31\x30\x30\x30\x38\x2e\x35\x2e"
+            b"\x31\x2e\x31\x2e\x39\x00\x02\x00\x10\x00\x55\x49"
+            b"\x12\x00\x31\x2e\x32\x2e\x38\x34\x30\x2e\x31\x30"
+            b"\x30\x30\x38\x2e\x31\x2e\x32\x00\x20\x20\x10\x00"
+            b"\x02\x00\x00\x00\x01\x00\x20\x20\x20\x00\x06\x00"
+            b"\x00\x00\x4e\x4f\x52\x4d\x41\x4c"
+        )
 
         fp = BytesIO(bytestream)
         ds = dcmread(fp, force=True)
-        assert 'MediaStorageSOPClassUID' in ds.file_meta
+        assert "MediaStorageSOPClassUID" in ds.file_meta
         assert ImplicitVRLittleEndian == ds.file_meta.TransferSyntaxUID
-        assert 'NORMAL' == ds.Polarity
+        assert "NORMAL" == ds.Polarity
         assert 1 == ds.ImageBoxPosition
 
     def test_no_preamble_command_group_dataset(self):
         """Test correct read of group 0 and 2 elements with no preamble."""
-        bytestream = (b'\x02\x00\x02\x00\x55\x49\x16\x00\x31\x2e\x32\x2e'
-                      b'\x38\x34\x30\x2e\x31\x30\x30\x30\x38\x2e\x35\x2e'
-                      b'\x31\x2e\x31\x2e\x39\x00\x02\x00\x10\x00\x55\x49'
-                      b'\x12\x00\x31\x2e\x32\x2e\x38\x34\x30\x2e\x31\x30'
-                      b'\x30\x30\x38\x2e\x31\x2e\x32\x00'
-                      b'\x20\x20\x10\x00\x02\x00\x00\x00\x01\x00\x20\x20'
-                      b'\x20\x00\x06\x00\x00\x00\x4e\x4f\x52\x4d\x41\x4c'
-                      b'\x00\x00\x10\x01\x02\x00\x00\x00\x03\x00')
+        bytestream = (
+            b"\x02\x00\x02\x00\x55\x49\x16\x00\x31\x2e\x32\x2e"
+            b"\x38\x34\x30\x2e\x31\x30\x30\x30\x38\x2e\x35\x2e"
+            b"\x31\x2e\x31\x2e\x39\x00\x02\x00\x10\x00\x55\x49"
+            b"\x12\x00\x31\x2e\x32\x2e\x38\x34\x30\x2e\x31\x30"
+            b"\x30\x30\x38\x2e\x31\x2e\x32\x00"
+            b"\x20\x20\x10\x00\x02\x00\x00\x00\x01\x00\x20\x20"
+            b"\x20\x00\x06\x00\x00\x00\x4e\x4f\x52\x4d\x41\x4c"
+            b"\x00\x00\x10\x01\x02\x00\x00\x00\x03\x00"
+        )
 
         fp = BytesIO(bytestream)
         ds = dcmread(fp, force=True)
-        assert 'MediaStorageSOPClassUID' in ds.file_meta
+        assert "MediaStorageSOPClassUID" in ds.file_meta
         assert ImplicitVRLittleEndian == ds.file_meta.TransferSyntaxUID
-        assert 'NORMAL' == ds.Polarity
+        assert "NORMAL" == ds.Polarity
         assert 1 == ds.ImageBoxPosition
         assert 3 == ds.MessageID
 
@@ -535,127 +554,143 @@
         """Test file is read correctly even if FileMetaInformationGroupLength
         is incorrect.
         """
-        bytestream = (b'\x02\x00\x00\x00\x55\x4C\x04\x00\x0A\x00\x00\x00'
-                      b'\x02\x00\x02\x00\x55\x49\x16\x00\x31\x2e\x32\x2e'
-                      b'\x38\x34\x30\x2e\x31\x30\x30\x30\x38\x2e\x35\x2e'
-                      b'\x31\x2e\x31\x2e\x39\x00\x02\x00\x10\x00\x55\x49'
-                      b'\x12\x00\x31\x2e\x32\x2e\x38\x34\x30\x2e\x31\x30'
-                      b'\x30\x30\x38\x2e\x31\x2e\x32\x00'
-                      b'\x20\x20\x10\x00\x02\x00\x00\x00\x01\x00\x20\x20'
-                      b'\x20\x00\x06\x00\x00\x00\x4e\x4f\x52\x4d\x41\x4c')
+        bytestream = (
+            b"\x02\x00\x00\x00\x55\x4C\x04\x00\x0A\x00\x00\x00"
+            b"\x02\x00\x02\x00\x55\x49\x16\x00\x31\x2e\x32\x2e"
+            b"\x38\x34\x30\x2e\x31\x30\x30\x30\x38\x2e\x35\x2e"
+            b"\x31\x2e\x31\x2e\x39\x00\x02\x00\x10\x00\x55\x49"
+            b"\x12\x00\x31\x2e\x32\x2e\x38\x34\x30\x2e\x31\x30"
+            b"\x30\x30\x38\x2e\x31\x2e\x32\x00"
+            b"\x20\x20\x10\x00\x02\x00\x00\x00\x01\x00\x20\x20"
+            b"\x20\x00\x06\x00\x00\x00\x4e\x4f\x52\x4d\x41\x4c"
+        )
         fp = BytesIO(bytestream)
         ds = dcmread(fp, force=True)
         value = ds.file_meta.FileMetaInformationGroupLength
         assert not len(bytestream) - 12 == value
         assert 10 == ds.file_meta.FileMetaInformationGroupLength
-        assert 'MediaStorageSOPClassUID' in ds.file_meta
+        assert "MediaStorageSOPClassUID" in ds.file_meta
         assert ImplicitVRLittleEndian == ds.file_meta.TransferSyntaxUID
-        assert 'NORMAL' == ds.Polarity
+        assert "NORMAL" == ds.Polarity
         assert 1 == ds.ImageBoxPosition
 
     def test_preamble_command_meta_no_dataset(self):
         """Test reading only preamble, command and meta elements"""
-        preamble = b'\x00' * 128
-        prefix = b'DICM'
-        command = (b'\x00\x00\x00\x00\x04\x00\x00\x00\x38'
-                   b'\x00\x00\x00\x00\x00\x02\x00\x12\x00\x00'
-                   b'\x00\x31\x2e\x32\x2e\x38\x34\x30\x2e\x31'
-                   b'\x30\x30\x30\x38\x2e\x31\x2e\x31\x00\x00'
-                   b'\x00\x00\x01\x02\x00\x00\x00\x30\x00\x00'
-                   b'\x00\x10\x01\x02\x00\x00\x00\x07\x00\x00'
-                   b'\x00\x00\x08\x02\x00\x00\x00\x01\x01')
-        meta = (b'\x02\x00\x00\x00\x55\x4C\x04\x00\x0A\x00\x00\x00'
-                b'\x02\x00\x02\x00\x55\x49\x16\x00\x31\x2e\x32\x2e'
-                b'\x38\x34\x30\x2e\x31\x30\x30\x30\x38\x2e\x35\x2e'
-                b'\x31\x2e\x31\x2e\x39\x00\x02\x00\x10\x00\x55\x49'
-                b'\x12\x00\x31\x2e\x32\x2e\x38\x34\x30\x2e\x31\x30'
-                b'\x30\x30\x38\x2e\x31\x2e\x32\x00')
+        preamble = b"\x00" * 128
+        prefix = b"DICM"
+        command = (
+            b"\x00\x00\x00\x00\x04\x00\x00\x00\x38"
+            b"\x00\x00\x00\x00\x00\x02\x00\x12\x00\x00"
+            b"\x00\x31\x2e\x32\x2e\x38\x34\x30\x2e\x31"
+            b"\x30\x30\x30\x38\x2e\x31\x2e\x31\x00\x00"
+            b"\x00\x00\x01\x02\x00\x00\x00\x30\x00\x00"
+            b"\x00\x10\x01\x02\x00\x00\x00\x07\x00\x00"
+            b"\x00\x00\x08\x02\x00\x00\x00\x01\x01"
+        )
+        meta = (
+            b"\x02\x00\x00\x00\x55\x4C\x04\x00\x0A\x00\x00\x00"
+            b"\x02\x00\x02\x00\x55\x49\x16\x00\x31\x2e\x32\x2e"
+            b"\x38\x34\x30\x2e\x31\x30\x30\x30\x38\x2e\x35\x2e"
+            b"\x31\x2e\x31\x2e\x39\x00\x02\x00\x10\x00\x55\x49"
+            b"\x12\x00\x31\x2e\x32\x2e\x38\x34\x30\x2e\x31\x30"
+            b"\x30\x30\x38\x2e\x31\x2e\x32\x00"
+        )
 
         bytestream = preamble + prefix + meta + command
         fp = BytesIO(bytestream)
         ds = dcmread(fp, force=True)
-        assert 'TransferSyntaxUID' in ds.file_meta
-        assert 'MessageID' in ds
+        assert "TransferSyntaxUID" in ds.file_meta
+        assert "MessageID" in ds
 
     def test_preamble_meta_no_dataset(self):
         """Test reading only preamble and meta elements"""
-        preamble = b'\x00' * 128
-        prefix = b'DICM'
-        meta = (b'\x02\x00\x00\x00\x55\x4C\x04\x00\x0A\x00\x00\x00'
-                b'\x02\x00\x02\x00\x55\x49\x16\x00\x31\x2e\x32\x2e'
-                b'\x38\x34\x30\x2e\x31\x30\x30\x30\x38\x2e\x35\x2e'
-                b'\x31\x2e\x31\x2e\x39\x00\x02\x00\x10\x00\x55\x49'
-                b'\x12\x00\x31\x2e\x32\x2e\x38\x34\x30\x2e\x31\x30'
-                b'\x30\x30\x38\x2e\x31\x2e\x32\x00')
+        preamble = b"\x00" * 128
+        prefix = b"DICM"
+        meta = (
+            b"\x02\x00\x00\x00\x55\x4C\x04\x00\x0A\x00\x00\x00"
+            b"\x02\x00\x02\x00\x55\x49\x16\x00\x31\x2e\x32\x2e"
+            b"\x38\x34\x30\x2e\x31\x30\x30\x30\x38\x2e\x35\x2e"
+            b"\x31\x2e\x31\x2e\x39\x00\x02\x00\x10\x00\x55\x49"
+            b"\x12\x00\x31\x2e\x32\x2e\x38\x34\x30\x2e\x31\x30"
+            b"\x30\x30\x38\x2e\x31\x2e\x32\x00"
+        )
 
         bytestream = preamble + prefix + meta
         fp = BytesIO(bytestream)
         ds = dcmread(fp, force=True)
-        assert b'\x00' * 128 == ds.preamble
-        assert 'TransferSyntaxUID' in ds.file_meta
+        assert b"\x00" * 128 == ds.preamble
+        assert "TransferSyntaxUID" in ds.file_meta
         assert Dataset() == ds[:]
 
     def test_preamble_commandset_no_dataset(self):
         """Test reading only preamble and command set"""
-        preamble = b'\x00' * 128
-        prefix = b'DICM'
-        command = (b'\x00\x00\x00\x00\x04\x00\x00\x00\x38'
-                   b'\x00\x00\x00\x00\x00\x02\x00\x12\x00\x00'
-                   b'\x00\x31\x2e\x32\x2e\x38\x34\x30\x2e\x31'
-                   b'\x30\x30\x30\x38\x2e\x31\x2e\x31\x00\x00'
-                   b'\x00\x00\x01\x02\x00\x00\x00\x30\x00\x00'
-                   b'\x00\x10\x01\x02\x00\x00\x00\x07\x00\x00'
-                   b'\x00\x00\x08\x02\x00\x00\x00\x01\x01')
+        preamble = b"\x00" * 128
+        prefix = b"DICM"
+        command = (
+            b"\x00\x00\x00\x00\x04\x00\x00\x00\x38"
+            b"\x00\x00\x00\x00\x00\x02\x00\x12\x00\x00"
+            b"\x00\x31\x2e\x32\x2e\x38\x34\x30\x2e\x31"
+            b"\x30\x30\x30\x38\x2e\x31\x2e\x31\x00\x00"
+            b"\x00\x00\x01\x02\x00\x00\x00\x30\x00\x00"
+            b"\x00\x10\x01\x02\x00\x00\x00\x07\x00\x00"
+            b"\x00\x00\x08\x02\x00\x00\x00\x01\x01"
+        )
         bytestream = preamble + prefix + command
 
         fp = BytesIO(bytestream)
         ds = dcmread(fp, force=True)
-        assert 'MessageID' in ds
+        assert "MessageID" in ds
         assert Dataset() == ds.file_meta
 
     def test_meta_no_dataset(self):
         """Test reading only meta elements"""
-        bytestream = (b'\x02\x00\x00\x00\x55\x4C\x04\x00\x0A\x00\x00\x00'
-                      b'\x02\x00\x02\x00\x55\x49\x16\x00\x31\x2e\x32\x2e'
-                      b'\x38\x34\x30\x2e\x31\x30\x30\x30\x38\x2e\x35\x2e'
-                      b'\x31\x2e\x31\x2e\x39\x00\x02\x00\x10\x00\x55\x49'
-                      b'\x12\x00\x31\x2e\x32\x2e\x38\x34\x30\x2e\x31\x30'
-                      b'\x30\x30\x38\x2e\x31\x2e\x32\x00')
+        bytestream = (
+            b"\x02\x00\x00\x00\x55\x4C\x04\x00\x0A\x00\x00\x00"
+            b"\x02\x00\x02\x00\x55\x49\x16\x00\x31\x2e\x32\x2e"
+            b"\x38\x34\x30\x2e\x31\x30\x30\x30\x38\x2e\x35\x2e"
+            b"\x31\x2e\x31\x2e\x39\x00\x02\x00\x10\x00\x55\x49"
+            b"\x12\x00\x31\x2e\x32\x2e\x38\x34\x30\x2e\x31\x30"
+            b"\x30\x30\x38\x2e\x31\x2e\x32\x00"
+        )
         fp = BytesIO(bytestream)
         ds = dcmread(fp, force=True)
-        assert 'TransferSyntaxUID' in ds.file_meta
+        assert "TransferSyntaxUID" in ds.file_meta
         assert Dataset() == ds[:]
 
     def test_commandset_no_dataset(self):
         """Test reading only command set elements"""
-        bytestream = (b'\x00\x00\x00\x00\x04\x00\x00\x00\x38'
-                      b'\x00\x00\x00\x00\x00\x02\x00\x12\x00\x00'
-                      b'\x00\x31\x2e\x32\x2e\x38\x34\x30\x2e\x31'
-                      b'\x30\x30\x30\x38\x2e\x31\x2e\x31\x00\x00'
-                      b'\x00\x00\x01\x02\x00\x00\x00\x30\x00\x00'
-                      b'\x00\x10\x01\x02\x00\x00\x00\x07\x00\x00'
-                      b'\x00\x00\x08\x02\x00\x00\x00\x01\x01')
+        bytestream = (
+            b"\x00\x00\x00\x00\x04\x00\x00\x00\x38"
+            b"\x00\x00\x00\x00\x00\x02\x00\x12\x00\x00"
+            b"\x00\x31\x2e\x32\x2e\x38\x34\x30\x2e\x31"
+            b"\x30\x30\x30\x38\x2e\x31\x2e\x31\x00\x00"
+            b"\x00\x00\x01\x02\x00\x00\x00\x30\x00\x00"
+            b"\x00\x10\x01\x02\x00\x00\x00\x07\x00\x00"
+            b"\x00\x00\x08\x02\x00\x00\x00\x01\x01"
+        )
         fp = BytesIO(bytestream)
         ds = dcmread(fp, force=True)
-        assert 'MessageID' in ds
+        assert "MessageID" in ds
         assert ds.preamble is None
         assert Dataset() == ds.file_meta
 
     def test_file_meta_dataset_implicit_vr(self):
         """Test reading a file meta dataset that is implicit VR"""
 
-        bytestream = (b'\x02\x00\x10\x00\x12\x00\x00\x00'
-                      b'\x31\x2e\x32\x2e\x38\x34\x30\x2e'
-                      b'\x31\x30\x30\x30\x38\x2e\x31\x2e'
-                      b'\x32\x00')
+        bytestream = (
+            b"\x02\x00\x10\x00\x12\x00\x00\x00"
+            b"\x31\x2e\x32\x2e\x38\x34\x30\x2e"
+            b"\x31\x30\x30\x30\x38\x2e\x31\x2e"
+            b"\x32\x00"
+        )
         fp = BytesIO(bytestream)
         with pytest.warns(UserWarning):
             ds = dcmread(fp, force=True)
-        assert 'TransferSyntaxUID' in ds.file_meta
+        assert "TransferSyntaxUID" in ds.file_meta
 
     def test_no_dataset(self):
         """Test reading no elements or preamble produces empty Dataset"""
-        bytestream = b''
+        bytestream = b""
         fp = BytesIO(bytestream)
         ds = dcmread(fp, force=True)
         assert ds.preamble is None
@@ -674,7 +709,7 @@
         """Test that an empty Specific Character Set is handled correctly.
         Regression test for #1038"""
         ds = dcmread(get_testdata_file("empty_charset_LEI.dcm"))
-        assert ds.read_encoding == ['iso8859']
+        assert ds.read_encoding == ["iso8859"]
 
     def test_dcmread_does_not_raise(self):
         """Test that reading from DicomBytesIO does not raise on EOF.
@@ -690,96 +725,99 @@
         except StopIteration:
             pass
         except EOFError:
-            self.fail('Unexpected EOFError raised')
-
-<<<<<<< HEAD
+            self.fail("Unexpected EOFError raised")
+
     def test_lut_descriptor(self):
         """Regression test for #942: incorrect first value"""
         prefixes = [
-            b'\x28\x00\x01\x11',
-            b'\x28\x00\x02\x11',
-            b'\x28\x00\x03\x11',
-            b'\x28\x00\x02\x30'
+            b"\x28\x00\x01\x11",
+            b"\x28\x00\x02\x11",
+            b"\x28\x00\x03\x11",
+            b"\x28\x00\x02\x30",
         ]
-        suffix = b'\x53\x53\x06\x00\x00\xf5\x00\xf8\x10\x00'
+        suffix = b"\x53\x53\x06\x00\x00\xf5\x00\xf8\x10\x00"
 
         for raw_tag in prefixes:
-            tag = unpack('<2H', raw_tag)
+            tag = unpack("<2H", raw_tag)
             bs = DicomBytesIO(raw_tag + suffix)
             bs.is_little_endian = True
             bs.is_implicit_VR = False
 
             ds = dcmread(bs, force=True)
             elem = ds[tag]
-            assert elem.VR == 'SS'
+            assert elem.VR == "SS"
             assert elem.value == [62720, -2048, 16]
 
     def test_lut_descriptor_empty(self):
         """Regression test for #1049: LUT empty raises."""
-        bs = DicomBytesIO(b'\x28\x00\x01\x11\x53\x53\x00\x00')
+        bs = DicomBytesIO(b"\x28\x00\x01\x11\x53\x53\x00\x00")
         bs.is_little_endian = True
         bs.is_implicit_VR = False
         ds = dcmread(bs, force=True)
         elem = ds[0x00281101]
         assert elem.value is None
-        assert elem.VR == 'SS'
+        assert elem.VR == "SS"
 
     def test_lut_descriptor_singleton(self):
         """Test LUT Descriptor with VM = 1"""
-        bs = DicomBytesIO(b'\x28\x00\x01\x11\x53\x53\x02\x00\x00\xf5')
+        bs = DicomBytesIO(b"\x28\x00\x01\x11\x53\x53\x02\x00\x00\xf5")
         bs.is_little_endian = True
         bs.is_implicit_VR = False
         ds = dcmread(bs, force=True)
         elem = ds[0x00281101]
         # No conversion to US if not a triplet
         assert elem.value == -2816
-        assert elem.VR == 'SS'
+        assert elem.VR == "SS"
 
     def test_reading_of(self):
         """Test reading a dataset with OF element."""
         bs = DicomBytesIO(
-            b'\x28\x00\x01\x11\x53\x53\x06\x00\x00\xf5\x00\xf8\x10\x00'
-            b'\xe0\x7f\x08\x00\x4F\x46\x00\x00\x04\x00\x00\x00\x00\x01\x02\x03'
+            b"\x28\x00\x01\x11\x53\x53\x06\x00\x00\xf5\x00\xf8\x10\x00"
+            b"\xe0\x7f\x08\x00\x4F\x46\x00\x00\x04\x00\x00\x00\x00\x01\x02\x03"
         )
         bs.is_little_endian = True
         bs.is_implicit_VR = False
 
         ds = dcmread(bs, force=True)
-        elem = ds['FloatPixelData']
-        assert 'OF' == elem.VR
-        assert b'\x00\x01\x02\x03' == elem.value
+        elem = ds["FloatPixelData"]
+        assert "OF" == elem.VR
+        assert b"\x00\x01\x02\x03" == elem.value
 
 
 class TestIncorrectVR(object):
     def setup(self):
         config.enforce_valid_values = False
         self.ds_explicit = BytesIO(
-            b'\x08\x00\x05\x00CS\x0a\x00ISO_IR 100'  # SpecificCharacterSet
-            b'\x08\x00\x20\x00DA\x08\x0020000101'  # StudyDate
+            b"\x08\x00\x05\x00CS\x0a\x00ISO_IR 100"  # SpecificCharacterSet
+            b"\x08\x00\x20\x00DA\x08\x0020000101"  # StudyDate
         )
         self.ds_implicit = BytesIO(
-            b'\x08\x00\x05\x00\x0a\x00\x00\x00ISO_IR 100'
-            b'\x08\x00\x20\x00\x08\x00\x00\x0020000101'
+            b"\x08\x00\x05\x00\x0a\x00\x00\x00ISO_IR 100"
+            b"\x08\x00\x20\x00\x08\x00\x00\x0020000101"
         )
 
     def teardown(self):
         config.enforce_valid_values = False
 
     def test_implicit_vr_expected_explicit_used(self):
-        msg = ('Expected implicit VR, but found explicit VR - '
-               'using explicit VR for reading')
+        msg = (
+            "Expected implicit VR, but found explicit VR - "
+            "using explicit VR for reading"
+        )
 
         with pytest.warns(UserWarning, match=msg):
             ds = read_dataset(
                 self.ds_explicit, is_implicit_VR=True, is_little_endian=True
             )
-        assert 'ISO_IR 100' == ds.SpecificCharacterSet
-        assert '20000101' == ds.StudyDate
+        assert "ISO_IR 100" == ds.SpecificCharacterSet
+        assert "20000101" == ds.StudyDate
 
     def test_implicit_vr_expected_explicit_used_strict(self):
         config.enforce_valid_values = True
-        msg = ('Expected implicit VR, but found explicit VR - '
-               'using explicit VR for reading')
+        msg = (
+            "Expected implicit VR, but found explicit VR - "
+            "using explicit VR for reading"
+        )
 
         with pytest.raises(InvalidDicomError, match=msg):
             read_dataset(
@@ -787,20 +825,24 @@
             )
 
     def test_explicit_vr_expected_implicit_used(self):
-        msg = ('Expected explicit VR, but found implicit VR - '
-               'using implicit VR for reading')
+        msg = (
+            "Expected explicit VR, but found implicit VR - "
+            "using implicit VR for reading"
+        )
 
         with pytest.warns(UserWarning, match=msg):
             ds = read_dataset(
                 self.ds_implicit, is_implicit_VR=False, is_little_endian=True
             )
-        assert 'ISO_IR 100' == ds.SpecificCharacterSet
-        assert '20000101' == ds.StudyDate
+        assert "ISO_IR 100" == ds.SpecificCharacterSet
+        assert "20000101" == ds.StudyDate
 
     def test_explicit_vr_expected_implicit_used_strict(self):
         config.enforce_valid_values = True
-        msg = ('Expected explicit VR, but found implicit VR - '
-               'using implicit VR for reading')
+        msg = (
+            "Expected explicit VR, but found implicit VR - "
+            "using implicit VR for reading"
+        )
         with pytest.raises(InvalidDicomError, match=msg):
             read_dataset(
                 self.ds_implicit, is_implicit_VR=False, is_little_endian=True
@@ -818,7 +860,7 @@
         ds.file_meta.MediaStorageSOPInstanceUID = "2.2.2"
         ds.is_implicit_VR = True
         ds.is_little_endian = True
-        ds.SOPClassUID = '9.9.9'  # First item group 8 in top-level dataset
+        ds.SOPClassUID = "9.9.9"  # First item group 8 in top-level dataset
         seq = Sequence()
         seq_ds = Dataset()
         seq_ds.BadPixelImage = b"\3" * 0x5244  # length looks like "DR"
@@ -838,46 +880,46 @@
 
 class TestUnknownVR(object):
     @pytest.mark.parametrize(
-        'vr_bytes, str_output',
+        "vr_bytes, str_output",
         [
             # Test limits of char values
-            (b'\x00\x41', '0x00 0x41'),  # 000/A
-            (b'\x40\x41', '0x40 0x41'),  # 064/A
-            (b'\x5B\x41', '0x5b 0x41'),  # 091/A
-            (b'\x60\x41', '0x60 0x41'),  # 096/A
-            (b'\x7B\x41', '0x7b 0x41'),  # 123/A
-            (b'\xFF\x41', '0xff 0x41'),  # 255/A
+            (b"\x00\x41", "0x00 0x41"),  # 000/A
+            (b"\x40\x41", "0x40 0x41"),  # 064/A
+            (b"\x5B\x41", "0x5b 0x41"),  # 091/A
+            (b"\x60\x41", "0x60 0x41"),  # 096/A
+            (b"\x7B\x41", "0x7b 0x41"),  # 123/A
+            (b"\xFF\x41", "0xff 0x41"),  # 255/A
             # Test good/bad
-            (b'\x41\x00', '0x41 0x00'),  # A/-
-            (b'\x5A\x00', '0x5a 0x00'),  # Z/-
+            (b"\x41\x00", "0x41 0x00"),  # A/-
+            (b"\x5A\x00", "0x5a 0x00"),  # Z/-
             # Test not quite good/bad
-            (b'\x61\x00', '0x61 0x00'),  # a/-
-            (b'\x7A\x00', '0x7a 0x00'),  # z/-
+            (b"\x61\x00", "0x61 0x00"),  # a/-
+            (b"\x7A\x00", "0x7a 0x00"),  # z/-
             # Test bad/good
-            (b'\x00\x41', '0x00 0x41'),  # -/A
-            (b'\x00\x5A', '0x00 0x5a'),  # -/Z
+            (b"\x00\x41", "0x00 0x41"),  # -/A
+            (b"\x00\x5A", "0x00 0x5a"),  # -/Z
             # Test bad/not quite good
-            (b'\x00\x61', '0x00 0x61'),  # -/a
-            (b'\x00\x7A', '0x00 0x7a'),  # -/z
+            (b"\x00\x61", "0x00 0x61"),  # -/a
+            (b"\x00\x7A", "0x00 0x7a"),  # -/z
             # Test good/good
-            (b'\x41\x41', 'AA'),  # A/A
-            (b'\x41\x5A', 'AZ'),  # A/Z
-            (b'\x5A\x41', 'ZA'),  # Z/A
-            (b'\x5A\x5A', 'ZZ'),  # Z/Z
+            (b"\x41\x41", "AA"),  # A/A
+            (b"\x41\x5A", "AZ"),  # A/Z
+            (b"\x5A\x41", "ZA"),  # Z/A
+            (b"\x5A\x5A", "ZZ"),  # Z/Z
             # Test not quite good
-            (b'\x41\x61', 'Aa'),  # A/a
-            (b'\x41\x7A', 'Az'),  # A/z
-            (b'\x61\x41', 'aA'),  # a/A
-            (b'\x61\x5A', 'aZ'),  # a/Z
-            (b'\x61\x61', 'aa'),  # a/a
-            (b'\x61\x7A', 'az'),  # a/z
-            (b'\x5A\x61', 'Za'),  # Z/a
-            (b'\x5A\x7A', 'Zz'),  # Z/z
-            (b'\x7A\x41', 'zA'),  # z/A
-            (b'\x7A\x5A', 'zZ'),  # z/Z
-            (b'\x7A\x61', 'za'),  # z/a
-            (b'\x7A\x7A', 'zz'),  # z/z
-        ]
+            (b"\x41\x61", "Aa"),  # A/a
+            (b"\x41\x7A", "Az"),  # A/z
+            (b"\x61\x41", "aA"),  # a/A
+            (b"\x61\x5A", "aZ"),  # a/Z
+            (b"\x61\x61", "aa"),  # a/a
+            (b"\x61\x7A", "az"),  # a/z
+            (b"\x5A\x61", "Za"),  # Z/a
+            (b"\x5A\x7A", "Zz"),  # Z/z
+            (b"\x7A\x41", "zA"),  # z/A
+            (b"\x7A\x5A", "zZ"),  # z/Z
+            (b"\x7A\x61", "za"),  # z/a
+            (b"\x7A\x7A", "zz"),  # z/z
+        ],
     )
     def test_fail_decode_msg(self, vr_bytes, str_output):
         """Regression test for #791."""
@@ -885,117 +927,80 @@
         # as the first tag is used to check the VR
         ds = read_dataset(
             BytesIO(
-                b'\x08\x00\x05\x00CS\x0a\x00ISO_IR 100'
-                b'\x08\x00\x06\x00' +
-                vr_bytes +
-                b'\x00\x00\x00\x08\x00\x49'
+                b"\x08\x00\x05\x00CS\x0a\x00ISO_IR 100"
+                b"\x08\x00\x06\x00" + vr_bytes + b"\x00\x00\x00\x08\x00\x49"
             ),
-            False, True
-        )
-        msg = (
-            r"Unknown Value Representation '{}' in tag \(0008, 0006\)"
-            .format(str_output)
-        )
+            False,
+            True,
+        )
+        msg = r"Unknown Value Representation '{}' in tag \(0008, 0006\)"
+        msg = msg.format(str_output)
         with pytest.raises(NotImplementedError, match=msg):
             print(ds)
 
 
-class TestReadDataElement(object):
+class TestReadDataElement:
     def setup(self):
-=======
-    def test_IS_class_default_config(self):
-        """Test class of the object matches the config."""
-        # config.use_DS_numpy default is True
-        # ndarray should be used if it is available
-        rtss = dcmread(rtstruct_name, force=True)
-        col = rtss.ROIContourSequence[0].ROIDisplayColor  # VR is IS
-        if have_numpy:
-            self.assertEqual(col.__class__.__name__, 'ndarray')
-            self.assertEqual(col.dtype, 'int64')
-        else:
-            self.assertEqual(col.__class__.__name__, 'MultiValue')
-
-    def test_alt_config_IS_class(self):
-        """Test class of the object matches the config,
-        when the config is changed"""
-        pydicom.config.use_IS_numpy = False
-        rtss = dcmread(rtstruct_name, force=True)
-        col = rtss.ROIContourSequence[0].ROIDisplayColor  # VR is IS
-        self.assertEqual(col.__class__.__name__, 'MultiValue')
-        pydicom.config.use_IS_numpy = True
-
-    def test_DS_class_default_config(self):
-        """Test class of the object matches the config."""
-        # config.use_DS_numpy default is True
-        # ndarray should be used if it is available
-        rtss = dcmread(rtstruct_name, force=True)
-        # ContourData has VR of DS
-        cd = rtss.ROIContourSequence[0].ContourSequence[0].ContourData
-        if have_numpy:
-            self.assertEqual(cd.__class__.__name__, 'ndarray')
-            self.assertEqual(cd.dtype, 'float64')
-        else:
-            self.assertEqual(cd.__class__.__name__, 'MultiValue')
-
-    def test_alt_config_DS_class_default_config(self):
-        """Test class of the object matches the config."""
-        pydicom.config.use_DS_numpy = False
-        rtss = dcmread(rtstruct_name, force=True)
-        # ContourData has VR of DS
-        cd = rtss.ROIContourSequence[0].ContourSequence[0].ContourData
-        self.assertEqual(cd.__class__.__name__, 'MultiValue')
-        pydicom.config.use_DS_numpy = True
-
-    @unittest.skipUnless(have_numpy, 'Will not trigger without numpy.')
-    def test_DS_conflict_config(self):
-        pydicom.config.use_DS_numpy = True
-        pydicom.config.DS_decimal(True)
-        rtss = dcmread(rtstruct_name, force=True)
-        # ContourData has VR of DS
-        cd = rtss.ROIContourSequence[0].ContourSequence[0].ContourData
-        self.assertRaises(pydicom.config.ConfigConflictError)
-        pydicom.config.DS_decimal(False)
-
-
-class ReadDataElementTests(unittest.TestCase):
-    def setUp(self):
->>>>>>> 873bf9e3
         ds = Dataset()
-        ds.DoubleFloatPixelData = (b'\x00\x01\x02\x03\x04\x05\x06\x07'
-                                   b'\x01\x01\x02\x03\x04\x05\x06\x07')  # OD
-        ds.SelectorOLValue = (b'\x00\x01\x02\x03\x04\x05\x06\x07'
-                              b'\x01\x01\x02\x03')  # VR of OL
-        ds.PotentialReasonsForProcedure = ['A', 'B',
-                                           'C']  # VR of UC, odd length
-        ds.StrainDescription = 'Test'  # Even length
-        ds.URNCodeValue = 'http://test.com'  # VR of UR
-        ds.RetrieveURL = 'ftp://test.com  '  # Test trailing spaces ignored
-        ds.DestinationAE = '    TEST  12    '  # 16 characters max for AE
+        ds.DoubleFloatPixelData = (
+            b"\x00\x01\x02\x03\x04\x05\x06\x07"
+            b"\x01\x01\x02\x03\x04\x05\x06\x07"
+        )  # OD
+        ds.SelectorOLValue = (
+            b"\x00\x01\x02\x03\x04\x05\x06\x07" b"\x01\x01\x02\x03"
+        )  # VR of OL
+        ds.PotentialReasonsForProcedure = [
+            "A",
+            "B",
+            "C",
+        ]  # VR of UC, odd length
+        ds.StrainDescription = "Test"  # Even length
+        ds.URNCodeValue = "http://test.com"  # VR of UR
+        ds.RetrieveURL = "ftp://test.com  "  # Test trailing spaces ignored
+        ds.DestinationAE = "    TEST  12    "  # 16 characters max for AE
         # 8-byte values
         ds.ExtendedOffsetTable = (  # VR of OV
-            b'\x00\x00\x00\x00\x00\x00\x00\x00'
-            b'\x01\x02\x03\x04\x05\x06\x07\x08'
+            b"\x00\x00\x00\x00\x00\x00\x00\x00"
+            b"\x01\x02\x03\x04\x05\x06\x07\x08"
         )
 
         # No public elements with VR of SV or UV yet...
-        add_dict_entries({
-            0xFFFE0001: (
-                'SV', '1', 'SV Element Minimum', '', 'SVElementMinimum'
-            ),
-            0xFFFE0002: (
-                'SV', '1', 'SV Element Maximum', '', 'SVElementMaximum'
-            ),
-            0xFFFE0003: (
-                'UV', '1', 'UV Element Minimum', '', 'UVElementMinimum'
-            ),
-            0xFFFE0004: (
-                'UV', '1', 'UV Element Maximum', '', 'UVElementMaximum'
-            ),
-        })
-        ds.SVElementMinimum = -2**63
-        ds.SVElementMaximum = 2**63 - 1
+        add_dict_entries(
+            {
+                0xFFFE0001: (
+                    "SV",
+                    "1",
+                    "SV Element Minimum",
+                    "",
+                    "SVElementMinimum",
+                ),
+                0xFFFE0002: (
+                    "SV",
+                    "1",
+                    "SV Element Maximum",
+                    "",
+                    "SVElementMaximum",
+                ),
+                0xFFFE0003: (
+                    "UV",
+                    "1",
+                    "UV Element Minimum",
+                    "",
+                    "UVElementMinimum",
+                ),
+                0xFFFE0004: (
+                    "UV",
+                    "1",
+                    "UV Element Maximum",
+                    "",
+                    "UVElementMaximum",
+                ),
+            }
+        )
+        ds.SVElementMinimum = -(2 ** 63)
+        ds.SVElementMaximum = 2 ** 63 - 1
         ds.UVElementMinimum = 0
-        ds.UVElementMaximum = 2**64 - 1
+        ds.UVElementMaximum = 2 ** 64 - 1
 
         self.fp = BytesIO()  # Implicit little
         file_ds = FileDataset(self.fp, ds)
@@ -1012,204 +1017,278 @@
     def test_read_OD_implicit_little(self):
         """Check creation of OD DataElement from byte data works correctly."""
         ds = dcmread(self.fp, force=True)
-        ref_elem = ds.get(0x7fe00009)
-        elem = DataElement(0x7fe00009, 'OD',
-                           b'\x00\x01\x02\x03\x04\x05\x06\x07'
-                           b'\x01\x01\x02\x03\x04\x05\x06\x07')
+        ref_elem = ds.get(0x7FE00009)
+        elem = DataElement(
+            0x7FE00009,
+            "OD",
+            b"\x00\x01\x02\x03\x04\x05\x06\x07"
+            b"\x01\x01\x02\x03\x04\x05\x06\x07",
+        )
         assert ref_elem == elem
 
     def test_read_OD_explicit_little(self):
         """Check creation of OD DataElement from byte data works correctly."""
         ds = dcmread(self.fp_ex, force=True)
-        ref_elem = ds.get(0x7fe00009)
-        elem = DataElement(0x7fe00009, 'OD',
-                           b'\x00\x01\x02\x03\x04\x05\x06\x07'
-                           b'\x01\x01\x02\x03\x04\x05\x06\x07')
+        ref_elem = ds.get(0x7FE00009)
+        elem = DataElement(
+            0x7FE00009,
+            "OD",
+            b"\x00\x01\x02\x03\x04\x05\x06\x07"
+            b"\x01\x01\x02\x03\x04\x05\x06\x07",
+        )
         assert ref_elem == elem
 
     def test_read_OL_implicit_little(self):
         """Check creation of OL DataElement from byte data works correctly."""
         ds = dcmread(self.fp, force=True)
         ref_elem = ds.get(0x00720075)
-        elem = DataElement(0x00720075, 'OL',
-                           b'\x00\x01\x02\x03\x04\x05\x06\x07'
-                           b'\x01\x01\x02\x03')
+        elem = DataElement(
+            0x00720075,
+            "OL",
+            b"\x00\x01\x02\x03\x04\x05\x06\x07" b"\x01\x01\x02\x03",
+        )
         assert ref_elem == elem
 
     def test_read_OL_explicit_little(self):
         """Check creation of OL DataElement from byte data works correctly."""
         ds = dcmread(self.fp_ex, force=True)
         ref_elem = ds.get(0x00720075)
-        elem = DataElement(0x00720075, 'OL',
-                           b'\x00\x01\x02\x03\x04\x05\x06\x07'
-                           b'\x01\x01\x02\x03')
+        elem = DataElement(
+            0x00720075,
+            "OL",
+            b"\x00\x01\x02\x03\x04\x05\x06\x07" b"\x01\x01\x02\x03",
+        )
         assert ref_elem == elem
 
     def test_read_UC_implicit_little(self):
         """Check creation of DataElement from byte data works correctly."""
         ds = dcmread(self.fp, force=True)
         ref_elem = ds.get(0x00189908)
-        elem = DataElement(0x00189908, 'UC', ['A', 'B', 'C'])
+        elem = DataElement(0x00189908, "UC", ["A", "B", "C"])
         assert ref_elem == elem
 
         ds = dcmread(self.fp, force=True)
         ref_elem = ds.get(0x00100212)
-        elem = DataElement(0x00100212, 'UC', 'Test')
+        elem = DataElement(0x00100212, "UC", "Test")
         assert ref_elem == elem
 
     def test_read_UC_explicit_little(self):
         """Check creation of DataElement from byte data works correctly."""
         ds = dcmread(self.fp_ex, force=True)
         ref_elem = ds.get(0x00189908)
-        elem = DataElement(0x00189908, 'UC', ['A', 'B', 'C'])
+        elem = DataElement(0x00189908, "UC", ["A", "B", "C"])
         assert ref_elem == elem
 
         ds = dcmread(self.fp_ex, force=True)
         ref_elem = ds.get(0x00100212)
-        elem = DataElement(0x00100212, 'UC', 'Test')
+        elem = DataElement(0x00100212, "UC", "Test")
         assert ref_elem == elem
 
     def test_read_UR_implicit_little(self):
         """Check creation of DataElement from byte data works correctly."""
         ds = dcmread(self.fp, force=True)
         ref_elem = ds.get(0x00080120)  # URNCodeValue
-        elem = DataElement(0x00080120, 'UR', 'http://test.com')
+        elem = DataElement(0x00080120, "UR", "http://test.com")
         assert ref_elem == elem
 
         # Test trailing spaces ignored
         ref_elem = ds.get(0x00081190)  # RetrieveURL
-        elem = DataElement(0x00081190, 'UR', 'ftp://test.com')
+        elem = DataElement(0x00081190, "UR", "ftp://test.com")
         assert ref_elem == elem
 
     def test_read_UR_explicit_little(self):
         """Check creation of DataElement from byte data works correctly."""
         ds = dcmread(self.fp_ex, force=True)
         ref_elem = ds.get(0x00080120)  # URNCodeValue
-        elem = DataElement(0x00080120, 'UR', 'http://test.com')
+        elem = DataElement(0x00080120, "UR", "http://test.com")
         assert ref_elem == elem
 
         # Test trailing spaces ignored
         ref_elem = ds.get(0x00081190)  # RetrieveURL
-        elem = DataElement(0x00081190, 'UR', 'ftp://test.com')
+        elem = DataElement(0x00081190, "UR", "ftp://test.com")
         assert ref_elem == elem
 
     def test_read_AE(self):
         """Check creation of AE DataElement from byte data works correctly."""
         ds = dcmread(self.fp, force=True)
-        assert 'TEST  12' == ds.DestinationAE
+        assert "TEST  12" == ds.DestinationAE
 
     def test_read_OV_implicit_little(self):
         """Check reading element with VR of OV encoded as implicit"""
         ds = dcmread(self.fp, force=True)
         val = (
-            b'\x00\x00\x00\x00\x00\x00\x00\x00'
-            b'\x01\x02\x03\x04\x05\x06\x07\x08'
-        )
-        elem = ds['ExtendedOffsetTable']
-        assert 'OV' == elem.VR
+            b"\x00\x00\x00\x00\x00\x00\x00\x00"
+            b"\x01\x02\x03\x04\x05\x06\x07\x08"
+        )
+        elem = ds["ExtendedOffsetTable"]
+        assert "OV" == elem.VR
         assert 0x7FE00001 == elem.tag
         assert val == elem.value
 
-        new = DataElement(0x7FE00001, 'OV', val)
+        new = DataElement(0x7FE00001, "OV", val)
         assert elem == new
 
     def test_read_OV_explicit_little(self):
         """Check reading element with VR of OV encoded as explicit"""
         ds = dcmread(self.fp_ex, force=True)
         val = (
-            b'\x00\x00\x00\x00\x00\x00\x00\x00'
-            b'\x01\x02\x03\x04\x05\x06\x07\x08'
-        )
-        elem = ds['ExtendedOffsetTable']
-        assert 'OV' == elem.VR
+            b"\x00\x00\x00\x00\x00\x00\x00\x00"
+            b"\x01\x02\x03\x04\x05\x06\x07\x08"
+        )
+        elem = ds["ExtendedOffsetTable"]
+        assert "OV" == elem.VR
         assert 0x7FE00001 == elem.tag
         assert val == elem.value
 
-        new = DataElement(0x7FE00001, 'OV', val)
+        new = DataElement(0x7FE00001, "OV", val)
         assert elem == new
 
     def test_read_SV_implicit_little(self):
         """Check reading element with VR of SV encoded as implicit"""
         ds = dcmread(self.fp, force=True)
-        elem = ds['SVElementMinimum']
-        assert 'SV' == elem.VR
+        elem = ds["SVElementMinimum"]
+        assert "SV" == elem.VR
         assert 0xFFFE0001 == elem.tag
-        assert -2**63 == elem.value
-
-        new = DataElement(0xFFFE0001, 'SV', -2**63)
+        assert -(2 ** 63) == elem.value
+
+        new = DataElement(0xFFFE0001, "SV", -(2 ** 63))
         assert elem == new
 
-        elem = ds['SVElementMaximum']
-        assert 'SV' == elem.VR
+        elem = ds["SVElementMaximum"]
+        assert "SV" == elem.VR
         assert 0xFFFE0002 == elem.tag
-        assert 2**63 - 1 == elem.value
-
-        new = DataElement(0xFFFE0002, 'SV', 2**63 - 1)
+        assert 2 ** 63 - 1 == elem.value
+
+        new = DataElement(0xFFFE0002, "SV", 2 ** 63 - 1)
         assert elem == new
 
     @pytest.mark.skip("No public elements with VR of SV")
     def test_read_SV_explicit_little(self):
         """Check reading element with VR of SV encoded as explicit"""
         ds = dcmread(self.fp_ex, force=True)
-        elem = ds['SVElementMinimum']
-        assert 'SV' == elem.VR
+        elem = ds["SVElementMinimum"]
+        assert "SV" == elem.VR
         assert 0xFFFE0001 == elem.tag
-        assert -2**63 == elem.value
-
-        new = DataElement(0xFFFE0001, 'SV', -2**63)
+        assert -(2 ** 63) == elem.value
+
+        new = DataElement(0xFFFE0001, "SV", -(2 ** 63))
         assert elem == new
 
-        elem = ds['SVElementMaximum']
-        assert 'SV' == elem.VR
+        elem = ds["SVElementMaximum"]
+        assert "SV" == elem.VR
         assert 0xFFFE0002 == elem.tag
-        assert 2**63 - 1 == elem.value
-
-        new = DataElement(0xFFFE0002, 'SV', 2**63 - 1)
+        assert 2 ** 63 - 1 == elem.value
+
+        new = DataElement(0xFFFE0002, "SV", 2 ** 63 - 1)
         assert elem == new
 
     def test_read_UV_implicit_little(self):
         """Check reading element with VR of UV encoded as implicit"""
         ds = dcmread(self.fp, force=True)
-        elem = ds['UVElementMinimum']
-        assert 'UV' == elem.VR
+        elem = ds["UVElementMinimum"]
+        assert "UV" == elem.VR
         assert 0xFFFE0003 == elem.tag
         assert 0 == elem.value
 
-        new = DataElement(0xFFFE0003, 'UV', 0)
+        new = DataElement(0xFFFE0003, "UV", 0)
         assert elem == new
 
-        elem = ds['UVElementMaximum']
-        assert 'UV' == elem.VR
+        elem = ds["UVElementMaximum"]
+        assert "UV" == elem.VR
         assert 0xFFFE0004 == elem.tag
-        assert 2**64 - 1 == elem.value
-
-        new = DataElement(0xFFFE0004, 'UV', 2**64 - 1)
+        assert 2 ** 64 - 1 == elem.value
+
+        new = DataElement(0xFFFE0004, "UV", 2 ** 64 - 1)
         assert elem == new
 
     def test_read_UV_explicit_little(self):
         """Check reading element with VR of UV encoded as explicit"""
         ds = dcmread(self.fp_ex, force=True)
-        elem = ds['UVElementMinimum']
-        assert 'UV' == elem.VR
+        elem = ds["UVElementMinimum"]
+        assert "UV" == elem.VR
         assert 0xFFFE0003 == elem.tag
         assert 0 == elem.value
 
-        new = DataElement(0xFFFE0003, 'UV', 0)
+        new = DataElement(0xFFFE0003, "UV", 0)
         assert elem == new
 
-        elem = ds['UVElementMaximum']
-        assert 'UV' == elem.VR
+        elem = ds["UVElementMaximum"]
+        assert "UV" == elem.VR
         assert 0xFFFE0004 == elem.tag
-        assert 2**64 - 1 == elem.value
-
-        new = DataElement(0xFFFE0004, 'UV', 2**64 - 1)
+        assert 2 ** 64 - 1 == elem.value
+
+        new = DataElement(0xFFFE0004, "UV", 2 ** 64 - 1)
         assert elem == new
+
+
+class TestDSISnumpy:
+    def setup(self):
+        self.orig_IS_numpy = config.use_IS_numpy
+        self.orig_DS_numpy = config.use_DS_numpy
+        self.orig_DS_decimal = config.use_DS_decimal
+
+    def teardown(self):
+        config.use_IS_numpy = self.orig_IS_numpy
+        config.use_DS_numpy = self.orig_DS_numpy
+        config.use_DS_decimal = self.orig_DS_decimal
+
+    def test_IS_numpy(self):
+        """Test class of the object matches the config."""
+        # config.use_DS_numpy default is True
+        # ndarray should be used if it is available
+        config.use_IS_numpy = True
+        rtss = dcmread(rtstruct_name, force=True)
+        col = rtss.ROIContourSequence[0].ROIDisplayColor  # VR is IS
+        if have_numpy:
+            assert isinstance(col, numpy.ndarray)
+            assert "int64" == col.dtype
+        else:
+            assert isinstance(col, MultiValue)
+
+    def test_IS_not_numpy(self):
+        """Test class of the object matches the config,
+        when the config is changed"""
+        config.use_IS_numpy = False
+        rtss = dcmread(rtstruct_name, force=True)
+        col = rtss.ROIContourSequence[0].ROIDisplayColor  # VR is IS
+        assert isinstance(col, MultiValue)
+
+    def test_DS_numpy(self):
+        """Test class of the object matches the config."""
+        # ndarray should be used if it is available
+        config.use_DS_numpy = True
+        rtss = dcmread(rtstruct_name, force=True)
+        # ContourData has VR of DS
+        cd = rtss.ROIContourSequence[0].ContourSequence[0].ContourData
+        if have_numpy:
+            assert isinstance(cd, numpy.ndarray)
+            assert "float64" == cd.dtype
+        else:
+            assert isinstance(cd, MultiValue)
+
+    def test_DS_not_numpy(self):
+        """Test class of the object matches the config."""
+        config.use_DS_numpy = False
+        rtss = dcmread(rtstruct_name, force=True)
+        # ContourData has VR of DS
+        cd = rtss.ROIContourSequence[0].ContourSequence[0].ContourData
+        assert isinstance(cd, MultiValue)
+
+    @pytest.mark.skipif(not have_numpy, reason="numpy not installed")
+    def test_DS_conflict_config(self):
+        config.DS_numpy(False)
+
+        # XXX put back when fix global use_DS_decimal
+        # with pytest.raises(ValueError):
+        #     config.DS_decimal(True)
+        #     config.DS_numpy(True)
 
 
 class TestDeferredRead(object):
     """Test that deferred data element reading (for large size)
     works as expected
     """
+
     # Copy one of test files and use temporarily, then later remove.
     def setup(self):
         self.testfile_name = ct_name + ".tmp"
@@ -1221,11 +1300,12 @@
 
     def test_time_check(self):
         """Deferred read warns if file has been modified"""
-        ds = dcmread(self.testfile_name, defer_size='2 kB')
+        ds = dcmread(self.testfile_name, defer_size="2 kB")
         from time import sleep
+
         sleep(0.1)
         with open(self.testfile_name, "r+") as f:
-            f.write('\0')  # "touch" the file
+            f.write("\0")  # "touch" the file
 
         msg = r"Deferred read warning -- file modification time has changed"
         with pytest.warns(UserWarning, match=msg):
@@ -1244,17 +1324,11 @@
         ds_defer = dcmread(self.testfile_name, defer_size=2000)
         for data_elem in ds_norm:
             tag = data_elem.tag
-<<<<<<< HEAD
-            assert data_elem.value == ds_defer[tag].value
-=======
+
             if data_elem.value.__class__.__name__ == "ndarray":
-                self.assertTrue(numpy.allclose(data_elem.value,
-                                               ds_defer[tag].value),
-                                "Mismatched value for tag {}".format(tag))
+                assert numpy.allclose(data_elem.value, ds_defer[tag].value)
             else:
-                self.assertEqual(data_elem.value, ds_defer[tag].value,
-                                 "Mismatched value for tag {}".format(tag))
->>>>>>> 873bf9e3
+                assert data_elem.value == ds_defer[tag].value
 
     def test_zipped_deferred(self):
         """Deferred values from a gzipped file works."""
@@ -1268,7 +1342,7 @@
 
     def test_filelike_deferred(self):
         """Deferred values work with file-like objects."""
-        with open(ct_name, 'rb') as fp:
+        with open(ct_name, "rb") as fp:
             data = fp.read()
         filelike = io.BytesIO(data)
         dataset = pydicom.dcmread(filelike, defer_size=1024)
@@ -1279,23 +1353,20 @@
     def testReadFileWithMissingPixelData(self):
         mr = dcmread(truncated_mr_name)
         mr.decode()
-        assert 'CompressedSamples^MR1' == mr.PatientName
+        assert "CompressedSamples^MR1" == mr.PatientName
         assert mr.PatientName == mr[0x10, 0x10].value
         DS = pydicom.valuerep.DS
-<<<<<<< HEAD
-        assert [DS('0.3125'), DS('0.3125')] == mr.PixelSpacing
-=======
-        if have_numpy:
+
+        if have_numpy and config.use_DS_numpy:
             expected = numpy.array([0.3125, 0.3125])
-            self.assertTrue(numpy.allclose(got, expected),
-                            "Wrong pixel spacing")
+            assert numpy.allclose(mr.PixelSpacing, expected)
         else:
-            expected = [DS('0.3125'), DS('0.3125')]
-            self.assertTrue(got == expected, "Wrong pixel spacing")
->>>>>>> 873bf9e3
-
-    @pytest.mark.skipif(not have_numpy or have_gdcm_handler,
-                        reason="Missing numpy or GDCM present")
+            assert [DS("0.3125"), DS("0.3125")] == mr.PixelSpacing
+
+    @pytest.mark.skipif(
+        not have_numpy or have_gdcm_handler,
+        reason="Missing numpy or GDCM present",
+    )
     def testReadFileWithMissingPixelDataArray(self):
         mr = dcmread(truncated_mr_name)
         mr.decode()
@@ -1314,83 +1385,54 @@
     """Test that can read DICOM files with file-like object rather than
     filename
     """
+
     def test_read_file_given_file_object(self):
         """filereader: can read using already opened file............"""
-        f = open(ct_name, 'rb')
+        f = open(ct_name, "rb")
         ct = dcmread(f)
-        # Tests here simply repeat testCT -- perhaps should collapse
+        # XXX Tests here simply repeat testCT -- perhaps should collapse
         # the code together?
+        DS = pydicom.valuerep.DS
+
         got = ct.ImagePositionPatient
-        DS = pydicom.valuerep.DS
-<<<<<<< HEAD
-        expected = [DS('-158.135803'), DS('-179.035797'), DS('-75.699997')]
-        assert expected == got
-        assert '1.3.6.1.4.1.5962.2' == ct.file_meta.ImplementationClassUID
+        if have_numpy and config.use_DS_numpy:
+            expected = numpy.array([-158.135803, -179.035797, -75.699997])
+            assert numpy.allclose(got, expected)
+        else:
+            expected = [DS("-158.135803"), DS("-179.035797"), DS("-75.699997")]
+            assert expected == got
+
+        assert "1.3.6.1.4.1.5962.2" == ct.file_meta.ImplementationClassUID
         value = ct.file_meta[0x2, 0x12].value
         assert ct.file_meta.ImplementationClassUID == value
 
-        # (0020, 0032) Image Position (Patient)
-        # [-158.13580300000001, -179.035797, -75.699996999999996]
-        got = ct.ImagePositionPatient
-        expected = [DS('-158.135803'), DS('-179.035797'), DS('-75.699997')]
-        assert expected == got
         assert 128 == ct.Rows
         assert 128 == ct.Columns
         assert 16 == ct.BitsStored
         assert 128 * 128 * 2 == len(ct.PixelData)
 
-=======
-        if have_numpy:
-            expected = numpy.array([-158.135803, -179.035797, -75.699997])
-            self.assertTrue(numpy.allclose(got, expected),
-                            "ImagePosition(Patient) values not as expected")
-        else:
-            expected = [DS('-158.135803'), DS('-179.035797'), DS('-75.699997')]
-            self.assertTrue(got == expected,
-                            "ImagePosition(Patient) values not as expected")
-        self.assertEqual(ct.file_meta.ImplementationClassUID,
-                         '1.3.6.1.4.1.5962.2',
-                         "ImplementationClassUID not the expected value")
-        self.assertEqual(ct.file_meta.ImplementationClassUID,
-                         ct.file_meta[0x2, 0x12].value,
-                         "ImplementationClassUID does not match the "
-                         "value accessed by tag number")
-        # (0020, 0032) Image Position (Patient)
-        # [-158.13580300000001, -179.035797, -75.699996999999996]
-        self.assertEqual(ct.Rows, 128, "Rows not 128")
-        self.assertEqual(ct.Columns, 128, "Columns not 128")
-        self.assertEqual(ct.BitsStored, 16, "Bits Stored not 16")
-        self.assertEqual(len(ct.PixelData), 128 * 128 * 2,
-                         "Pixel data not expected length")
->>>>>>> 873bf9e3
         # Should also be able to close the file ourselves without
         # exception raised:
         f.close()
 
     def test_read_file_given_file_like_object(self):
         """filereader: can read using a file-like (BytesIO) file...."""
-        with open(ct_name, 'rb') as f:
+        with open(ct_name, "rb") as f:
             file_like = BytesIO(f.read())
         ct = dcmread(file_like)
         # Tests here simply repeat some of testCT test
         got = ct.ImagePositionPatient
         DS = pydicom.valuerep.DS
-<<<<<<< HEAD
-        expected = [DS('-158.135803'), DS('-179.035797'), DS('-75.699997')]
-        assert expected == got
+
+        if have_numpy and config.use_DS_numpy:
+            expected = numpy.array([-158.135803, -179.035797, -75.699997])
+            assert numpy.allclose(got, expected)
+        else:
+            expected = [DS("-158.135803"), DS("-179.035797"), DS("-75.699997")]
+            assert expected == got
+
         assert 128 * 128 * 2 == len(ct.PixelData)
-=======
-        if have_numpy:
-            expected = numpy.array([-158.135803, -179.035797, -75.699997])
-            self.assertTrue(numpy.allclose(got, expected),
-                            "ImagePosition(Patient) values not as expected")
-        else:
-            expected = [DS('-158.135803'), DS('-179.035797'), DS('-75.699997')]
-            self.assertTrue(got == expected,
-                            "ImagePosition(Patient) values not as expected")
-        self.assertEqual(len(ct.PixelData), 128 * 128 * 2,
-                         "Pixel data not expected length")
->>>>>>> 873bf9e3
+
         # Should also be able to close the file ourselves without
         # exception raised:
         file_like.close()
@@ -1398,40 +1440,34 @@
 
 class TestDataElementGenerator(object):
     """Test filereader.data_element_generator"""
+
     def test_little_endian_explicit(self):
         """Test reading little endian explicit VR data"""
         # (0010, 0010) PatientName PN 6 ABCDEF
-        bytestream = (b'\x10\x00\x10\x00'
-                      b'PN'
-                      b'\x06\x00'
-                      b'ABCDEF')
+        bytestream = b"\x10\x00\x10\x00" b"PN" b"\x06\x00" b"ABCDEF"
         fp = BytesIO(bytestream)
         # fp, is_implicit_VR, is_little_endian,
         gen = data_element_generator(fp, False, True)
-        elem = DataElement(0x00100010, 'PN', 'ABCDEF')
-        assert elem == DataElement_from_raw(next(gen), 'ISO_IR 100')
+        elem = DataElement(0x00100010, "PN", "ABCDEF")
+        assert elem == DataElement_from_raw(next(gen), "ISO_IR 100")
 
     def test_little_endian_implicit(self):
         """Test reading little endian implicit VR data"""
         # (0010, 0010) PatientName PN 6 ABCDEF
-        bytestream = b'\x10\x00\x10\x00' \
-                     b'\x06\x00\x00\x00' \
-                     b'ABCDEF'
+        bytestream = b"\x10\x00\x10\x00" b"\x06\x00\x00\x00" b"ABCDEF"
         fp = BytesIO(bytestream)
-        gen = data_element_generator(fp, is_implicit_VR=True,
-                                     is_little_endian=True)
-        elem = DataElement(0x00100010, 'PN', 'ABCDEF')
-        assert elem == DataElement_from_raw(next(gen), 'ISO_IR 100')
+        gen = data_element_generator(
+            fp, is_implicit_VR=True, is_little_endian=True
+        )
+        elem = DataElement(0x00100010, "PN", "ABCDEF")
+        assert elem == DataElement_from_raw(next(gen), "ISO_IR 100")
 
     def test_big_endian_explicit(self):
         """Test reading big endian explicit VR data"""
         # (0010, 0010) PatientName PN 6 ABCDEF
-        bytestream = b'\x00\x10\x00\x10' \
-                     b'PN' \
-                     b'\x00\x06' \
-                     b'ABCDEF'
+        bytestream = b"\x00\x10\x00\x10" b"PN" b"\x00\x06" b"ABCDEF"
         fp = BytesIO(bytestream)
         # fp, is_implicit_VR, is_little_endian,
         gen = data_element_generator(fp, False, False)
-        elem = DataElement(0x00100010, 'PN', 'ABCDEF')
-        assert elem == DataElement_from_raw(next(gen), 'ISO_IR 100')+        elem = DataElement(0x00100010, "PN", "ABCDEF")
+        assert elem == DataElement_from_raw(next(gen), "ISO_IR 100")