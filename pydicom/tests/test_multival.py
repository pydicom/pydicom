# Copyright 2008-2018 pydicom authors. See LICENSE file for details.
"""Unit tests for the pydicom.multival module."""

import pytest

<<<<<<< HEAD
=======
import pytest

>>>>>>> a96d8ba5
from pydicom.multival import MultiValue
from pydicom.valuerep import DS, DSfloat, DSdecimal, IS
from pydicom import config, compat
from copy import deepcopy

import sys

python_version = sys.version_info


class TestMultiValue(object):
    def testMultiDS(self):
        """MultiValue: Multi-valued data elements can be created........"""
        multival = MultiValue(DS, ['11.1', '22.2', '33.3'])
        for val in multival:
            assert isinstance(val, (DSfloat, DSdecimal))

    def testEmptyElements(self):
        """MultiValue: Empty number string elements are not converted..."""
        multival = MultiValue(DSfloat, ['1.0', ''])
        assert 1.0 == multival[0]
        assert '' == multival[1]
        multival = MultiValue(IS, ['1', ''])
        assert 1 == multival[0]
        assert '' == multival[1]
        multival = MultiValue(DSdecimal, ['1', ''])
        assert 1 == multival[0]
        assert '' == multival[1]
<<<<<<< HEAD
=======
        multival = MultiValue(IS, [])
        assert not multival
        assert 0 == len(multival)
>>>>>>> a96d8ba5

    def testLimits(self):
        """MultiValue: Raise error if any item outside DICOM limits...."""
        original_flag = config.enforce_valid_values
        config.enforce_valid_values = True
        with pytest.raises(OverflowError):
            MultiValue(IS, [1, -2 ** 31 - 1])
        # Overflow error not raised for IS out of DICOM valid range
        config.enforce_valid_values = original_flag

    def testAppend(self):
        """MultiValue: Append of item converts it to required type..."""
        multival = MultiValue(IS, [1, 5, 10])
        multival.append('5')
        assert isinstance(multival[-1], IS)
        assert multival[-1] == 5

    def testSetIndex(self):
        """MultiValue: Setting list item converts it to required type"""
        multival = MultiValue(IS, [1, 5, 10])
        multival[1] = '7'
        assert isinstance(multival[1], IS)
        assert multival[1] == 7

    def testDeleteIndex(self):
        """MultiValue: Deleting item at index behaves as expected..."""
        multival = MultiValue(IS, [1, 5, 10])
        del multival[1]
        assert 2 == len(multival)
        assert multival[0] == 1
        assert multival[1] == 10

    def testExtend(self):
        """MultiValue: Extending a list converts all to required type"""
        multival = MultiValue(IS, [1, 5, 10])
        multival.extend(['7', 42])
        assert isinstance(multival[-2], IS)
        assert isinstance(multival[-1], IS)
<<<<<<< HEAD
        assert multival[-2] == 7
=======
        assert multival[-2], 7
>>>>>>> a96d8ba5

    def testSlice(self):
        """MultiValue: Setting slice converts items to required type."""
        multival = MultiValue(IS, range(7))
        multival[2:7:2] = [4, 16, 36]
        for val in multival:
            assert isinstance(val, IS)
<<<<<<< HEAD
        assert multival[4] == 16
=======
            assert multival[4] == 16
>>>>>>> a96d8ba5

    def testIssue236DeepCopy(self):
        """MultiValue: deepcopy of MultiValue does not generate an error"""
        multival = MultiValue(IS, range(7))
        deepcopy(multival)
        multival = MultiValue(DS, range(7))
        deepcopy(multival)
        multival = MultiValue(DSfloat, range(7))
        deepcopy(multival)

    def testSorting(self):
        """MultiValue: allow inline sort."""
        multival = MultiValue(DS, [12, 33, 5, 7, 1])
        multival.sort()
        assert [1, 5, 7, 12, 33] == multival
        multival.sort(reverse=True)
        assert [33, 12, 7, 5, 1] == multival
        multival.sort(key=str)
        assert [1, 12, 33, 5, 7] == multival

    def test_equal(self):
        """MultiValue: test equality operator"""
        multival = MultiValue(DS, [12, 33, 5, 7, 1])
        multival2 = MultiValue(DS, [12, 33, 5, 7, 1])
        multival3 = MultiValue(DS, [33, 12, 5, 7, 1])
        assert multival == multival2
<<<<<<< HEAD
        assert not multival == multival3
=======
        assert not (multival == multival3)
>>>>>>> a96d8ba5
        multival = MultiValue(str, ['a', 'b', 'c'])
        multival2 = MultiValue(str, ['a', 'b', 'c'])
        multival3 = MultiValue(str, ['b', 'c', 'a'])
        assert multival == multival2
<<<<<<< HEAD
        assert not multival == multival3
=======
        assert not (multival == multival3)
>>>>>>> a96d8ba5

    def test_not_equal(self):
        """MultiValue: test equality operator"""
        multival = MultiValue(DS, [12, 33, 5, 7, 1])
        multival2 = MultiValue(DS, [12, 33, 5, 7, 1])
        multival3 = MultiValue(DS, [33, 12, 5, 7, 1])
        assert not multival != multival2
        assert multival != multival3
        multival = MultiValue(str, ['a', 'b', 'c'])
        multival2 = MultiValue(str, ['a', 'b', 'c'])
        multival3 = MultiValue(str, ['b', 'c', 'a'])
<<<<<<< HEAD
        assert not multival != multival2
        assert multival != multival3
=======
        assert not (multival != multival2)
        assert multival != multival3

    def test_str_rep(self):
        """MultiValue: test print output"""
        multival = MultiValue(IS, [])
        assert '' == str(multival)
        multival = MultiValue(compat.text_type, [1, 2, 3])
        assert "['1', '2', '3']" == str(multival)
        multival = MultiValue(int, [1, 2, 3])
        assert '[1, 2, 3]' == str(multival)
        multival = MultiValue(float, [1.1, 2.2, 3.3])
        assert '[1.1, 2.2, 3.3]' == str(multival)
>>>>>>> a96d8ba5
<|MERGE_RESOLUTION|>--- conflicted
+++ resolved
@@ -2,12 +2,6 @@
 """Unit tests for the pydicom.multival module."""
 
 import pytest
-
-<<<<<<< HEAD
-=======
-import pytest
-
->>>>>>> a96d8ba5
 from pydicom.multival import MultiValue
 from pydicom.valuerep import DS, DSfloat, DSdecimal, IS
 from pydicom import config, compat
@@ -36,12 +30,10 @@
         multival = MultiValue(DSdecimal, ['1', ''])
         assert 1 == multival[0]
         assert '' == multival[1]
-<<<<<<< HEAD
-=======
+
         multival = MultiValue(IS, [])
         assert not multival
         assert 0 == len(multival)
->>>>>>> a96d8ba5
 
     def testLimits(self):
         """MultiValue: Raise error if any item outside DICOM limits...."""
@@ -80,11 +72,7 @@
         multival.extend(['7', 42])
         assert isinstance(multival[-2], IS)
         assert isinstance(multival[-1], IS)
-<<<<<<< HEAD
         assert multival[-2] == 7
-=======
-        assert multival[-2], 7
->>>>>>> a96d8ba5
 
     def testSlice(self):
         """MultiValue: Setting slice converts items to required type."""
@@ -92,11 +80,7 @@
         multival[2:7:2] = [4, 16, 36]
         for val in multival:
             assert isinstance(val, IS)
-<<<<<<< HEAD
-        assert multival[4] == 16
-=======
             assert multival[4] == 16
->>>>>>> a96d8ba5
 
     def testIssue236DeepCopy(self):
         """MultiValue: deepcopy of MultiValue does not generate an error"""
@@ -123,20 +107,12 @@
         multival2 = MultiValue(DS, [12, 33, 5, 7, 1])
         multival3 = MultiValue(DS, [33, 12, 5, 7, 1])
         assert multival == multival2
-<<<<<<< HEAD
-        assert not multival == multival3
-=======
         assert not (multival == multival3)
->>>>>>> a96d8ba5
         multival = MultiValue(str, ['a', 'b', 'c'])
         multival2 = MultiValue(str, ['a', 'b', 'c'])
         multival3 = MultiValue(str, ['b', 'c', 'a'])
         assert multival == multival2
-<<<<<<< HEAD
-        assert not multival == multival3
-=======
         assert not (multival == multival3)
->>>>>>> a96d8ba5
 
     def test_not_equal(self):
         """MultiValue: test equality operator"""
@@ -148,10 +124,6 @@
         multival = MultiValue(str, ['a', 'b', 'c'])
         multival2 = MultiValue(str, ['a', 'b', 'c'])
         multival3 = MultiValue(str, ['b', 'c', 'a'])
-<<<<<<< HEAD
-        assert not multival != multival2
-        assert multival != multival3
-=======
         assert not (multival != multival2)
         assert multival != multival3
 
@@ -165,4 +137,3 @@
         assert '[1, 2, 3]' == str(multival)
         multival = MultiValue(float, [1.1, 2.2, 3.3])
         assert '[1.1, 2.2, 3.3]' == str(multival)
->>>>>>> a96d8ba5
