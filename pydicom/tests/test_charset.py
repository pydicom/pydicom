--- conflicted
+++ resolved
@@ -291,11 +291,8 @@
             pydicom.charset.decode_element(
                 elem, ['ISO_2022-IR 100', 'ISO 2022 IR 126']
             )
-<<<<<<< HEAD
-            assert u'Dionysios=Διονυσιος' == elem.value
-=======
+
             assert 'Dionysios=Διονυσιος' == elem.value
->>>>>>> 057a69f6
 
         with pytest.warns(UserWarning,
                           match=r'Incorrect value for Specific Character Set '
