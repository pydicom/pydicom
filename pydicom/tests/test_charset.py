--- conflicted
+++ resolved
@@ -5,23 +5,16 @@
 #    available at https://github.com/pydicom/pydicom
 import unittest
 
-<<<<<<< HEAD
-=======
-import pydicom.charset
->>>>>>> 6f9327f2
 from pydicom.data import get_charset_files
 from pydicom.data import get_testdata_files
 from pydicom import dicomio
 import pydicom.charset
 from pydicom.compat import in_py2
 from pydicom.dataelem import DataElement
-<<<<<<< HEAD
+from pydicom import dcmread
 import unittest
 import pytest
 
-=======
-from pydicom import dcmread
->>>>>>> 6f9327f2
 
 latin1_file = get_charset_files("chrFren.dcm")[0]
 jp_file = get_charset_files("chrH31.dcm")[0]
