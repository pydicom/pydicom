--- conflicted
+++ resolved
@@ -3,7 +3,6 @@
 # This file is part of pydicom, released under a modified MIT license.
 #    See the file LICENSE included with this distribution, also
 #    available at https://github.com/pydicom/pydicom
-<<<<<<< HEAD
 import unittest
 
 from pydicom.data import get_charset_files
@@ -12,20 +11,9 @@
 import pydicom.charset
 from pydicom.compat import in_py2
 from pydicom.dataelem import DataElement
-import pytest
-=======
-import os.path
 import unittest
-
 import pytest
 
-from pydicom import dicomio
-import pydicom.charset
-from pydicom.compat import in_py2
-from pydicom.data import get_charset_files
-from pydicom.data import get_testdata_files
-from pydicom.dataelem import DataElement
->>>>>>> 3776233c
 
 latin1_file = get_charset_files("chrFren.dcm")[0]
 jp_file = get_charset_files("chrH31.dcm")[0]
