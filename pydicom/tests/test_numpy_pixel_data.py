--- conflicted
+++ resolved
@@ -147,27 +147,7 @@
     def setup(self):
         """Setup the environment."""
         self.original_handlers = pydicom.config.image_handlers
-<<<<<<< HEAD
         pydicom.config.image_handlers = []
-=======
-        pydicom.config.image_handlers = [numpy_handler]
-        self.odd_size_image = dcmread(
-            get_testdata_files('SC_rgb_small_odd.dcm')[0])
-        self.emri_small = dcmread(emri_name)
-
-    def tearDown(self):
-        pydicom.config.image_handlers = self.original_handlers
-
-    def test_raises_if_endianess_not_set(self):
-        self.odd_size_image.is_little_endian = None
-        with pytest.raises(ValueError):
-            _ = self.odd_size_image.pixel_array
-
-    def test_little_endian_PixelArray_odd_data_size(self):
-        pixel_data = self.odd_size_image.pixel_array
-        assert pixel_data.nbytes == 27
-        assert pixel_data.shape == (3, 3, 3)
->>>>>>> 475ec75f
 
     def teardown(self):
         """Restore the environment."""
@@ -356,6 +336,14 @@
         assert (1, -10, 1) == tuple(arr[300, 491:494])
         assert 0 == arr[-1].min() == arr[-1].max()
 
+    def test_raise_if_endianess_not_set(self):
+        """Test pixel_array raises an exception if no endianness set."""
+        # Regression test for #704
+        ds = dcmread(EXPL_8_1_1F)
+        ds.is_little_endian = None
+        with pytest.raises(ValueError, match="'is_little_endian' has to be"):
+            ds.pixel_array
+
     # Little endian datasets
     @pytest.mark.parametrize('fpath, data', REFERENCE_DATA_LITTLE)
     def test_properties(self, fpath, data):
