--- conflicted
+++ resolved
@@ -33,11 +33,9 @@
 from pydicom.data import get_testdata_files
 from pydicom.dataset import Dataset
 from pydicom.filereader import dcmread
-<<<<<<< HEAD
+
 from pydicom.tests._handler_common import ALL_TRANSFER_SYNTAXES
-=======
 from pydicom.pixel_data_handlers.util import convert_color_space
->>>>>>> 05da90c2
 from pydicom.uid import (
     ImplicitVRLittleEndian,
     ExplicitVRLittleEndian,
@@ -952,102 +950,6 @@
         assert ds.PixelData == pack_bits(arr)
 
 
-<<<<<<< HEAD
-REFERENCE_DTYPE = [
-    # BitsAllocated, PixelRepresentation, numpy dtype string
-    (1, 0, 'uint8'), (1, 1, 'uint8'),
-    (8, 0, 'uint8'), (8, 1, 'int8'),
-    (16, 0, 'uint16'), (16, 1, 'int16'),
-    (32, 0, 'uint32'), (32, 1, 'int32'),
-]
-
-
-@pytest.mark.skipif(not HAVE_NP, reason="Numpy is not available")
-class TestNumpy_PixelDtype(object):
-    """Tests for numpy_handler.pixel_dtype."""
-    def setup(self):
-        """Setup the test dataset."""
-        self.ds = Dataset()
-        self.ds.file_meta = Dataset()
-        self.ds.file_meta.TransferSyntaxUID = ExplicitVRLittleEndian
-
-    def test_unknown_pixel_representation_raises(self):
-        """Test an unknown PixelRepresentation value raises exception."""
-        self.ds.BitsAllocated = 16
-        self.ds.PixelRepresentation = -1
-        # The bracket needs to be escaped
-        with pytest.raises(ValueError,
-                           match=r"value of '-1' for '\(0028,0103"):
-            pixel_dtype(self.ds)
-
-        self.ds.PixelRepresentation = 2
-        with pytest.raises(ValueError,
-                           match=r"value of '2' for '\(0028,0103"):
-            pixel_dtype(self.ds)
-
-    def test_unknown_bits_allocated_raises(self):
-        """Test an unknown BitsAllocated value raises exception."""
-        self.ds.BitsAllocated = 0
-        self.ds.PixelRepresentation = 0
-        # The bracket needs to be escaped
-        with pytest.raises(ValueError,
-                           match=r"value of '0' for '\(0028,0100"):
-            pixel_dtype(self.ds)
-
-        self.ds.BitsAllocated = 2
-        with pytest.raises(ValueError,
-                           match=r"value of '2' for '\(0028,0100"):
-            pixel_dtype(self.ds)
-
-        self.ds.BitsAllocated = 15
-        with pytest.raises(ValueError,
-                           match=r"value of '15' for '\(0028,0100"):
-            pixel_dtype(self.ds)
-
-    def test_unsupported_dtypes(self):
-        """Test unsupported dtypes raise exception."""
-        self.ds.BitsAllocated = 24
-        self.ds.PixelRepresentation = 0
-
-        with pytest.raises(NotImplementedError,
-                           match="data type 'uint24' needed to contain"):
-            pixel_dtype(self.ds)
-
-    @pytest.mark.parametrize('bits, pixel_repr, dtype', REFERENCE_DTYPE)
-    def test_supported_dtypes(self, bits, pixel_repr, dtype):
-        """Test supported dtypes."""
-        self.ds.BitsAllocated = bits
-        self.ds.PixelRepresentation = pixel_repr
-        # Correct for endianness of system
-        ref_dtype = np.dtype(dtype)
-        endianness = self.ds.file_meta.TransferSyntaxUID.is_little_endian
-        if endianness != (byteorder == 'little'):
-            ref_dtype = ref_dtype.newbyteorder('S')
-
-        assert ref_dtype == pixel_dtype(self.ds)
-
-    def test_byte_swapping(self):
-        """Test that the endianess of the system is taken into account."""
-        # The main problem is that our testing environments are probably
-        #   all little endian, but we'll try our best
-        self.ds.BitsAllocated = 16
-        self.ds.PixelRepresentation = 0
-
-        # < is little, = is native, > is big
-        if byteorder == 'little':
-            self.ds.is_little_endian = True
-            assert pixel_dtype(self.ds).byteorder in ['<', '=']
-            self.ds.is_little_endian = False
-            assert pixel_dtype(self.ds).byteorder == '>'
-        elif byteorder == 'big':
-            self.ds.is_little_endian = True
-            assert pixel_dtype(self.ds).byteorder == '<'
-            self.ds.is_little_endian = False
-            assert pixel_dtype(self.ds).byteorder in ['>', '=']
-
-
-=======
->>>>>>> 05da90c2
 REFERENCE_LENGTH = [
     # (frames, rows, cols, samples), bit depth, result in (bytes, pixels)
     # No 'NumberOfFrames' in dataset
