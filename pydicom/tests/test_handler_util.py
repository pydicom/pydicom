# Copyright 2008-2018 pydicom authors. See LICENSE file for details.
"""Tests for the pixel_data_handlers.util module."""

import os
import random
from struct import unpack, pack
from sys import byteorder

import pytest

try:
    import numpy as np
    HAVE_NP = True
except ImportError:
    HAVE_NP = False

from pydicom import dcmread, config
from pydicom.data import get_testdata_file, get_palette_files
from pydicom.dataset import Dataset, FileMetaDataset
from pydicom.pixel_data_handlers.util import (
    dtype_corrected_for_endianness,
    reshape_pixel_array,
    convert_color_space,
    pixel_dtype,
    get_expected_length,
    apply_color_lut,
    _expand_segmented_lut,
    apply_modality_lut,
    apply_voi_lut,
    get_j2k_parameters,
    get_nr_frames,
    apply_voi,
    apply_windowing,
<<<<<<< HEAD
    expand_ybr422,
=======
    pack_bits,
    unpack_bits,
)
from pydicom.uid import (
    ExplicitVRLittleEndian,
    ImplicitVRLittleEndian,
    UncompressedPixelTransferSyntaxes,
>>>>>>> 7c85e1ba
)


# PAL: PALETTE COLOR Photometric Interpretation
# SEG: Segmented Palette Color
# SUP: Supplemental Palette Color
# LE, BE: little endian, big endian encoding
# 8/8, 1 sample/pixel, 1 frame
PAL_08_256_0_16_1F = get_testdata_file("OBXXXX1A.dcm")
PAL_08_200_0_16_1F = get_testdata_file("OT-PAL-8-face.dcm")
# 8/8, 1 sample/pixel, 2 frame
PAL_08_256_0_16_2F = get_testdata_file("OBXXXX1A_2frame.dcm")
# PALETTE COLOR with 16-bit LUTs (no indirect segments)
PAL_SEG_LE_16_1F = get_testdata_file("gdcm-US-ALOKA-16.dcm")
PAL_SEG_BE_16_1F = get_testdata_file("gdcm-US-ALOKA-16_big.dcm")
# Supplemental palette colour + VOI windowing
SUP_16_16_2F = get_testdata_file("eCT_Supplemental.dcm")
# 8 bit, 3 samples/pixel, 1 and 2 frame datasets
# RGB colorspace, uncompressed
RGB_8_3_1F = get_testdata_file("SC_rgb.dcm")
RGB_8_3_2F = get_testdata_file("SC_rgb_2frame.dcm")
# MOD: Modality LUT
# SEQ: Modality LUT Sequence
MOD_16 = get_testdata_file("CT_small.dcm")
MOD_16_SEQ = get_testdata_file("mlut_18.dcm")
# VOI: VOI LUT Sequence
# WIN: Windowing operation
WIN_12_1F = get_testdata_file("MR-SIEMENS-DICOM-WithOverlays.dcm")
VOI_08_1F = get_testdata_file("vlut_04.dcm")
<<<<<<< HEAD
# Uncompressed YBR_FULL_422
EXPL_8_3_1F_YBR422 = get_testdata_file('SC_ybr_full_422_uncompressed.dcm')
=======
# 1/1, 1 sample/pixel, 3 frame
EXPL_1_1_3F = get_testdata_file("liver.dcm")
>>>>>>> 7c85e1ba


# Tests with Numpy unavailable
@pytest.mark.skipif(HAVE_NP, reason='Numpy is available')
class TestNoNumpy:
    """Tests for the util functions without numpy."""
    def test_pixel_dtype_raises(self):
        """Test that pixel_dtype raises exception without numpy."""
        with pytest.raises(ImportError,
                           match="Numpy is required to determine the dtype"):
            pixel_dtype(None)

    def test_reshape_pixel_array_raises(self):
        """Test that reshape_pixel_array raises exception without numpy."""
        with pytest.raises(ImportError,
                           match="Numpy is required to reshape"):
            reshape_pixel_array(None, None)


# Tests with Numpy available
REFERENCE_DTYPE = [
    # BitsAllocated, PixelRepresentation, as_float, numpy dtype string
    (1, 0, False, 'uint8'), (1, 1, False, 'uint8'),
    (8, 0, False, 'uint8'), (8, 1, False, 'int8'),
    (16, 0, False, 'uint16'), (16, 1, False, 'int16'),
    (32, 0, False, 'uint32'), (32, 1, False, 'int32'),
    (32, 0, True, 'float32'), (64, 0, True, 'float64'),
]


@pytest.mark.skipif(not HAVE_NP, reason="Numpy is not available")
class TestNumpy_PixelDtype:
    """Tests for util.pixel_dtype."""
    def setup(self):
        """Setup the test dataset."""
        self.ds = Dataset()
        self.ds.file_meta = FileMetaDataset()
        self.ds.file_meta.TransferSyntaxUID = ExplicitVRLittleEndian

    def test_unknown_pixel_representation_raises(self):
        """Test an unknown PixelRepresentation value raises exception."""
        self.ds.BitsAllocated = 16
        self.ds.PixelRepresentation = -1
        # The bracket needs to be escaped
        with pytest.raises(ValueError,
                           match=r"value of '-1' for '\(0028,0103"):
            pixel_dtype(self.ds)

        self.ds.PixelRepresentation = 2
        with pytest.raises(ValueError,
                           match=r"value of '2' for '\(0028,0103"):
            pixel_dtype(self.ds)

    def test_unknown_bits_allocated_raises(self):
        """Test an unknown BitsAllocated value raises exception."""
        self.ds.BitsAllocated = 0
        self.ds.PixelRepresentation = 0
        # The bracket needs to be escaped
        with pytest.raises(ValueError,
                           match=r"value of '0' for '\(0028,0100"):
            pixel_dtype(self.ds)

        self.ds.BitsAllocated = 2
        with pytest.raises(ValueError,
                           match=r"value of '2' for '\(0028,0100"):
            pixel_dtype(self.ds)

        self.ds.BitsAllocated = 15
        with pytest.raises(ValueError,
                           match=r"value of '15' for '\(0028,0100"):
            pixel_dtype(self.ds)

    def test_unsupported_dtypes(self):
        """Test unsupported dtypes raise exception."""
        self.ds.BitsAllocated = 24
        self.ds.PixelRepresentation = 0

        with pytest.raises(NotImplementedError,
                           match="data type 'uint24' needed to contain"):
            pixel_dtype(self.ds)

    @pytest.mark.parametrize(
        'bits, pixel_repr, as_float, dtype', REFERENCE_DTYPE
    )
    def test_supported_dtypes(self, bits, pixel_repr, as_float, dtype):
        """Test supported dtypes."""
        self.ds.BitsAllocated = bits
        self.ds.PixelRepresentation = pixel_repr
        # Correct for endianness of system
        ref_dtype = np.dtype(dtype)
        endianness = self.ds.file_meta.TransferSyntaxUID.is_little_endian
        if endianness != (byteorder == 'little'):
            ref_dtype = ref_dtype.newbyteorder('S')

        assert ref_dtype == pixel_dtype(self.ds, as_float=as_float)

    def test_byte_swapping(self):
        """Test that the endianness of the system is taken into account."""
        # The main problem is that our testing environments are probably
        #   all little endian, but we'll try our best
        self.ds.BitsAllocated = 16
        self.ds.PixelRepresentation = 0

        # < is little, = is native, > is big
        if byteorder == 'little':
            self.ds.is_little_endian = True
            assert pixel_dtype(self.ds).byteorder in ['<', '=']
            self.ds.is_little_endian = False
            assert pixel_dtype(self.ds).byteorder == '>'
        elif byteorder == 'big':
            self.ds.is_little_endian = True
            assert pixel_dtype(self.ds).byteorder == '<'
            self.ds.is_little_endian = False
            assert pixel_dtype(self.ds).byteorder in ['>', '=']


if HAVE_NP:
    RESHAPE_ARRAYS = {
        'reference': np.asarray([
            [  # Frame 1
                [[1,  9, 17],
                 [2, 10, 18],
                 [3, 11, 19],
                 [4, 12, 20],
                 [5, 13, 21]],
                [[2, 10, 18],
                 [3, 11, 19],
                 [4, 12, 20],
                 [5, 13, 21],
                 [6, 14, 22]],
                [[3, 11, 19],
                 [4, 12, 20],
                 [5, 13, 21],
                 [6, 14, 22],
                 [7, 15, 23]],
                [[4, 12, 20],
                 [5, 13, 21],
                 [6, 14, 22],
                 [7, 15, 23],
                 [8, 16, 24]],
            ],
            [  # Frame 2
                [[25, 33, 41],
                 [26, 34, 42],
                 [27, 35, 43],
                 [28, 36, 44],
                 [29, 37, 45]],
                [[26, 34, 42],
                 [27, 35, 43],
                 [28, 36, 44],
                 [29, 37, 45],
                 [30, 38, 46]],
                [[27, 35, 43],
                 [28, 36, 44],
                 [29, 37, 45],
                 [30, 38, 46],
                 [31, 39, 47]],
                [[28, 36, 44],
                 [29, 37, 45],
                 [30, 38, 46],
                 [31, 39, 47],
                 [32, 40, 48]],
            ]
        ]),
        '1frame_1sample': np.asarray(
            [1, 2, 3, 4, 5, 2, 3, 4, 5, 6, 3, 4, 5, 6, 7, 4, 5, 6, 7, 8]
        ),
        '2frame_1sample': np.asarray(
            [1,   2,  3,  4,  5,  2,  3,  4,  5,  6,  # Frame 1
             3,   4,  5,  6,  7,  4,  5,  6,  7,  8,
             25, 26, 27, 28, 29, 26, 27, 28, 29, 30,  # Frame 2
             27, 28, 29, 30, 31, 28, 29, 30, 31, 32]
        ),
        '1frame_3sample_0config': np.asarray(
            [1,  9, 17,  2, 10, 18,  3, 11, 19,  4, 12, 20,
             5, 13, 21,  2, 10, 18,  3, 11, 19,  4, 12, 20,
             5, 13, 21,  6, 14, 22,  3, 11, 19,  4, 12, 20,
             5, 13, 21,  6, 14, 22,  7, 15, 23,  4, 12, 20,
             5, 13, 21,  6, 14, 22,  7, 15, 23,  8, 16, 24]
        ),
        '1frame_3sample_1config': np.asarray(
            [1,   2,  3,  4,  5,  2,  3,  4,  5,  6,  # Red
             3,   4,  5,  6,  7,  4,  5,  6,  7,  8,
             9,  10, 11, 12, 13, 10, 11, 12, 13, 14,  # Green
             11, 12, 13, 14, 15, 12, 13, 14, 15, 16,
             17, 18, 19, 20, 21, 18, 19, 20, 21, 22,  # Blue
             19, 20, 21, 22, 23, 20, 21, 22, 23, 24]
        ),
        '2frame_3sample_0config': np.asarray(
            [1,   9, 17,  2, 10, 18,  3, 11, 19,  4, 12, 20,  # Frame 1
             5,  13, 21,  2, 10, 18,  3, 11, 19,  4, 12, 20,
             5,  13, 21,  6, 14, 22,  3, 11, 19,  4, 12, 20,
             5,  13, 21,  6, 14, 22,  7, 15, 23,  4, 12, 20,
             5,  13, 21,  6, 14, 22,  7, 15, 23,  8, 16, 24,
             25, 33, 41, 26, 34, 42, 27, 35, 43, 28, 36, 44,  # Frame 2
             29, 37, 45, 26, 34, 42, 27, 35, 43, 28, 36, 44,
             29, 37, 45, 30, 38, 46, 27, 35, 43, 28, 36, 44,
             29, 37, 45, 30, 38, 46, 31, 39, 47, 28, 36, 44,
             29, 37, 45, 30, 38, 46, 31, 39, 47, 32, 40, 48]
        ),
        '2frame_3sample_1config': np.asarray(
            [1,   2,  3,  4,  5,  2,  3,  4,  5,  6,  # Frame 1, red
             3,   4,  5,  6,  7,  4,  5,  6,  7,  8,
             9,  10, 11, 12, 13, 10, 11, 12, 13, 14,  # Frame 1, green
             11, 12, 13, 14, 15, 12, 13, 14, 15, 16,
             17, 18, 19, 20, 21, 18, 19, 20, 21, 22,  # Frame 1, blue
             19, 20, 21, 22, 23, 20, 21, 22, 23, 24,
             25, 26, 27, 28, 29, 26, 27, 28, 29, 30,  # Frame 2, red
             27, 28, 29, 30, 31, 28, 29, 30, 31, 32,
             33, 34, 35, 36, 37, 34, 35, 36, 37, 38,  # Frame 2, green
             35, 36, 37, 38, 39, 36, 37, 38, 39, 40,
             41, 42, 43, 44, 45, 42, 43, 44, 45, 46,  # Frame 2, blue
             43, 44, 45, 46, 47, 44, 45, 46, 47, 48]
        )
    }


@pytest.mark.skipif(not HAVE_NP, reason="Numpy is not available")
class TestNumpy_ReshapePixelArray:
    """Tests for util.reshape_pixel_array."""
    def setup(self):
        """Setup the test dataset."""
        self.ds = Dataset()
        self.ds.file_meta = FileMetaDataset()
        self.ds.file_meta.TransferSyntaxUID = ExplicitVRLittleEndian
        self.ds.Rows = 4
        self.ds.Columns = 5

        # Expected output ref_#frames_#samples
        self.ref_1_1 = RESHAPE_ARRAYS['reference'][0, :, :, 0]
        self.ref_1_3 = RESHAPE_ARRAYS['reference'][0]
        self.ref_2_1 = RESHAPE_ARRAYS['reference'][:, :, :, 0]
        self.ref_2_3 = RESHAPE_ARRAYS['reference']

    def test_reference_1frame_1sample(self):
        """Test the 1 frame 1 sample/pixel reference array is as expected."""
        # (rows, columns)
        assert (4, 5) == self.ref_1_1.shape
        assert np.array_equal(
            self.ref_1_1,
            np.asarray(
                [[1, 2, 3, 4, 5],
                 [2, 3, 4, 5, 6],
                 [3, 4, 5, 6, 7],
                 [4, 5, 6, 7, 8]]
            )
        )

    def test_reference_1frame_3sample(self):
        """Test the 1 frame 3 sample/pixel reference array is as expected."""
        # (rows, columns, planes)
        assert (4, 5, 3) == self.ref_1_3.shape

        # Red channel
        assert np.array_equal(
            self.ref_1_3[:, :, 0],
            np.asarray(
                [[1, 2, 3, 4, 5],
                 [2, 3, 4, 5, 6],
                 [3, 4, 5, 6, 7],
                 [4, 5, 6, 7, 8]]
            )
        )
        # Green channel
        assert np.array_equal(
            self.ref_1_3[:, :, 1],
            np.asarray(
                [[9,  10, 11, 12, 13],
                 [10, 11, 12, 13, 14],
                 [11, 12, 13, 14, 15],
                 [12, 13, 14, 15, 16]]
            )
        )
        # Blue channel
        assert np.array_equal(
            self.ref_1_3[:, :, 2],
            np.asarray(
                [[17, 18, 19, 20, 21],
                 [18, 19, 20, 21, 22],
                 [19, 20, 21, 22, 23],
                 [20, 21, 22, 23, 24]]
            )
        )

    def test_reference_2frame_1sample(self):
        """Test the 2 frame 1 sample/pixel reference array is as expected."""
        # (nr frames, rows, columns)
        assert (2, 4, 5) == self.ref_2_1.shape

        # Frame 1
        assert np.array_equal(
            self.ref_2_1[0, :, :],
            np.asarray(
                [[1, 2, 3, 4, 5],
                 [2, 3, 4, 5, 6],
                 [3, 4, 5, 6, 7],
                 [4, 5, 6, 7, 8]]
            )
        )
        # Frame 2
        assert np.array_equal(
            self.ref_2_1[1, :, :],
            np.asarray(
                [[25, 26, 27, 28, 29],
                 [26, 27, 28, 29, 30],
                 [27, 28, 29, 30, 31],
                 [28, 29, 30, 31, 32]]
            )
        )

    def test_reference_2frame_3sample(self):
        """Test the 2 frame 3 sample/pixel reference array is as expected."""
        # (nr frames, row, columns, planes)
        assert (2, 4, 5, 3) == self.ref_2_3.shape

        # Red channel, frame 1
        assert np.array_equal(
            self.ref_2_3[0, :, :, 0],
            np.asarray(
                [[1, 2, 3, 4, 5],
                 [2, 3, 4, 5, 6],
                 [3, 4, 5, 6, 7],
                 [4, 5, 6, 7, 8]]
            )
        )
        # Green channel, frame 2
        assert np.array_equal(
            self.ref_2_3[1, :, :, 1],
            np.asarray(
                [[33, 34, 35, 36, 37],
                 [34, 35, 36, 37, 38],
                 [35, 36, 37, 38, 39],
                 [36, 37, 38, 39, 40]]
            )
        )

    def test_1frame_1sample(self):
        """Test reshaping 1 frame, 1 sample/pixel."""
        self.ds.SamplesPerPixel = 1
        arr = reshape_pixel_array(self.ds, RESHAPE_ARRAYS['1frame_1sample'])
        assert (4, 5) == arr.shape
        assert np.array_equal(arr, self.ref_1_1)

    def test_1frame_3sample_0conf(self):
        """Test reshaping 1 frame, 3 sample/pixel for 0 planar config."""
        self.ds.NumberOfFrames = 1
        self.ds.SamplesPerPixel = 3
        self.ds.PlanarConfiguration = 0
        arr = reshape_pixel_array(self.ds,
                                  RESHAPE_ARRAYS['1frame_3sample_0config'])
        assert (4, 5, 3) == arr.shape
        assert np.array_equal(arr, self.ref_1_3)

    def test_1frame_3sample_1conf(self):
        """Test reshaping 1 frame, 3 sample/pixel for 1 planar config."""
        self.ds.NumberOfFrames = 1
        self.ds.SamplesPerPixel = 3
        self.ds.PlanarConfiguration = 1
        arr = reshape_pixel_array(self.ds,
                                  RESHAPE_ARRAYS['1frame_3sample_1config'])
        assert (4, 5, 3) == arr.shape
        assert np.array_equal(arr, self.ref_1_3)

    def test_2frame_1sample(self):
        """Test reshaping 2 frame, 1 sample/pixel."""
        self.ds.NumberOfFrames = 2
        self.ds.SamplesPerPixel = 1
        arr = reshape_pixel_array(self.ds, RESHAPE_ARRAYS['2frame_1sample'])
        assert (2, 4, 5) == arr.shape
        assert np.array_equal(arr, self.ref_2_1)

    def test_2frame_3sample_0conf(self):
        """Test reshaping 2 frame, 3 sample/pixel for 0 planar config."""
        self.ds.NumberOfFrames = 2
        self.ds.SamplesPerPixel = 3
        self.ds.PlanarConfiguration = 0
        arr = reshape_pixel_array(self.ds,
                                  RESHAPE_ARRAYS['2frame_3sample_0config'])
        assert (2, 4, 5, 3) == arr.shape
        assert np.array_equal(arr, self.ref_2_3)

    def test_2frame_3sample_1conf(self):
        """Test reshaping 2 frame, 3 sample/pixel for 1 planar config."""
        self.ds.NumberOfFrames = 2
        self.ds.SamplesPerPixel = 3
        self.ds.PlanarConfiguration = 1
        arr = reshape_pixel_array(self.ds,
                                  RESHAPE_ARRAYS['2frame_3sample_1config'])
        assert (2, 4, 5, 3) == arr.shape
        assert np.array_equal(arr, self.ref_2_3)

    def test_compressed_syntaxes_0conf(self):
        """Test the compressed syntaxes that are always 0 planar conf."""
        for uid in ['1.2.840.10008.1.2.4.50',
                    '1.2.840.10008.1.2.4.57',
                    '1.2.840.10008.1.2.4.70',
                    '1.2.840.10008.1.2.4.90',
                    '1.2.840.10008.1.2.4.91']:
            self.ds.file_meta.TransferSyntaxUID = uid
            self.ds.PlanarConfiguration = 1
            self.ds.NumberOfFrames = 1
            self.ds.SamplesPerPixel = 3

            arr = reshape_pixel_array(self.ds,
                                      RESHAPE_ARRAYS['1frame_3sample_0config'])
            assert (4, 5, 3) == arr.shape
            assert np.array_equal(arr, self.ref_1_3)

    def test_compressed_syntaxes_1conf(self):
        """Test the compressed syntaxes that are always 1 planar conf."""
        for uid in ['1.2.840.10008.1.2.5']:
            self.ds.file_meta.TransferSyntaxUID = uid
            self.ds.PlanarConfiguration = 0
            self.ds.NumberOfFrames = 1
            self.ds.SamplesPerPixel = 3

            arr = reshape_pixel_array(
                self.ds, RESHAPE_ARRAYS['1frame_3sample_1config']
            )
            assert (4, 5, 3) == arr.shape
            assert np.array_equal(arr, self.ref_1_3)

    def test_uncompressed_syntaxes(self):
        """Test that uncompressed syntaxes use the dataset planar conf."""
        for uid in UncompressedPixelTransferSyntaxes:
            self.ds.file_meta.TransferSyntaxUID = uid
            self.ds.PlanarConfiguration = 0
            self.ds.NumberOfFrames = 1
            self.ds.SamplesPerPixel = 3

            arr = reshape_pixel_array(self.ds,
                                      RESHAPE_ARRAYS['1frame_3sample_0config'])
            assert (4, 5, 3) == arr.shape
            assert np.array_equal(arr, self.ref_1_3)

            self.ds.PlanarConfiguration = 1
            arr = reshape_pixel_array(self.ds,
                                      RESHAPE_ARRAYS['1frame_3sample_1config'])
            assert (4, 5, 3) == arr.shape
            assert np.array_equal(arr, self.ref_1_3)

    def test_invalid_nr_frames_raises(self):
        """Test an invalid Number of Frames value raises exception."""
        self.ds.SamplesPerPixel = 1
        self.ds.NumberOfFrames = 0
        # Need to escape brackets
        with pytest.raises(ValueError,
                           match=r"value of 0 for \(0028,0008\)"):
            reshape_pixel_array(self.ds, RESHAPE_ARRAYS['1frame_1sample'])

    def test_invalid_samples_raises(self):
        """Test an invalid Samples per Pixel value raises exception."""
        self.ds.SamplesPerPixel = 0
        # Need to escape brackets
        with pytest.raises(ValueError,
                           match=r"value of 0 for \(0028,0002\)"):
            reshape_pixel_array(self.ds, RESHAPE_ARRAYS['1frame_1sample'])

    def test_invalid_planar_conf_raises(self):
        self.ds.SamplesPerPixel = 3
        self.ds.PlanarConfiguration = 2
        # Need to escape brackets
        with pytest.raises(ValueError,
                           match=r"value of 2 for \(0028,0006\)"):
            reshape_pixel_array(self.ds,
                                RESHAPE_ARRAYS['1frame_3sample_0config'])


@pytest.mark.skipif(not HAVE_NP, reason="Numpy is not available")
class TestNumpy_ConvertColourSpace:
    """Tests for util.convert_color_space."""
    def test_unknown_current_raises(self):
        """Test an unknown current color space raises exception."""
        with pytest.raises(NotImplementedError,
                           match="Conversion from TEST to RGB is not suppo"):
            convert_color_space(None, 'TEST', 'RGB')

    def test_unknown_desired_raises(self):
        """Test an unknown desdired color space raises exception."""
        with pytest.raises(NotImplementedError,
                           match="Conversion from RGB to TEST is not suppo"):
            convert_color_space(None, 'RGB', 'TEST')

    @pytest.mark.parametrize(
        'current, desired',
        [('RGB', 'RGB'),
         ('YBR_FULL', 'YBR_FULL'), ('YBR_FULL', 'YBR_FULL_422'),
         ('YBR_FULL_422', 'YBR_FULL_422'), ('YBR_FULL_422', 'YBR_FULL')]
    )
    def test_current_is_desired(self, current, desired):
        """Test that the array is unchanged when current matches desired."""
        arr = np.ones((2, 3))
        assert np.array_equal(arr, convert_color_space(arr, current, desired))

    def test_rgb_ybr_rgb_single_frame(self):
        """Test round trip conversion of single framed pixel data."""
        ds = dcmread(RGB_8_3_1F)

        arr = ds.pixel_array
        assert (255, 0, 0) == tuple(arr[5, 50, :])
        assert (255, 128, 128) == tuple(arr[15, 50, :])
        assert (0, 255, 0) == tuple(arr[25, 50, :])
        assert (128, 255, 128) == tuple(arr[35, 50, :])
        assert (0, 0, 255) == tuple(arr[45, 50, :])
        assert (128, 128, 255) == tuple(arr[55, 50, :])
        assert (0, 0, 0) == tuple(arr[65, 50, :])
        assert (64, 64, 64) == tuple(arr[75, 50, :])
        assert (192, 192, 192) == tuple(arr[85, 50, :])
        assert (255, 255, 255) == tuple(arr[95, 50, :])

        ybr = convert_color_space(arr, 'RGB', 'YBR_FULL')
        assert (76, 85, 255) == tuple(ybr[5, 50, :])
        assert (166, 107, 192) == tuple(ybr[15, 50, :])
        assert (150, 44, 21) == tuple(ybr[25, 50, :])
        assert (203, 86, 75) == tuple(ybr[35, 50, :])
        assert (29, 255, 107) == tuple(ybr[45, 50, :])
        assert (142, 192, 118) == tuple(ybr[55, 50, :])
        assert (0, 128, 128) == tuple(ybr[65, 50, :])
        assert (64, 128, 128) == tuple(ybr[75, 50, :])
        assert (192, 128, 128) == tuple(ybr[85, 50, :])
        assert (255, 128, 128) == tuple(ybr[95, 50, :])

        # Round trip -> rounding errors get compounded
        rgb = convert_color_space(ybr, 'YBR_FULL', 'RGB')
        # All pixels within +/- 1 units
        assert np.allclose(rgb, arr, atol=1)
        assert rgb.shape == arr.shape

    def test_rgb_ybr_rgb_multi_frame(self):
        """Test round trip conversion of multi-framed pixel data."""
        ds = dcmread(RGB_8_3_2F)

        arr = ds.pixel_array
        assert (255, 0, 0) == tuple(arr[0, 5, 50, :])
        assert (255, 128, 128) == tuple(arr[0, 15, 50, :])
        assert (0, 255, 0) == tuple(arr[0, 25, 50, :])
        assert (128, 255, 128) == tuple(arr[0, 35, 50, :])
        assert (0, 0, 255) == tuple(arr[0, 45, 50, :])
        assert (128, 128, 255) == tuple(arr[0, 55, 50, :])
        assert (0, 0, 0) == tuple(arr[0, 65, 50, :])
        assert (64, 64, 64) == tuple(arr[0, 75, 50, :])
        assert (192, 192, 192) == tuple(arr[0, 85, 50, :])
        assert (255, 255, 255) == tuple(arr[0, 95, 50, :])
        # Frame 2 is frame 1 inverted
        assert np.array_equal((2**ds.BitsAllocated - 1) - arr[1], arr[0])

        ybr = convert_color_space(arr, 'RGB', 'YBR_FULL')
        assert (76, 85, 255) == tuple(ybr[0, 5, 50, :])
        assert (166, 107, 192) == tuple(ybr[0, 15, 50, :])
        assert (150, 44, 21) == tuple(ybr[0, 25, 50, :])
        assert (203, 86, 75) == tuple(ybr[0, 35, 50, :])
        assert (29, 255, 107) == tuple(ybr[0, 45, 50, :])
        assert (142, 192, 118) == tuple(ybr[0, 55, 50, :])
        assert (0, 128, 128) == tuple(ybr[0, 65, 50, :])
        assert (64, 128, 128) == tuple(ybr[0, 75, 50, :])
        assert (192, 128, 128) == tuple(ybr[0, 85, 50, :])
        assert (255, 128, 128) == tuple(ybr[0, 95, 50, :])
        # Frame 2
        assert (179, 171, 1) == tuple(ybr[1, 5, 50, :])
        assert (89, 149, 65) == tuple(ybr[1, 15, 50, :])
        assert (105, 212, 235) == tuple(ybr[1, 25, 50, :])
        assert (52, 170, 181) == tuple(ybr[1, 35, 50, :])
        assert (226, 1, 149) == tuple(ybr[1, 45, 50, :])
        assert (113, 65, 138) == tuple(ybr[1, 55, 50, :])
        assert (255, 128, 128) == tuple(ybr[1, 65, 50, :])
        assert (191, 128, 128) == tuple(ybr[1, 75, 50, :])
        assert (63, 128, 128) == tuple(ybr[1, 85, 50, :])
        assert (0, 128, 128) == tuple(ybr[1, 95, 50, :])

        # Round trip -> rounding errors get compounded
        rgb = convert_color_space(ybr, 'YBR_FULL', 'RGB')
        # All pixels within +/- 1 units
        assert np.allclose(rgb, arr, atol=1)
        assert rgb.shape == arr.shape

    def test_frame_by_frame(self):
        """Test processing frame-by-frame."""
        ds = dcmread(RGB_8_3_2F)

        arr = ds.pixel_array
        ybr = convert_color_space(arr, 'RGB', 'YBR_FULL', per_frame=True)
        assert (76, 85, 255) == tuple(ybr[0, 5, 50, :])
        assert (166, 107, 192) == tuple(ybr[0, 15, 50, :])
        assert (150, 44, 21) == tuple(ybr[0, 25, 50, :])
        assert (203, 86, 75) == tuple(ybr[0, 35, 50, :])
        assert (29, 255, 107) == tuple(ybr[0, 45, 50, :])
        assert (142, 192, 118) == tuple(ybr[0, 55, 50, :])
        assert (0, 128, 128) == tuple(ybr[0, 65, 50, :])
        assert (64, 128, 128) == tuple(ybr[0, 75, 50, :])
        assert (192, 128, 128) == tuple(ybr[0, 85, 50, :])
        assert (255, 128, 128) == tuple(ybr[0, 95, 50, :])
        # Frame 2
        assert (179, 171, 1) == tuple(ybr[1, 5, 50, :])
        assert (89, 149, 65) == tuple(ybr[1, 15, 50, :])
        assert (105, 212, 235) == tuple(ybr[1, 25, 50, :])
        assert (52, 170, 181) == tuple(ybr[1, 35, 50, :])
        assert (226, 1, 149) == tuple(ybr[1, 45, 50, :])
        assert (113, 65, 138) == tuple(ybr[1, 55, 50, :])
        assert (255, 128, 128) == tuple(ybr[1, 65, 50, :])
        assert (191, 128, 128) == tuple(ybr[1, 75, 50, :])
        assert (63, 128, 128) == tuple(ybr[1, 85, 50, :])
        assert (0, 128, 128) == tuple(ybr[1, 95, 50, :])


@pytest.mark.skipif(not HAVE_NP, reason="Numpy is not available")
class TestNumpy_DtypeCorrectedForEndianness:
    """Tests for util.dtype_corrected_for_endianness."""
    def test_byte_swapping(self):
        """Test that the endianness of the system is taken into account."""
        # The main problem is that our testing environments are probably
        #   all little endian, but we'll try our best
        dtype = np.dtype('uint16')

        # < is little, = is native, > is big
        if byteorder == 'little':
            out = dtype_corrected_for_endianness(True, dtype)
            assert out.byteorder in ['<', '=']
            out = dtype_corrected_for_endianness(False, dtype)
            assert out.byteorder == '>'
        elif byteorder == 'big':
            out = dtype_corrected_for_endianness(True, dtype)
            assert out.byteorder == '<'
            out = dtype_corrected_for_endianness(False, dtype)
            assert out.byteorder in ['>', '=']

    def test_no_endian_raises(self):
        """Test that an unset endianness raises exception."""
        with pytest.raises(ValueError,
                           match="attribute 'is_little_endian' has"):
            dtype_corrected_for_endianness(None, None)


REFERENCE_LENGTH = [
    # (frames, rows, cols, samples), bit depth,
    #   result in (bytes, pixels, ybr_bytes)
    # YBR can only be 3 samples/px and > 1 bit depth
    # No 'NumberOfFrames' in dataset
    ((0, 0, 0, 0), 1, (0, 0, None)),
    ((0, 1, 1, 1), 1, (1, 1, None)),  # 1 bit -> 1 byte
    ((0, 1, 1, 3), 1, (1, 3, None)),  # 3 bits -> 1 byte
    ((0, 1, 3, 3), 1, (2, 9, None)),  # 9 bits -> 2 bytes
    ((0, 2, 2, 1), 1, (1, 4, None)),  # 4 bits -> 1 byte
    ((0, 2, 4, 1), 1, (1, 8, None)),  # 8 bits -> 1 byte
    ((0, 3, 3, 1), 1, (2, 9, None)),  # 9 bits -> 2 bytes
    ((0, 512, 512, 1), 1, (32768, 262144, None)),  # Typical length
    ((0, 512, 512, 3), 1, (98304, 786432, None)),
    ((0, 0, 0, 0), 8, (0, 0, None)),
    ((0, 1, 1, 1), 8, (1, 1, None)),  # Odd length
    ((0, 9, 1, 1), 8, (9, 9, None)),  # Odd length
    ((0, 1, 2, 1), 8, (2, 2, None)),  # Even length
    ((0, 512, 512, 1), 8, (262144, 262144, None)),
    ((0, 512, 512, 3), 8, (786432, 786432, 524288)),
    ((0, 0, 0, 0), 16, (0, 0, None)),
    ((0, 1, 1, 1), 16, (2, 1, None)),  # 16 bit data can't be odd length
    ((0, 1, 2, 1), 16, (4, 2, None)),
    ((0, 512, 512, 1), 16, (524288, 262144, None)),
    ((0, 512, 512, 3), 16, (1572864, 786432, 1048576)),
    ((0, 0, 0, 0), 32, (0, 0, None)),
    ((0, 1, 1, 1), 32, (4, 1, None)),  # 32 bit data can't be odd length
    ((0, 1, 2, 1), 32, (8, 2, None)),
    ((0, 512, 512, 1), 32, (1048576, 262144, None)),
    ((0, 512, 512, 3), 32, (3145728, 786432, 2097152)),
    # NumberOfFrames odd
    ((3, 0, 0, 0), 1, (0, 0, None)),
    ((3, 1, 1, 1), 1, (1, 3, None)),
    ((3, 1, 1, 3), 1, (2, 9, None)),
    ((3, 1, 3, 3), 1, (4, 27, None)),
    ((3, 2, 4, 1), 1, (3, 24, None)),
    ((3, 2, 2, 1), 1, (2, 12, None)),
    ((3, 3, 3, 1), 1, (4, 27, None)),
    ((3, 512, 512, 1), 1, (98304, 786432, None)),
    ((3, 512, 512, 3), 1, (294912, 2359296, 196608)),
    ((3, 0, 0, 0), 8, (0, 0, None)),
    ((3, 1, 1, 1), 8, (3, 3, None)),
    ((3, 9, 1, 1), 8, (27, 27, None)),
    ((3, 1, 2, 1), 8, (6, 6, None)),
    ((3, 512, 512, 1), 8, (786432, 786432, None)),
    ((3, 512, 512, 3), 8, (2359296, 2359296, 1572864)),
    ((3, 0, 0, 0), 16, (0, 0, None)),
    ((3, 512, 512, 1), 16, (1572864, 786432, None)),
    ((3, 512, 512, 3), 16, (4718592, 2359296, 3145728)),
    ((3, 0, 0, 0), 32, (0, 0, None)),
    ((3, 512, 512, 1), 32, (3145728, 786432, None)),
    ((3, 512, 512, 3), 32, (9437184, 2359296, 6291456)),
    # NumberOfFrames even
    ((4, 0, 0, 0), 1, (0, 0, None)),
    ((4, 1, 1, 1), 1, (1, 4, None)),
    ((4, 1, 1, 3), 1, (2, 12, None)),
    ((4, 1, 3, 3), 1, (5, 36, None)),
    ((4, 2, 4, 1), 1, (4, 32, None)),
    ((4, 2, 2, 1), 1, (2, 16, None)),
    ((4, 3, 3, 1), 1, (5, 36, None)),
    ((4, 512, 512, 1), 1, (131072, 1048576, None)),
    ((4, 512, 512, 3), 1, (393216, 3145728, 262144)),
    ((4, 0, 0, 0), 8, (0, 0, None)),
    ((4, 512, 512, 1), 8, (1048576, 1048576, None)),
    ((4, 512, 512, 3), 8, (3145728, 3145728, 2097152)),
    ((4, 0, 0, 0), 16, (0, 0, None)),
    ((4, 512, 512, 1), 16, (2097152, 1048576, None)),
    ((4, 512, 512, 3), 16, (6291456, 3145728, 4194304)),
    ((4, 0, 0, 0), 32, (0, 0, None)),
    ((4, 512, 512, 1), 32, (4194304, 1048576, None)),
    ((4, 512, 512, 3), 32, (12582912, 3145728, 8388608)),
]


class TestGetExpectedLength:
    """Tests for util.get_expected_length."""
    @pytest.mark.parametrize('shape, bits, length', REFERENCE_LENGTH)
    def test_length_in_bytes(self, shape, bits, length):
        """Test get_expected_length(ds, unit='bytes')."""
        ds = Dataset()
        ds.PhotometricInterpretation = 'MONOCHROME2'
        ds.Rows = shape[1]
        ds.Columns = shape[2]
        ds.BitsAllocated = bits
        if shape[0] != 0:
            ds.NumberOfFrames = shape[0]
        ds.SamplesPerPixel = shape[3]

        assert length[0] == get_expected_length(ds, unit='bytes')

    @pytest.mark.parametrize('shape, bits, length', REFERENCE_LENGTH)
    def test_length_in_pixels(self, shape, bits, length):
        """Test get_expected_length(ds, unit='pixels')."""
        ds = Dataset()
        ds.PhotometricInterpretation = 'MONOCHROME2'
        ds.Rows = shape[1]
        ds.Columns = shape[2]
        ds.BitsAllocated = bits
        if shape[0] != 0:
            ds.NumberOfFrames = shape[0]
        ds.SamplesPerPixel = shape[3]

        assert length[1] == get_expected_length(ds, unit='pixels')

    @pytest.mark.parametrize('shape, bits, length', REFERENCE_LENGTH)
    def test_length_ybr_422(self, shape, bits, length):
        """Test get_expected_length for YBR_FULL_422."""
        if shape[3] != 3 or bits == 1:
            return

        ds = Dataset()
        ds.PhotometricInterpretation = 'YBR_FULL_422'
        ds.Rows = shape[1]
        ds.Columns = shape[2]
        ds.BitsAllocated = bits
        if shape[0] != 0:
            ds.NumberOfFrames = shape[0]
        ds.SamplesPerPixel = shape[3]

        assert length[2] == get_expected_length(ds, unit='bytes')


@pytest.mark.skipif(not HAVE_NP, reason="Numpy is not available")
class TestNumpy_ModalityLUT:
    """Tests for util.apply_modality_lut()."""
    def test_slope_intercept(self):
        """Test the rescale slope/intercept transform."""
        ds = dcmread(MOD_16)
        assert 1 == ds.RescaleSlope
        assert -1024 == ds.RescaleIntercept
        arr = ds.pixel_array
        out = apply_modality_lut(arr, ds)
        assert out.flags.writeable
        assert np.float64 == out.dtype

        assert np.array_equal(arr - 1024, out)

        ds.RescaleSlope = 2.5
        ds.RescaleIntercept = -2048
        out = apply_modality_lut(arr, ds)
        assert np.array_equal(arr * 2.5 - 2048, out)

    def test_lut_sequence(self):
        """Test the LUT Sequence transform."""
        ds = dcmread(MOD_16_SEQ)
        seq = ds.ModalityLUTSequence[0]
        assert [4096, -2048, 16] == seq.LUTDescriptor
        arr = ds.pixel_array
        assert -2048 == arr.min()
        assert 4095 == arr.max()
        out = apply_modality_lut(arr, ds)

        # IV > 2047 -> LUT[4095]
        mapped_pixels = arr > 2047
        assert seq.LUTData[-1] == out[mapped_pixels][0]
        assert (seq.LUTData[-1] == out[mapped_pixels]).all()
        assert out.flags.writeable
        assert out.dtype == np.uint16

        assert [65535, 65535, 49147, 49147, 65535] == list(out[0, 50:55])
        assert [65535, 65535, 65535, 65535, 65535] == list(out[50, 50:55])
        assert [65535, 65535, 65535, 65535, 65535] == list(out[100, 50:55])
        assert [65535, 65535, 49147, 49147, 65535] == list(out[150, 50:55])
        assert [65535, 65535, 49147, 49147, 65535] == list(out[200, 50:55])
        assert 39321 == out[185, 340]
        assert 45867 == out[185, 385]
        assert 52428 == out[228, 385]
        assert 58974 == out[291, 385]

    def test_lut_sequence_zero_entries(self):
        """Test that 0 entries is interpreted correctly."""
        # LUTDescriptor[0] of 0 -> 65536, but only 4096 entries so any
        # attempt to access LUTData[4096] or higher will raise IndexError
        ds = dcmread(MOD_16_SEQ)
        seq = ds.ModalityLUTSequence[0]
        seq.LUTDescriptor = [0, 0, 16]
        assert 4096 == len(seq.LUTData)
        arr = np.asarray([0, 4095, 4096, 65535])
        msg = r"index 4096 is out of bounds"
        with pytest.raises(IndexError, match=msg):
            apply_modality_lut(arr, ds)

        # LUTData with 65536 entries
        seq.LUTData = [0] * 65535 + [1]
        out = apply_modality_lut(arr, ds)
        assert [0, 0, 0, 1] == list(out)

    def test_unchanged(self):
        """Test no modality LUT transform."""
        ds = dcmread(MOD_16)
        del ds.RescaleSlope
        del ds.RescaleIntercept
        arr = ds.pixel_array
        out = apply_modality_lut(arr, ds)
        assert arr is out

        ds.ModalityLUTSequence = []
        out = apply_modality_lut(arr, ds)
        assert arr is out

    def test_lutdata_ow(self):
        """Test LUT Data with VR OW."""
        ds = dcmread(MOD_16_SEQ)
        assert ds.is_little_endian is True
        seq = ds.ModalityLUTSequence[0]
        assert [4096, -2048, 16] == seq.LUTDescriptor
        seq['LUTData'].VR = 'OW'
        seq.LUTData = pack('<4096H', *seq.LUTData)
        arr = ds.pixel_array
        assert -2048 == arr.min()
        assert 4095 == arr.max()
        out = apply_modality_lut(arr, ds)

        # IV > 2047 -> LUT[4095]
        mapped_pixels = arr > 2047
        assert 65535 == out[mapped_pixels][0]
        assert (65535 == out[mapped_pixels]).all()
        assert out.flags.writeable
        assert out.dtype == np.uint16

        assert [65535, 65535, 49147, 49147, 65535] == list(out[0, 50:55])
        assert [65535, 65535, 65535, 65535, 65535] == list(out[50, 50:55])
        assert [65535, 65535, 65535, 65535, 65535] == list(out[100, 50:55])
        assert [65535, 65535, 49147, 49147, 65535] == list(out[150, 50:55])
        assert [65535, 65535, 49147, 49147, 65535] == list(out[200, 50:55])
        assert 39321 == out[185, 340]
        assert 45867 == out[185, 385]
        assert 52428 == out[228, 385]
        assert 58974 == out[291, 385]


@pytest.mark.skipif(not HAVE_NP, reason="Numpy is not available")
class TestNumpy_PaletteColor:
    """Tests for util.apply_color_lut()."""
    def setup(self):
        """Setup the tests"""
        self.o_palette = get_palette_files('pet.dcm')[0]
        self.n_palette = get_palette_files('pet.dcm')[0][:-3] + 'tmp'

    def teardown(self):
        """Teardown the tests"""
        if os.path.exists(self.n_palette):
            os.rename(self.n_palette, self.o_palette)

    def test_neither_ds_nor_palette_raises(self):
        """Test missing `ds` and `palette` raise an exception."""
        ds = dcmread(PAL_08_256_0_16_1F)
        msg = r"Either 'ds' or 'palette' is required"
        with pytest.raises(ValueError, match=msg):
            apply_color_lut(ds.pixel_array)

    def test_palette_unknown_raises(self, disable_value_validation):
        """Test using an unknown `palette` raise an exception."""
        ds = dcmread(PAL_08_256_0_16_1F)
        # Palette name
        msg = r"Unknown palette 'TEST'"
        with pytest.raises(ValueError, match=msg):
            apply_color_lut(ds.pixel_array, palette='TEST')

        # SOP Instance UID
        msg = r"Unknown palette '1.2.840.10008.1.1'"
        with pytest.raises(ValueError, match=msg):
            apply_color_lut(ds.pixel_array, palette='1.2.840.10008.1.1')

    def test_palette_unavailable_raises(self, disable_value_validation):
        """Test using a missing `palette` raise an exception."""
        os.rename(self.o_palette, self.n_palette)
        ds = dcmread(PAL_08_256_0_16_1F)
        msg = r"list index out of range"
        with pytest.raises(IndexError, match=msg):
            apply_color_lut(ds.pixel_array, palette='PET')

    def test_supplemental_raises(self):
        """Test that supplemental palette color LUT raises exception."""
        ds = dcmread(SUP_16_16_2F)
        msg = (
            r"Use of this function with the Supplemental Palette Color Lookup "
            r"Table Module is not currently supported"
        )
        with pytest.raises(ValueError, match=msg):
            apply_color_lut(ds.pixel_array, ds)

    def test_invalid_bit_depth_raises(self):
        """Test that an invalid bit depth raises an exception."""
        ds = dcmread(PAL_08_256_0_16_1F)
        ds.RedPaletteColorLookupTableDescriptor[2] = 15
        msg = r"data type ['\"]uint15['\"] not understood"
        with pytest.raises(TypeError, match=msg):
            apply_color_lut(ds.pixel_array, ds)

    def test_invalid_lut_bit_depth_raises(self):
        """Test that an invalid LUT bit depth raises an exception."""
        ds = dcmread(PAL_08_256_0_16_1F)
        ds.RedPaletteColorLookupTableData = (
            ds.RedPaletteColorLookupTableData[:-2]
        )
        ds.GreenPaletteColorLookupTableData = (
            ds.GreenPaletteColorLookupTableData[:-2]
        )
        ds.BluePaletteColorLookupTableData = (
            ds.BluePaletteColorLookupTableData[:-2]
        )
        msg = (
            r"The bit depth of the LUT data '15.9' is invalid \(only 8 or 16 "
            r"bits per entry allowed\)"
        )
        with pytest.raises(ValueError, match=msg):
            apply_color_lut(ds.pixel_array, ds)

    def test_unequal_lut_length_raises(self):
        """Test that an unequal LUT lengths raise an exception."""
        ds = dcmread(PAL_08_256_0_16_1F)
        ds.BluePaletteColorLookupTableData = (
            ds.BluePaletteColorLookupTableData[:-2]
        )
        msg = r"LUT data must be the same length"
        with pytest.raises(ValueError, match=msg):
            apply_color_lut(ds.pixel_array, ds)

    def test_no_palette_color(self):
        """Test that an unequal LUT lengths raise an exception."""
        ds = dcmread(PAL_08_256_0_16_1F)
        del ds.RedPaletteColorLookupTableData
        msg = r"No suitable Palette Color Lookup Table Module found"
        with pytest.raises(ValueError, match=msg):
            apply_color_lut(ds.pixel_array, ds)

    def test_uint08_16(self):
        """Test uint8 Pixel Data with 16-bit LUT entries."""
        ds = dcmread(PAL_08_200_0_16_1F, force=True)
        ds.file_meta = FileMetaDataset()
        ds.file_meta.TransferSyntaxUID = ImplicitVRLittleEndian
        assert 8 == ds.BitsStored
        assert 16 == ds.RedPaletteColorLookupTableDescriptor[2]
        arr = ds.pixel_array
        orig = arr.copy()
        rgb = apply_color_lut(arr, ds)
        assert (480, 640, 3) == rgb.shape
        assert [0, 0, 0] == list(rgb[0, 0, :])
        assert [9216, 9216, 9216] == list(rgb[0, 4, :])
        assert [18688, 18688, 18688] == list(rgb[0, 9, :])
        assert [27904, 33536, 0] == list(rgb[0, 638, :])
        assert [18688, 24320, 0] == list(rgb[479, 639, :])

        # original `arr` is unchanged
        assert np.array_equal(orig, arr)

    def test_uint08_16_2frame(self):
        """Test 2 frame uint8 Pixel Data with 16-bit LUT entries."""
        ds = dcmread(PAL_08_256_0_16_2F)
        assert 8 == ds.BitsStored
        assert 16 == ds.RedPaletteColorLookupTableDescriptor[2]
        arr = ds.pixel_array
        orig = arr.copy()
        rgb = apply_color_lut(arr, ds)
        assert (2, 600, 800, 3) == rgb.shape
        assert [9472, 15872, 24064] == list(rgb[0, 0, 0, :])
        assert [34816, 43520, 54016] == list(rgb[0, 12, 12, :])
        assert [65280, 65280, 65280] == list(rgb[0, 17, 110, :])
        assert [0, 0, 0] == list(rgb[0, 77, 103, :])
        assert [23040, 52480, 65280] == list(rgb[0, 478, 793, :])

        # 2nd frame is inverse of 1st, so won't be coloured correctly
        ref = np.asarray(
            [[26112, 26112, 26112],
             [54528, 54528, 54528],
             [54528, 54528, 54528],
             [16640, 16640, 16640],
             [49152, 45056, 22016],
             [34816, 43520, 54016],
             [5632, 9984, 14848],
             [62464, 2816, 2816],
             [3072, 5632, 8192],
             [3072, 5632, 8192]]
        )
        assert np.array_equal(ref, rgb[1, 143:153, 355, :])

        # original `arr` is unchanged
        assert np.array_equal(orig, arr)

    def test_uint16_16_segmented_litle(self):
        """Test uint16 Pixel Data with 16-bit LUT entries."""
        ds = dcmread(PAL_SEG_LE_16_1F)
        assert 16 == ds.BitsStored
        assert 16 == ds.RedPaletteColorLookupTableDescriptor[2]
        arr = ds.pixel_array
        orig = arr.copy()
        rgb = apply_color_lut(arr, ds)
        assert (480, 640, 3) == rgb.shape
        assert [10280, 11565, 16705] == list(rgb[0, 0, :])
        assert [10280, 11565, 16705] == list(rgb[0, 320, :])
        assert [10280, 11565, 16705] == list(rgb[0, 639, :])
        assert [0, 0, 0] == list(rgb[240, 0, :])
        assert [257, 257, 257] == list(rgb[240, 320, :])
        assert [2313, 2313, 2313] == list(rgb[240, 639, :])
        assert [10280, 11565, 16705] == list(rgb[479, 0, :])
        assert [10280, 11565, 16705] == list(rgb[479, 320, :])
        assert [10280, 11565, 16705] == list(rgb[479, 639, :])

        assert (orig == arr).all()

    def test_uint16_16_segmented_big(self):
        """Test big endian uint16 Pixel Data with 16-bit LUT entries."""
        ds = dcmread(PAL_SEG_BE_16_1F)
        assert 16 == ds.BitsStored
        assert 16 == ds.RedPaletteColorLookupTableDescriptor[2]
        arr = ds.pixel_array
        orig = arr.copy()
        rgb = apply_color_lut(arr, ds)
        assert (480, 640, 3) == rgb.shape
        assert [10280, 11565, 16705] == list(rgb[0, 0, :])
        assert [10280, 11565, 16705] == list(rgb[0, 320, :])
        assert [10280, 11565, 16705] == list(rgb[0, 639, :])
        assert [0, 0, 0] == list(rgb[240, 0, :])
        assert [257, 257, 257] == list(rgb[240, 320, :])
        assert [2313, 2313, 2313] == list(rgb[240, 639, :])
        assert [10280, 11565, 16705] == list(rgb[479, 0, :])
        assert [10280, 11565, 16705] == list(rgb[479, 320, :])
        assert [10280, 11565, 16705] == list(rgb[479, 639, :])

    def test_16_allocated_8_entries(self):
        """Test LUT with 8-bit entries in 16 bits allocated."""
        ds = dcmread(PAL_08_200_0_16_1F, force=True)
        ds.file_meta = FileMetaDataset()
        ds.file_meta.TransferSyntaxUID = ImplicitVRLittleEndian
        ds.RedPaletteColorLookupTableDescriptor = [200, 0, 8]
        lut = pack('<200H', *list(range(0, 200)))
        assert 400 == len(lut)
        ds.RedPaletteColorLookupTableData = lut
        ds.GreenPaletteColorLookupTableData = lut
        ds.BluePaletteColorLookupTableData = lut
        arr = ds.pixel_array
        assert (56, 149) == (arr.min(), arr.max())
        out = apply_color_lut(arr, ds)
        # Because the LUTs are mapped index to value (i.e. LUT[0] = 0,
        # LUT[149] = 149), the output array should equal the input array
        # but with three channels of identical values
        assert np.array_equal(arr, out[:, :, 0])
        assert np.array_equal(arr, out[:, :, 1])
        assert np.array_equal(arr, out[:, :, 2])

    def test_alpha(self):
        """Test applying a color palette with an alpha channel."""
        ds = dcmread(PAL_08_256_0_16_1F)
        ds.AlphaPaletteColorLookupTableData = b'\x00\x80' * 256
        arr = ds.pixel_array
        rgba = apply_color_lut(arr, ds)
        assert (600, 800, 4) == rgba.shape
        assert 32768 == rgba[:, :, 3][0, 0]
        assert (32768 == rgba[:, :, 3]).any()

    def test_well_known_palette(self, disable_value_validation):
        """Test using a well-known palette."""
        ds = dcmread(PAL_08_256_0_16_1F)
        # Drop it to 8-bit
        arr = ds.pixel_array
        rgb = apply_color_lut(arr, palette='PET')
        line = rgb[68:88, 364, :]
        ref = [
            [249, 122, 12],
            [255, 130, 4],
            [255, 136, 16],
            [255, 134, 12],
            [253, 126, 4],
            [239, 112, 32],
            [211, 84, 88],
            [197, 70, 116],
            [177, 50, 156],
            [168, 40, 176],
            [173, 46, 164],
            [185, 58, 140],
            [207, 80, 96],
            [209, 82, 92],
            [189, 62, 132],
            [173, 46, 164],
            [168, 40, 176],
            [162, 34, 188],
            [162, 34, 188],
            [154, 26, 204],
        ]
        assert np.array_equal(np.asarray(ref), line)
        uid = apply_color_lut(arr, palette='1.2.840.10008.1.5.2')
        assert np.array_equal(uid, rgb)

    def test_first_map_positive(self):
        """Test a positive first mapping value."""
        ds = dcmread(PAL_08_200_0_16_1F, force=True)
        ds.file_meta = FileMetaDataset()
        ds.file_meta.TransferSyntaxUID = ImplicitVRLittleEndian
        ds.RedPaletteColorLookupTableDescriptor[1] = 10
        arr = ds.pixel_array
        rgb = apply_color_lut(arr, ds)
        # All IVs < 10 should be set to LUT[0]
        # All IVs >= 10 should be shifted down 10 entries
        # Original IV range is 56 to 149 -> 46 to 139
        # LUT[88] -> LUT[78] = [33280, 56320, 65280]
        # LUT[149] -> LUT[139] = [50944, 16384, 27904]
        assert [33280, 56320, 65280] == list(rgb[arr == 88][0])
        assert ([33280, 56320, 65280] == rgb[arr == 88]).all()
        assert [50944, 16384, 27904] == list(rgb[arr == 149][0])
        assert ([50944, 16384, 27904] == rgb[arr == 149]).all()

    def test_first_map_negative(self):
        """Test a positive first mapping value."""
        ds = dcmread(PAL_08_200_0_16_1F, force=True)
        ds.file_meta = FileMetaDataset()
        ds.file_meta.TransferSyntaxUID = ImplicitVRLittleEndian
        ds.RedPaletteColorLookupTableDescriptor[1] = -10
        arr = ds.pixel_array
        rgb = apply_color_lut(arr, ds)
        # All IVs < -10 should be set to LUT[0]
        # All IVs >= -10 should be shifted up 10 entries
        # Original IV range is 56 to 149 -> 66 to 159
        # LUT[60] -> LUT[70] = [33280 61952 65280]
        # LUT[130] -> LUT[140] = [60160, 25600, 37376]
        assert [33280, 61952, 65280] == list(rgb[arr == 60][0])
        assert ([33280, 61952, 65280] == rgb[arr == 60]).all()
        assert [60160, 25600, 37376] == list(rgb[arr == 130][0])
        assert ([60160, 25600, 37376] == rgb[arr == 130]).all()

    def test_unchanged(self):
        """Test dataset with no LUT is unchanged."""
        # Regression test for #1068
        ds = dcmread(MOD_16, force=True)
        assert 'RedPaletteColorLookupTableDescriptor' not in ds
        msg = r"No suitable Palette Color Lookup Table Module found"
        with pytest.raises(ValueError, match=msg):
            apply_color_lut(ds.pixel_array, ds)


@pytest.mark.skipif(not HAVE_NP, reason="Numpy is not available")
class TestNumpy_ExpandSegmentedLUT:
    """Tests for util._expand_segmented_lut()."""
    def test_discrete(self):
        """Test expanding a discrete segment."""
        data = (0, 1, 0)
        assert [0] == _expand_segmented_lut(data, 'H')

        data = (0, 2, 0, 112)
        assert [0, 112] == _expand_segmented_lut(data, 'H')

        data = (0, 2, 0, -112)
        assert [0, -112] == _expand_segmented_lut(data, 'H')

        data = (0, 2, 0, 112, 0, 0)
        assert [0, 112] == _expand_segmented_lut(data, 'H')

        data = (0, 2, 0, -112, 0, 0)
        assert [0, -112] == _expand_segmented_lut(data, 'H')

    def test_linear(self):
        """Test expanding a linear segment."""
        # Linear can never be the first segment
        # Positive slope
        data = (0, 2, 0, 28672, 1, 5, 49152)
        out = _expand_segmented_lut(data, 'H')
        assert [0, 28672, 32768, 36864, 40960, 45056, 49152] == out

        data = (0, 1, -400, 1, 5, 0)
        out = _expand_segmented_lut(data, 'H')
        assert [-400, -320, -240, -160, -80, 0] == out

        # Positive slope, floating point steps
        data = (0, 1, 163, 1, 48, 255)
        out = _expand_segmented_lut(data, 'H')
        assert (1 + 48) == len(out)

        # No slope
        data = (0, 2, 0, 28672, 1, 5, 28672)
        out = _expand_segmented_lut(data, 'H')
        assert [0, 28672, 28672, 28672, 28672, 28672, 28672] == out

        data = (0, 1, -100, 1, 5, -100)
        out = _expand_segmented_lut(data, 'H')
        assert [-100, -100, -100, -100, -100, -100] == out

        # Negative slope
        data = (0, 2, 0, 49152, 1, 5, 28672)
        out = _expand_segmented_lut(data, 'H')
        assert [0, 49152, 45056, 40960, 36864, 32768, 28672] == out

        data = (0, 1, 0, 1, 5, -400)
        out = _expand_segmented_lut(data, 'H')
        assert [0, -80, -160, -240, -320, -400] == out

    def test_indirect_08(self):
        """Test expanding an indirect segment encoded as 8-bit."""
        # No real world test data available for this
        # LSB, MSB
        ref_a = [0, 112, 128, 144, 160, 176, 192, 192, 192, 192, 192, 192]

        # Little endian
        data = (0, 2, 0, 112, 1, 5, 192, 2, 1, 4, 0, 0, 0)
        out = _expand_segmented_lut(data, '<B')
        assert ref_a == out

        data = (0, 2, 0, 112, 2, 1, 0, 0, 0, 0)
        out = _expand_segmented_lut(data, '<B')
        assert [0, 112, 0, 112] == out

        # 0x0100 0x0302 is 66051 in LE 16-bit MSB, LSB
        data = [0, 1, 0] * 22017 + [0, 2, 1, 2] + [2, 1, 3, 2, 1, 0]
        out = _expand_segmented_lut(data, '<B')
        assert [0] * 22017 + [1, 2, 1, 2] == out

        # Big endian
        data = (0, 2, 0, 112, 1, 5, 192, 2, 1, 0, 4, 0, 0)
        out = _expand_segmented_lut(data, '>B')
        assert ref_a == out

        data = (0, 2, 0, 112, 2, 1, 0, 0, 0, 0)
        out = _expand_segmented_lut(data, '>B')
        assert [0, 112, 0, 112] == out

        # 0x0001 0x0203 is 66051 in BE 16-bit MSB, LSB
        data = [0, 1, 0] * 22017 + [0, 2, 1, 2] + [2, 1, 2, 3, 0, 1]
        out = _expand_segmented_lut(data, '>B')
        assert [0] * 22017 + [1, 2, 1, 2] == out

    def test_indirect_16(self):
        """Test expanding an indirect segment encoded as 16-bit."""
        # Start from a discrete segment
        data = (0, 2, 0, 112, 1, 5, 192, 2, 2, 0, 0)
        out = _expand_segmented_lut(data, 'H')
        assert [0, 112, 128, 144, 160, 176, 192] * 2 == out

        # Start from a linear segment
        data = (0, 2, 0, 112, 1, 5, 192, 2, 1, 4, 0)
        out = _expand_segmented_lut(data, 'H')
        assert [
            0, 112, 128, 144, 160, 176, 192, 192, 192, 192, 192, 192
        ] == out

    def test_palettes_spring(self):
        """Test expanding the SPRING palette."""
        ds = dcmread(get_palette_files('spring.dcm')[0])

        bs = ds.SegmentedRedPaletteColorLookupTableData
        fmt = '<{}B'.format(len(bs))
        data = unpack(fmt, bs)
        out = _expand_segmented_lut(data, fmt)
        assert [255] * 256 == out

        bs = ds.SegmentedGreenPaletteColorLookupTableData
        fmt = '<{}B'.format(len(bs))
        data = unpack(fmt, bs)
        out = _expand_segmented_lut(data, fmt)
        assert list(range(0, 256)) == out

        bs = ds.SegmentedBluePaletteColorLookupTableData
        fmt = '<{}B'.format(len(bs))
        data = unpack(fmt, bs)
        out = _expand_segmented_lut(data, fmt)
        assert list(range(255, -1, -1)) == out

    def test_palettes_summer(self):
        """Test expanding the SUMMER palette."""
        ds = dcmread(get_palette_files('summer.dcm')[0])

        bs = ds.SegmentedRedPaletteColorLookupTableData
        fmt = '<{}B'.format(len(bs))
        data = unpack(fmt, bs)
        out = _expand_segmented_lut(data, fmt)
        assert [0] * 256 == out

        bs = ds.SegmentedGreenPaletteColorLookupTableData
        fmt = '<{}B'.format(len(bs))
        data = unpack(fmt, bs)
        out = _expand_segmented_lut(data, fmt)
        assert [255, 255, 254, 254, 253] == out[:5]
        assert [130, 129, 129, 128, 128] == out[-5:]

        bs = ds.SegmentedBluePaletteColorLookupTableData
        fmt = '<{}B'.format(len(bs))
        data = unpack(fmt, bs)
        out = _expand_segmented_lut(data, fmt)
        assert [0] * 128 == out[:128]
        assert [246, 248, 250, 252, 254] == out[-5:]

    def test_palettes_fall(self):
        """Test expanding the FALL palette."""
        ds = dcmread(get_palette_files('fall.dcm')[0])

        bs = ds.SegmentedRedPaletteColorLookupTableData
        fmt = '<{}B'.format(len(bs))
        data = unpack(fmt, bs)
        out = _expand_segmented_lut(data, fmt)
        assert [255] * 256 == out

        bs = ds.SegmentedGreenPaletteColorLookupTableData
        fmt = '<{}B'.format(len(bs))
        data = unpack(fmt, bs)
        out = _expand_segmented_lut(data, fmt)
        assert list(range(255, -1, -1)) == out

        bs = ds.SegmentedBluePaletteColorLookupTableData
        fmt = '<{}B'.format(len(bs))
        data = unpack(fmt, bs)
        out = _expand_segmented_lut(data, fmt)
        assert [0] * 256 == out

    def test_palettes_winter(self):
        """Test expanding the WINTER palette."""
        ds = dcmread(get_palette_files('winter.dcm')[0])

        bs = ds.SegmentedRedPaletteColorLookupTableData
        fmt = '<{}B'.format(len(bs))
        data = unpack(fmt, bs)
        out = _expand_segmented_lut(data, fmt)
        assert [0] * 128 == out[:128]
        assert [123, 124, 125, 126, 127] == out[-5:]

        bs = ds.SegmentedGreenPaletteColorLookupTableData
        fmt = '<{}B'.format(len(bs))
        data = unpack(fmt, bs)
        out = _expand_segmented_lut(data, fmt)
        assert list(range(0, 256)) == out

        bs = ds.SegmentedBluePaletteColorLookupTableData
        fmt = '<{}B'.format(len(bs))
        data = unpack(fmt, bs)
        out = _expand_segmented_lut(data, fmt)
        assert [255, 255, 254, 254, 253] == out[:5]
        assert [130, 129, 129, 128, 128] == out[-5:]

    def test_first_linear_raises(self):
        """Test having a linear segment first raises exception."""
        data = (1, 5, 49152)
        msg = (
            r"Error expanding a segmented palette color lookup table: "
            r"the first segment cannot be a linear segment"
        )
        with pytest.raises(ValueError, match=msg):
            _expand_segmented_lut(data, 'H')

    def test_first_indirect_raises(self):
        """Test having a linear segment first raises exception."""
        data = (2, 5, 2, 0)
        msg = (
            r"Error expanding a segmented palette color lookup table: "
            r"the first segment cannot be an indirect segment"
        )
        with pytest.raises(ValueError, match=msg):
            _expand_segmented_lut(data, 'H')

    def test_unknown_opcode_raises(self):
        """Test having an unknown opcode raises exception."""
        data = (3, 5, 49152)
        msg = (
            r"Error expanding a segmented palette lookup table: "
            r"unknown segment type '3'"
        )
        with pytest.raises(ValueError, match=msg):
            _expand_segmented_lut(data, 'H')


@pytest.mark.skipif(not HAVE_NP, reason="Numpy is not available")
class TestNumpy_ApplyWindowing:
    """Tests for util.apply_windowing()."""
    def test_window_single_view(self):
        """Test windowing with a single view."""
        # 12-bit unsigned
        ds = dcmread(WIN_12_1F)
        assert 16 == ds.BitsAllocated
        assert 12 == ds.BitsStored
        assert 0 == ds.PixelRepresentation
        ds.WindowCenter = 450
        ds.WindowWidth = 790
        assert 450 == ds.WindowCenter
        assert 790 == ds.WindowWidth

        arr = ds.pixel_array
        assert 642 == arr[326, 130]
        out = apply_windowing(arr, ds)
        assert 3046.6 == pytest.approx(out[326, 130], abs=0.1)

    def test_window_multi_view(self):
        """Test windowing with multiple views."""
        ds = dcmread(WIN_12_1F)
        assert 16 == ds.BitsAllocated
        assert 12 == ds.BitsStored
        assert 0 == ds.PixelRepresentation
        if HAVE_NP and config.use_DS_numpy:
            expected = np.array([450, 200])
            assert np.allclose(ds.WindowCenter, expected)
            expected = np.array([790, 443])
            assert np.allclose(ds.WindowWidth, expected)
        else:
            assert [450, 200] == ds.WindowCenter
            assert [790, 443] == ds.WindowWidth

        arr = ds.pixel_array
        assert 642 == arr[326, 130]
        out = apply_windowing(arr, ds)
        assert 3046.6 == pytest.approx(out[326, 130], abs=0.1)
        out = apply_windowing(arr, ds, index=1)
        assert 4095.0 == pytest.approx(out[326, 130], abs=0.1)

    def test_window_uint8(self):
        """Test windowing an 8-bit unsigned array."""
        ds = Dataset()
        ds.PhotometricInterpretation = 'MONOCHROME1'
        ds.PixelRepresentation = 0
        ds.BitsStored = 8
        arr = np.asarray([0, 1, 128, 254, 255], dtype='uint8')

        # Linear
        ds.WindowWidth = 1
        ds.WindowCenter = 0
        assert [255, 255, 255, 255, 255] == apply_windowing(arr, ds).tolist()

        ds.WindowWidth = 128
        ds.WindowCenter = 254
        assert [0, 0, 0, 128.5, 130.5] == pytest.approx(
            apply_windowing(arr, ds).tolist(), abs=0.1
        )

        # Linear exact
        ds.VOILUTFunction = 'LINEAR_EXACT'
        assert [0, 0, 0, 127.5, 129.5] == pytest.approx(
            apply_windowing(arr, ds).tolist(), abs=0.1
        )

        # Sigmoid
        ds.VOILUTFunction = 'SIGMOID'
        assert [0.1, 0.1, 4.9, 127.5, 129.5] == pytest.approx(
            apply_windowing(arr, ds).tolist(), abs=0.1
        )

    def test_window_uint16(self):
        """Test windowing a 16-bit unsigned array."""
        ds = Dataset()
        ds.PhotometricInterpretation = 'MONOCHROME1'
        ds.PixelRepresentation = 0
        ds.BitsStored = 16
        arr = np.asarray([0, 1, 32768, 65534, 65535], dtype='uint16')

        ds.WindowWidth = 1
        ds.WindowCenter = 0
        assert [65535] * 5 == apply_windowing(arr, ds).tolist()

        ds.WindowWidth = 32768
        ds.WindowCenter = 254
        assert [32260.5, 32262.5, 65535, 65535, 65535] == pytest.approx(
            apply_windowing(arr, ds).tolist(), abs=0.1
        )

        ds.VOILUTFunction = 'LINEAR_EXACT'
        assert [32259.5, 32261.5, 65535, 65535, 65535] == pytest.approx(
            apply_windowing(arr, ds).tolist(), abs=0.1
        )

        ds.VOILUTFunction = 'SIGMOID'
        assert [32259.5, 32261.5, 64319.8, 65512.3, 65512.3] == pytest.approx(
            apply_windowing(arr, ds).tolist(), abs=0.1
        )

    def test_window_uint32(self):
        """Test windowing a 32-bit unsigned array."""
        ds = Dataset()
        ds.PhotometricInterpretation = 'MONOCHROME1'
        ds.PixelRepresentation = 0
        ds.BitsStored = 32
        y_max = 2**32 - 1
        arr = np.asarray([0, 1, 2**31, y_max - 1, y_max], dtype='uint32')

        ds.WindowWidth = 1
        ds.WindowCenter = 0
        assert [y_max] * 5 == apply_windowing(arr, ds).tolist()

        ds.WindowWidth = 342423423423
        ds.WindowCenter = 757336
        assert (
            [2147474148.4, 2147474148.4,
             2174409724, 2201345299.7, 2201345299.7] == pytest.approx(
                apply_windowing(arr, ds).tolist(), abs=0.1
            )
        )

        ds.VOILUTFunction = 'LINEAR_EXACT'
        assert (
            [2147474148.3, 2147474148.4,
             2174409724, 2201345299.7, 2201345299.7] == pytest.approx(
                apply_windowing(arr, ds).tolist(), abs=0.1
            )
        )

        ds.VOILUTFunction = 'SIGMOID'
        assert (
            [2147474148.3, 2147474148.4,
             2174408313.1, 2201334008.2, 2201334008.3] == pytest.approx(
                apply_windowing(arr, ds).tolist(), abs=0.1
            )
        )

    def test_window_int8(self):
        """Test windowing an 8-bit signed array."""
        ds = Dataset()
        ds.PhotometricInterpretation = 'MONOCHROME1'
        ds.PixelRepresentation = 1
        ds.BitsStored = 8
        arr = np.asarray([-128, -127, -1, 0, 1, 126, 127], dtype='int8')

        # Linear
        ds.WindowWidth = 1
        ds.WindowCenter = 0
        assert [-128, -128, -128, 127, 127, 127, 127] == pytest.approx(
            apply_windowing(arr, ds).tolist()
        )

        ds.WindowWidth = 128
        ds.WindowCenter = -5
        assert [-128, -128, 8.5, 10.5, 12.6, 127, 127] == pytest.approx(
            apply_windowing(arr, ds).tolist(), abs=0.1
        )

        # Linear exact
        ds.VOILUTFunction = 'LINEAR_EXACT'
        assert [-128, -128, 7.5, 9.5, 11.5, 127, 127] == pytest.approx(
            apply_windowing(arr, ds).tolist(), abs=0.1
        )

        # Sigmoid
        ds.VOILUTFunction = 'SIGMOID'
        assert [-122.7, -122.5, 7.5, 9.4, 11.4, 122.8, 122.9] == pytest.approx(
            apply_windowing(arr, ds).tolist(), abs=0.1
        )

    def test_window_int16(self):
        """Test windowing an 8-bit signed array."""
        ds = Dataset()
        ds.PhotometricInterpretation = 'MONOCHROME1'
        ds.PixelRepresentation = 1
        ds.BitsStored = 16
        arr = np.asarray([-128, -127, -1, 0, 1, 126, 127], dtype='int16')

        # Linear
        ds.WindowWidth = 1
        ds.WindowCenter = 0
        assert (
            [-32768, -32768, -32768,
             32767, 32767, 32767, 32767] == pytest.approx(
                apply_windowing(arr, ds).tolist(), abs=0.1
            )
        )

        ds.WindowWidth = 128
        ds.WindowCenter = -5
        assert (
            [-32768, -32768, 2321.6,
             2837.6, 3353.7, 32767, 32767] == pytest.approx(
                apply_windowing(arr, ds).tolist(), abs=0.1
            )
        )

        # Linear exact
        ds.VOILUTFunction = 'LINEAR_EXACT'
        assert (
            [-32768, -32768, 2047.5,
             2559.5, 3071.5, 32767, 32767] == pytest.approx(
                apply_windowing(arr, ds).tolist(), abs=0.1
            )
        )

        # Sigmoid
        ds.VOILUTFunction = 'SIGMOID'
        assert (
            [-31394.1, -31351.4, 2044.8,
             2554.3, 3062.5, 31692, 31724.6] == pytest.approx(
                apply_windowing(arr, ds).tolist(), abs=0.1
            )
        )

    def test_window_int32(self):
        """Test windowing an 32-bit signed array."""
        ds = Dataset()
        ds.PhotometricInterpretation = 'MONOCHROME1'
        ds.PixelRepresentation = 1
        ds.BitsStored = 32
        arr = np.asarray([-128, -127, -1, 0, 1, 126, 127], dtype='int32')

        # Linear
        ds.WindowWidth = 1
        ds.WindowCenter = 0
        assert (
            [-2**31, -2**31, -2**31,
             2**31 - 1, 2**31 - 1, 2**31 - 1, 2**31 - 1] == pytest.approx(
                apply_windowing(arr, ds).tolist(), abs=0.1
            )
        )

        ds.WindowWidth = 128
        ds.WindowCenter = -5
        assert (
            [-2147483648, -2147483648, 152183880, 186002520.1,
             219821160.3, 2147483647, 2147483647] == pytest.approx(
                apply_windowing(arr, ds).tolist(), abs=0.1
            )
        )

        # Linear exact
        ds.VOILUTFunction = 'LINEAR_EXACT'
        assert (
            [-2147483648, -2147483648, 134217727.5, 167772159.5,
             201326591.5, 2147483647, 2147483647] == pytest.approx(
                apply_windowing(arr, ds).tolist(), abs=0.1
            )
        )

        # Sigmoid
        ds.VOILUTFunction = 'SIGMOID'
        assert (
            [-2057442919.3, -2054646500.7, 134043237.4, 167431657.4,
             200738833.7, 2077033158.8, 2079166214.8] == pytest.approx(
                apply_windowing(arr, ds).tolist(), abs=0.1
            )
        )

    def test_window_multi_frame(self):
        """Test windowing with a multiple frames."""
        ds = dcmread(WIN_12_1F)
        assert 16 == ds.BitsAllocated
        assert 12 == ds.BitsStored
        assert 0 == ds.PixelRepresentation
        ds.WindowCenter = 450
        ds.WindowWidth = 790
        assert 450 == ds.WindowCenter
        assert 790 == ds.WindowWidth

        arr = ds.pixel_array
        arr = np.stack([arr, 4095 - arr])
        assert (2, 484, 484) == arr.shape
        assert 642 == arr[0, 326, 130]
        assert 3453 == arr[1, 326, 130]
        out = apply_windowing(arr, ds)
        assert 3046.6 == pytest.approx(out[0, 326, 130], abs=0.1)
        assert 4095.0 == pytest.approx(out[1, 326, 130], abs=0.1)

    def test_window_rescale(self):
        """Test windowing after a rescale operation."""
        ds = dcmread(WIN_12_1F)
        assert 16 == ds.BitsAllocated
        assert 12 == ds.BitsStored
        assert 0 == ds.PixelRepresentation
        if HAVE_NP and config.use_DS_numpy:
            expected = np.array([450, 200])
            assert np.allclose(ds.WindowCenter, expected)
            expected = np.array([790, 443])
            assert np.allclose(ds.WindowWidth, expected)
        else:
            assert [450, 200] == ds.WindowCenter
            assert [790, 443] == ds.WindowWidth
        ds.RescaleSlope = 1.2
        ds.RescaleIntercept = 0

        arr = ds.pixel_array
        assert 0 == arr[16, 60]
        assert 642 == arr[326, 130]
        assert 1123 == arr[316, 481]
        hu = apply_modality_lut(arr, ds)
        assert 0 == hu[16, 60]
        assert 770.4 == hu[326, 130]
        assert 1347.6 == hu[316, 481]
        # With rescale -> output range is 0 to 4914
        out = apply_windowing(hu, ds)
        assert 0 == pytest.approx(out[16, 60], abs=0.1)
        assert 4455.6 == pytest.approx(out[326, 130], abs=0.1)
        assert 4914.0 == pytest.approx(out[316, 481], abs=0.1)

    def test_window_modality_lut(self):
        """Test windowing after a modality LUT operation."""
        ds = dcmread(MOD_16_SEQ)
        ds.WindowCenter = [49147, 200]
        ds.WindowWidth = [790, 443]
        assert 16 == ds.BitsAllocated
        assert 12 == ds.BitsStored
        assert 1 == ds.PixelRepresentation  # Signed
        assert 'RescaleSlope' not in ds
        assert 'ModalityLUTSequence' in ds

        seq = ds.ModalityLUTSequence[0]
        assert [4096, -2048, 16] == seq.LUTDescriptor
        arr = ds.pixel_array
        assert -2048 == arr.min()
        assert 4095 == arr.max()

        arr = ds.pixel_array
        assert 2047 == arr[16, 60]
        assert 1023 == arr[0, 1]
        hu = apply_modality_lut(arr, ds)
        assert 65535 == hu[16, 60]
        assert 49147 == hu[0, 1]
        out = apply_windowing(hu, ds)
        assert 65535.0 == pytest.approx(out[16, 60], abs=0.1)
        assert 32809.0 == pytest.approx(out[0, 1], abs=0.1)
        # Output range must be 0 to 2**16 - 1
        assert 65535 == out.max()
        assert 0 == out.min()

    def test_window_bad_photometric_interp(self):
        """Test bad photometric interpretation raises exception."""
        ds = dcmread(WIN_12_1F)
        ds.PhotometricInterpretation = 'RGB'
        msg = r"only 'MONOCHROME1' and 'MONOCHROME2' are allowed"
        with pytest.raises(ValueError, match=msg):
            apply_windowing(ds.pixel_array, ds)

    def test_window_bad_parameters(self):
        """Test bad windowing parameters raise exceptions."""
        ds = dcmread(WIN_12_1F)
        ds.WindowWidth = 0
        ds.VOILUTFunction = 'LINEAR'
        msg = r"Width must be greater than or equal to 1"
        with pytest.raises(ValueError, match=msg):
            apply_windowing(ds.pixel_array, ds)

        ds.VOILUTFunction = 'LINEAR_EXACT'
        msg = r"Width must be greater than 0"
        with pytest.raises(ValueError, match=msg):
            apply_windowing(ds.pixel_array, ds)

        ds.VOILUTFunction = 'SIGMOID'
        msg = r"Width must be greater than 0"
        with pytest.raises(ValueError, match=msg):
            apply_windowing(ds.pixel_array, ds)

        ds.VOILUTFunction = 'UNKNOWN'
        msg = r"Unsupported \(0028,1056\) VOI LUT Function value 'UNKNOWN'"
        with pytest.raises(ValueError, match=msg):
            apply_windowing(ds.pixel_array, ds)

    def test_window_bad_index(self, no_numpy_use):
        """Test windowing with a bad view index."""
        ds = dcmread(WIN_12_1F)
        assert 2 == len(ds.WindowWidth)
        arr = ds.pixel_array
        with pytest.raises(IndexError, match=r"list index out of range"):
            apply_windowing(arr, ds, index=2)

    def test_unchanged(self):
        """Test input array is unchanged if no VOI LUT"""
        ds = Dataset()
        ds.PhotometricInterpretation = 'MONOCHROME1'
        ds.PixelRepresentation = 1
        ds.BitsStored = 8
        arr = np.asarray([-128, -127, -1, 0, 1, 126, 127], dtype='int8')
        out = apply_windowing(arr, ds)
        assert [-128, -127, -1, 0, 1, 126, 127] == out.tolist()

        ds.ModalityLUTSequence = []
        out = apply_windowing(arr, ds)
        assert [-128, -127, -1, 0, 1, 126, 127] == out.tolist()

    def test_rescale_empty(self):
        """Test RescaleSlope and RescaleIntercept being empty."""
        ds = dcmread(WIN_12_1F)
        ds.RescaleSlope = None
        ds.RescaleIntercept = None

        arr = ds.pixel_array
        assert 0 == arr[16, 60]
        assert 642 == arr[326, 130]
        assert 1123 == arr[316, 481]
        out = apply_windowing(arr, ds)
        assert 0 == pytest.approx(out[16, 60], abs=0.1)
        assert 3046.6 == pytest.approx(out[326, 130], abs=0.1)
        assert 4095.0 == pytest.approx(out[316, 481], abs=0.1)


@pytest.mark.skipif(not HAVE_NP, reason="Numpy is not available")
class TestNumpy_ApplyVOI:
    """Tests for util.apply_voi()."""
    def test_voi_single_view(self):
        """Test VOI LUT with a single view."""
        ds = dcmread(VOI_08_1F)
        assert 8 == ds.BitsAllocated
        assert 8 == ds.BitsStored
        assert 0 == ds.PixelRepresentation
        item = ds.VOILUTSequence[0]
        assert [256, 0, 16] == item.LUTDescriptor
        lut = item.LUTData
        assert 0 == lut[0]
        assert 19532 == lut[76]
        assert 45746 == lut[178]
        assert 65535 == lut[255]

        arr = ds.pixel_array
        assert 0 == arr[387, 448]
        assert 76 == arr[178, 126]
        assert 178 == arr[186, 389]
        assert 255 == arr[129, 79]

        out = apply_voi(arr, ds)
        assert 0 == out[387, 448]
        assert 19532 == out[178, 126]
        assert 45746 == out[186, 389]
        assert 65535 == out[129, 79]

    def test_voi_multi_view(self):
        """Test VOI LUT with multiple views."""
        ds = dcmread(VOI_08_1F)
        assert 8 == ds.BitsAllocated
        assert 8 == ds.BitsStored
        assert 0 == ds.PixelRepresentation
        item0 = ds.VOILUTSequence[0]
        # Add another view that's the inverse
        ds.VOILUTSequence.append(Dataset())
        item1 = ds.VOILUTSequence[1]
        item1.LUTDescriptor = [256, 0, 16]
        item1.LUTData = item0.LUTData[::-1]

        arr = ds.pixel_array
        assert 0 == arr[387, 448]
        assert 76 == arr[178, 126]
        assert 178 == arr[186, 389]
        assert 255 == arr[129, 79]

        out0 = apply_voi(arr, ds)
        assert 0 == out0[387, 448]
        assert 19532 == out0[178, 126]
        assert 45746 == out0[186, 389]
        assert 65535 == out0[129, 79]

        out1 = apply_voi(arr, ds, index=1)
        assert 65535 == out1[387, 448]
        assert 46003 == out1[178, 126]
        assert 19789 == out1[186, 389]
        assert 0 == out1[129, 79]

    def test_voi_multi_frame(self):
        """Test VOI with a multiple frames."""
        ds = dcmread(VOI_08_1F)
        assert 8 == ds.BitsAllocated
        assert 8 == ds.BitsStored
        assert 0 == ds.PixelRepresentation

        arr = ds.pixel_array
        arr = np.stack([arr, 255 - arr])
        assert (2, 512, 512) == arr.shape

        out = apply_voi(arr, ds)
        assert 0 == out[0, 387, 448]
        assert 19532 == out[0, 178, 126]
        assert 45746 == out[0, 186, 389]
        assert 65535 == out[0, 129, 79]
        assert 65535 == out[1, 387, 448]
        assert 46003 == out[1, 178, 126]
        assert 19789 == out[1, 186, 389]
        assert 0 == out[1, 129, 79]

    def test_voi_zero_entries(self):
        """Test that 0 entries is interpreted correctly."""
        ds = dcmread(VOI_08_1F)
        seq = ds.VOILUTSequence[0]
        seq.LUTDescriptor = [0, 0, 16]
        assert 256 == len(seq.LUTData)
        arr = np.asarray([0, 255, 256, 65535])
        msg = r"index 256 is out of bounds"
        with pytest.raises(IndexError, match=msg):
            apply_voi(arr, ds)

        # LUTData with 65536 entries
        seq.LUTData = [0] * 65535 + [1]
        out = apply_voi(arr, ds)
        assert [0, 0, 0, 1] == list(out)

    def test_voi_uint8(self):
        """Test uint VOI LUT with an 8-bit LUT."""
        ds = Dataset()
        ds.PixelRepresentation = 0
        ds.BitsStored = 8
        ds.VOILUTSequence = [Dataset()]
        item = ds.VOILUTSequence[0]
        item.LUTDescriptor = [4, 0, 8]
        item.LUTData = [0, 127, 128, 255]
        arr = np.asarray([0, 1, 128, 254, 255], dtype='uint8')
        out = apply_voi(arr, ds)
        assert 'uint8' == out.dtype
        assert [0, 127, 255, 255, 255] == out.tolist()

    def test_voi_uint16(self):
        """Test uint VOI LUT with an 16-bit LUT."""
        ds = Dataset()
        ds.PixelRepresentation = 0
        ds.BitsStored = 16
        ds.VOILUTSequence = [Dataset()]
        item = ds.VOILUTSequence[0]
        item.LUTDescriptor = [4, 0, 16]
        item.LUTData = [0, 127, 32768, 65535]
        arr = np.asarray([0, 1, 2, 3, 255], dtype='uint16')
        out = apply_voi(arr, ds)
        assert 'uint16' == out.dtype
        assert [0, 127, 32768, 65535, 65535] == out.tolist()

    def test_voi_int8(self):
        """Test int VOI LUT with an 8-bit LUT."""
        ds = Dataset()
        ds.PixelRepresentation = 1
        ds.BitsStored = 8
        ds.VOILUTSequence = [Dataset()]
        item = ds.VOILUTSequence[0]
        item.LUTDescriptor = [4, 0, 8]
        item.LUTData = [0, 127, 128, 255]
        arr = np.asarray([0, -1, 2, -128, 127], dtype='int8')
        out = apply_voi(arr, ds)
        assert 'uint8' == out.dtype
        assert [0, 0, 128, 0, 255] == out.tolist()

    def test_voi_int16(self):
        """Test int VOI LUT with an 16-bit LUT."""
        ds = Dataset()
        ds.PixelRepresentation = 0
        ds.BitsStored = 16
        ds.VOILUTSequence = [Dataset()]
        item = ds.VOILUTSequence[0]
        item.LUTDescriptor = [4, 0, 16]
        item.LUTData = [0, 127, 32768, 65535]
        arr = np.asarray([0, -1, 2, -128, 255], dtype='int16')
        out = apply_voi(arr, ds)
        assert 'uint16' == out.dtype
        assert [0, 0, 32768, 0, 65535] == out.tolist()

    def test_voi_bad_depth(self):
        """Test bad LUT depth raises exception."""
        ds = dcmread(VOI_08_1F)
        item = ds.VOILUTSequence[0]
        item.LUTDescriptor[2] = 7
        msg = r"'7' bits per LUT entry is not supported"
        with pytest.raises(NotImplementedError, match=msg):
            apply_voi(ds.pixel_array, ds)

        item.LUTDescriptor[2] = 17
        msg = r"'17' bits per LUT entry is not supported"
        with pytest.raises(NotImplementedError, match=msg):
            apply_voi(ds.pixel_array, ds)

    def test_voi_uint16_array_float(self):
        """Test warning when array is float and VOI LUT with an 16-bit LUT"""
        ds = Dataset()
        ds.PixelRepresentation = 0
        ds.BitsStored = 16
        ds.VOILUTSequence = [Dataset()]
        item = ds.VOILUTSequence[0]
        item.LUTDescriptor = [4, 0, 16]
        item.LUTData = [0, 127, 32768, 65535]
        arr = np.asarray([0, 1, 2, 3, 255], dtype='float64')
        msg = (
            r"Applying a VOI LUT on a float input array may give "
            r"incorrect results"
        )

        with pytest.warns(UserWarning, match=msg):
            out = apply_voi(arr, ds)
            assert [0, 127, 32768, 65535, 65535] == out.tolist()

    def test_unchanged(self):
        """Test input array is unchanged if no VOI LUT"""
        ds = Dataset()
        ds.PhotometricInterpretation = 'MONOCHROME1'
        ds.PixelRepresentation = 1
        ds.BitsStored = 8
        arr = np.asarray([-128, -127, -1, 0, 1, 126, 127], dtype='int8')
        out = apply_voi(arr, ds)
        assert [-128, -127, -1, 0, 1, 126, 127] == out.tolist()

        ds.VOILUTSequence = []
        out = apply_voi(arr, ds)
        assert [-128, -127, -1, 0, 1, 126, 127] == out.tolist()


    def test_voi_lutdata_ow(self):
        """Test LUT Data with VR OW."""
        ds = Dataset()
        ds.is_little_endian = True
        ds.is_explicit_VR = True
        ds.PixelRepresentation = 0
        ds.BitsStored = 16
        ds.VOILUTSequence = [Dataset()]
        item = ds.VOILUTSequence[0]
        item.LUTDescriptor = [4, 0, 16]
        item.LUTData = [0, 127, 32768, 65535]
        item.LUTData = pack('<4H', *item.LUTData)
        item['LUTData'].VR = 'OW'
        arr = np.asarray([0, 1, 2, 3, 255], dtype='uint16')
        out = apply_voi(arr, ds)
        assert 'uint16' == out.dtype
        assert [0, 127, 32768, 65535, 65535] == out.tolist()


@pytest.mark.skipif(not HAVE_NP, reason="Numpy is not available")
class TestNumpy_ApplyVOILUT:
    """Tests for util.apply_voi_lut()"""
    def test_unchanged(self):
        """Test input array is unchanged if no VOI LUT"""
        ds = Dataset()
        ds.PhotometricInterpretation = 'MONOCHROME1'
        ds.PixelRepresentation = 1
        ds.BitsStored = 8
        arr = np.asarray([-128, -127, -1, 0, 1, 126, 127], dtype='int8')
        out = apply_voi_lut(arr, ds)
        assert [-128, -127, -1, 0, 1, 126, 127] == out.tolist()

        ds.VOILUTSequence = []
        out = apply_voi_lut(arr, ds)
        assert [-128, -127, -1, 0, 1, 126, 127] == out.tolist()

    def test_only_windowing(self):
        """Test only windowing operation elements present."""
        ds = Dataset()
        ds.PhotometricInterpretation = 'MONOCHROME1'
        ds.PixelRepresentation = 0
        ds.BitsStored = 8
        arr = np.asarray([0, 1, 128, 254, 255], dtype='uint8')

        ds.WindowWidth = 1
        ds.WindowCenter = 0
        assert [255, 255, 255, 255, 255] == apply_voi_lut(arr, ds).tolist()

    def test_only_voi(self):
        """Test only LUT operation elements present."""
        ds = Dataset()
        ds.PixelRepresentation = 0
        ds.BitsStored = 8
        ds.VOILUTSequence = [Dataset()]
        item = ds.VOILUTSequence[0]
        item.LUTDescriptor = [4, 0, 8]
        item.LUTData = [0, 127, 128, 255]
        arr = np.asarray([0, 1, 128, 254, 255], dtype='uint8')
        out = apply_voi_lut(arr, ds)
        assert 'uint8' == out.dtype
        assert [0, 127, 255, 255, 255] == out.tolist()

    def test_voi_windowing(self):
        """Test both LUT and windowing operation elements present."""
        ds = Dataset()
        ds.PhotometricInterpretation = 'MONOCHROME1'
        ds.PixelRepresentation = 0
        ds.BitsStored = 8
        ds.WindowWidth = 1
        ds.WindowCenter = 0
        ds.VOILUTSequence = [Dataset()]
        item = ds.VOILUTSequence[0]
        item.LUTDescriptor = [4, 0, 8]
        item.LUTData = [0, 127, 128, 255]
        arr = np.asarray([0, 1, 128, 254, 255], dtype='uint8')

        # Defaults to LUT
        out = apply_voi_lut(arr, ds)
        assert [0, 127, 255, 255, 255] == out.tolist()

        out = apply_voi_lut(arr, ds, prefer_lut=False)
        assert [255, 255, 255, 255, 255] == out.tolist()

    def test_voi_windowing_empty(self):
        """Test empty VOI elements."""
        ds = Dataset()
        ds.PhotometricInterpretation = 'MONOCHROME1'
        ds.PixelRepresentation = 0
        ds.BitsStored = 8
        ds.WindowWidth = 1
        ds.WindowCenter = 0
        ds.VOILUTSequence = [Dataset()]
        item = ds.VOILUTSequence[0]
        item.LUTDescriptor = [4, 0, 8]
        item.LUTData = [0, 127, 128, 255]
        arr = np.asarray([0, 1, 128, 254, 255], dtype='uint8')

        # Test empty VOI elements
        item.LUTData = None
        out = apply_voi_lut(arr, ds)
        assert [255, 255, 255, 255, 255] == out.tolist()

        # Test empty windowing elements
        ds.WindowWidth = None
        out = apply_voi_lut(arr, ds)
        assert [0, 1, 128, 254, 255] == out.tolist()


class TestGetJ2KParameters:
    """Tests for get_j2k_parameters."""
    def test_precision(self):
        """Test getting the precision for a JPEG2K bytestream."""
        base = b'\xff\x4f\xff\x51' + b'\x00' * 38
        # Signed
        for ii in range(135, 144):
            params = get_j2k_parameters(base + bytes([ii]))
            assert ii - 127 == params["precision"]
            assert params["is_signed"]

        # Unsigned
        for ii in range(7, 16):
            params = get_j2k_parameters(base + bytes([ii]))
            assert ii + 1 == params["precision"]
            assert not params["is_signed"]

    def test_not_j2k(self):
        """Test result when no JPEG2K SOF marker present"""
        base = b'\xff\x4e\xff\x51' + b'\x00' * 38
        assert {} == get_j2k_parameters(base + b'\x8F')

    def test_no_siz(self):
        """Test result when no SIZ box present"""
        base = b'\xff\x4f\xff\x52' + b'\x00' * 38
        assert {} == get_j2k_parameters(base + b'\x8F')

    def test_short_bytestream(self):
        """Test result when no SIZ box present"""
        assert {} == get_j2k_parameters(b'')
        assert {} == get_j2k_parameters(b'\xff\x4f\xff\x51' + b'\x00' * 20)


class TestGetNrFrames:
    """Tests for get_nr_frames."""
    def test_none(self):
        """Test warning when (0028,0008) 'Number of Frames' has a value of
            None"""
        ds = Dataset()
        ds.NumberOfFrames = None
        msg = (
            r"A value of None for \(0028,0008\) 'Number of Frames' is "
            r"non-conformant. It's recommended that this value be "
            r"changed to 1"
        )
        with pytest.warns(UserWarning, match=msg):
            assert 1 == get_nr_frames(ds)

    def test_missing(self):
        """Test return value when (0028,0008) 'Number of Frames' does not
            exist"""
        ds = Dataset()
        with pytest.warns(None) as w:
            assert 1 == get_nr_frames(ds)
            assert not w

    def test_existing(self):
        """Test return value when (0028,0008) 'Number of Frames' exists."""
        ds = Dataset()
        ds.NumberOfFrames = random.randint(1, 10)
        with pytest.warns(None) as w:
            assert ds.NumberOfFrames == get_nr_frames(ds)
            assert not w


<<<<<<< HEAD
@pytest.mark.skipif(not HAVE_NP, reason="Numpy is not available")
class TestExpandYBR422:
    def test_8bit(self):
        """Test 8-bit expansion."""
        ds = dcmread(EXPL_8_3_1F_YBR422)
        assert ds.PhotometricInterpretation == 'YBR_FULL_422'
        ref = ds.pixel_array

        expanded = expand_ybr422(ds.PixelData, ds.BitsAllocated)
        arr = np.frombuffer(expanded, dtype="u1")
        assert np.array_equal(arr, ref.ravel())

    def test_16bit(self):
        """Test 16-bit expansion."""
        # Have to make our own 16-bit data
        ds = dcmread(EXPL_8_3_1F_YBR422)
        ref = ds.pixel_array.astype('float32')
        ref *= 65535 / 255
        ref = ref.astype("u2")
        # Subsample
        # YY BB RR YY BB RR YY BB RR YY BB RR -> YY YY BB RR YY YY BB RR
        src = bytearray(ref.tobytes())
        del src[2::12]
        del src[2::11]
        del src[2::10]
        del src[2::9]

        # Should be 2/3rds of the original number of bytes
        nr_bytes = ds.Rows * ds.Columns * ds.SamplesPerPixel * 2
        assert len(src) == nr_bytes * 2 // 3
        arr = np.frombuffer(expand_ybr422(src, 16), "u2")
        assert np.array_equal(arr, ref.ravel())
        # Spot check values
        arr = arr.reshape(100, 100, 3)
        assert (19532, 21845, 65535) == tuple(arr[5, 50, :])
        assert (42662, 27242, 49601) == tuple(arr[15, 50, :])
=======
REFERENCE_PACK_UNPACK = [
    (b'', []),
    (b'\x00', [0, 0, 0, 0, 0, 0, 0, 0]),
    (b'\x01', [1, 0, 0, 0, 0, 0, 0, 0]),
    (b'\x02', [0, 1, 0, 0, 0, 0, 0, 0]),
    (b'\x04', [0, 0, 1, 0, 0, 0, 0, 0]),
    (b'\x08', [0, 0, 0, 1, 0, 0, 0, 0]),
    (b'\x10', [0, 0, 0, 0, 1, 0, 0, 0]),
    (b'\x20', [0, 0, 0, 0, 0, 1, 0, 0]),
    (b'\x40', [0, 0, 0, 0, 0, 0, 1, 0]),
    (b'\x80', [0, 0, 0, 0, 0, 0, 0, 1]),
    (b'\xAA', [0, 1, 0, 1, 0, 1, 0, 1]),
    (b'\xF0', [0, 0, 0, 0, 1, 1, 1, 1]),
    (b'\x0F', [1, 1, 1, 1, 0, 0, 0, 0]),
    (b'\xFF', [1, 1, 1, 1, 1, 1, 1, 1]),
    #              | 1st byte              | 2nd byte
    (b'\x00\x00', [0, 0, 0, 0, 0, 0, 0, 0, 0, 0, 0, 0, 0, 0, 0, 0]),
    (b'\x00\x01', [0, 0, 0, 0, 0, 0, 0, 0, 1, 0, 0, 0, 0, 0, 0, 0]),
    (b'\x00\x80', [0, 0, 0, 0, 0, 0, 0, 0, 0, 0, 0, 0, 0, 0, 0, 1]),
    (b'\x00\xFF', [0, 0, 0, 0, 0, 0, 0, 0, 1, 1, 1, 1, 1, 1, 1, 1]),
    (b'\x01\x80', [1, 0, 0, 0, 0, 0, 0, 0, 0, 0, 0, 0, 0, 0, 0, 1]),
    (b'\x80\x80', [0, 0, 0, 0, 0, 0, 0, 1, 0, 0, 0, 0, 0, 0, 0, 1]),
    (b'\xFF\x80', [1, 1, 1, 1, 1, 1, 1, 1, 0, 0, 0, 0, 0, 0, 0, 1]),
]


class TestUnpackBits:
    """Tests for unpack_bits."""

    @pytest.mark.skipif(not HAVE_NP, reason="Numpy is not available")
    @pytest.mark.parametrize('src, output', REFERENCE_PACK_UNPACK)
    def test_unpack_np(self, src, output):
        """Test unpacking data using numpy."""
        assert np.array_equal(
            unpack_bits(src, as_array=True), np.asarray(output)
        )

        as_bytes = pack(f"{len(output)}B", *output)
        assert unpack_bits(src, as_array=False) == as_bytes

    @pytest.mark.skipif(HAVE_NP, reason="Numpy is available")
    @pytest.mark.parametrize('src, output', REFERENCE_PACK_UNPACK)
    def test_unpack_bytes(self, src, output):
        """Test unpacking data without numpy."""
        as_bytes = pack(f"{len(output)}B", *output)
        assert unpack_bits(src, as_array=False) == as_bytes

        msg = r"unpack_bits\(\) requires NumPy if 'as_array = True'"
        with pytest.raises(ValueError, match=msg):
            unpack_bits(src, as_array=True)


REFERENCE_PACK_PARTIAL = [
    #              | 1st byte              | 2nd byte
    (b'\x00\x40', [0, 0, 0, 0, 0, 0, 0, 0, 0, 0, 0, 0, 0, 0, 1]),  # 15-bits
    (b'\x00\x20', [0, 0, 0, 0, 0, 0, 0, 0, 0, 0, 0, 0, 0, 1]),
    (b'\x00\x10', [0, 0, 0, 0, 0, 0, 0, 0, 0, 0, 0, 0, 1]),
    (b'\x00\x08', [0, 0, 0, 0, 0, 0, 0, 0, 0, 0, 0, 1]),
    (b'\x00\x04', [0, 0, 0, 0, 0, 0, 0, 0, 0, 0, 1]),
    (b'\x00\x02', [0, 0, 0, 0, 0, 0, 0, 0, 0, 1]),
    (b'\x00\x01', [0, 0, 0, 0, 0, 0, 0, 0, 1]),  # 9-bits
    (b'\x80', [0, 0, 0, 0, 0, 0, 0, 1]),  # 8-bits
    (b'\x40', [0, 0, 0, 0, 0, 0, 1]),
    (b'\x20', [0, 0, 0, 0, 0, 1]),
    (b'\x10', [0, 0, 0, 0, 1]),
    (b'\x08', [0, 0, 0, 1]),
    (b'\x04', [0, 0, 1]),
    (b'\x02', [0, 1]),
    (b'\x01', [1]),
    (b'', []),
]


@pytest.mark.skipif(not HAVE_NP, reason="Numpy is not available")
class TestNumpy_PackBits:
    """Tests for numpy_handler.pack_bits."""

    @pytest.mark.parametrize('output, input', REFERENCE_PACK_UNPACK)
    def test_pack(self, input, output):
        """Test packing data."""
        assert output == pack_bits(np.asarray(input), pad=False)

    def test_non_binary_input(self):
        """Test non-binary input raises exception."""
        with pytest.raises(ValueError,
                           match=r"Only binary arrays \(containing ones or"):
            pack_bits(np.asarray([0, 0, 2, 0, 0, 0, 0, 0]))

    def test_ndarray_input(self):
        """Test non 1D input gets ravelled."""
        arr = np.asarray(
            [[0, 0, 0, 0, 0, 0, 0, 0],
             [1, 0, 1, 0, 1, 0, 1, 0],
             [1, 1, 1, 1, 1, 1, 1, 1]]
        )
        assert (3, 8) == arr.shape
        b = pack_bits(arr, pad=False)
        assert b'\x00\x55\xff' == b

    def test_padding(self):
        """Test odd length packed data is padded."""
        arr = np.asarray(
            [[0, 0, 0, 0, 0, 0, 0, 0],
             [1, 0, 1, 0, 1, 0, 1, 0],
             [1, 1, 1, 1, 1, 1, 1, 1]]
        )
        assert 3 == len(pack_bits(arr, pad=False))
        b = pack_bits(arr, pad=True)
        assert 4 == len(b)
        assert 0 == b[-1]

    @pytest.mark.parametrize('output, input', REFERENCE_PACK_PARTIAL)
    def test_pack_partial(self, input, output):
        """Test packing data that isn't a full byte long."""
        assert output == pack_bits(np.asarray(input), pad=False)

    def test_functional(self):
        """Test against a real dataset."""
        ds = dcmread(EXPL_1_1_3F)
        arr = ds.pixel_array
        arr = arr.ravel()
        assert ds.PixelData == pack_bits(arr)
>>>>>>> 7c85e1ba
<|MERGE_RESOLUTION|>--- conflicted
+++ resolved
@@ -31,17 +31,14 @@
     get_nr_frames,
     apply_voi,
     apply_windowing,
-<<<<<<< HEAD
-    expand_ybr422,
-=======
     pack_bits,
     unpack_bits,
+    expand_ybr422,
 )
 from pydicom.uid import (
     ExplicitVRLittleEndian,
     ImplicitVRLittleEndian,
     UncompressedPixelTransferSyntaxes,
->>>>>>> 7c85e1ba
 )
 
 
@@ -71,13 +68,10 @@
 # WIN: Windowing operation
 WIN_12_1F = get_testdata_file("MR-SIEMENS-DICOM-WithOverlays.dcm")
 VOI_08_1F = get_testdata_file("vlut_04.dcm")
-<<<<<<< HEAD
+# 1/1, 1 sample/pixel, 3 frame
+EXPL_1_1_3F = get_testdata_file("liver.dcm")
 # Uncompressed YBR_FULL_422
 EXPL_8_3_1F_YBR422 = get_testdata_file('SC_ybr_full_422_uncompressed.dcm')
-=======
-# 1/1, 1 sample/pixel, 3 frame
-EXPL_1_1_3F = get_testdata_file("liver.dcm")
->>>>>>> 7c85e1ba
 
 
 # Tests with Numpy unavailable
@@ -2253,44 +2247,6 @@
             assert not w
 
 
-<<<<<<< HEAD
-@pytest.mark.skipif(not HAVE_NP, reason="Numpy is not available")
-class TestExpandYBR422:
-    def test_8bit(self):
-        """Test 8-bit expansion."""
-        ds = dcmread(EXPL_8_3_1F_YBR422)
-        assert ds.PhotometricInterpretation == 'YBR_FULL_422'
-        ref = ds.pixel_array
-
-        expanded = expand_ybr422(ds.PixelData, ds.BitsAllocated)
-        arr = np.frombuffer(expanded, dtype="u1")
-        assert np.array_equal(arr, ref.ravel())
-
-    def test_16bit(self):
-        """Test 16-bit expansion."""
-        # Have to make our own 16-bit data
-        ds = dcmread(EXPL_8_3_1F_YBR422)
-        ref = ds.pixel_array.astype('float32')
-        ref *= 65535 / 255
-        ref = ref.astype("u2")
-        # Subsample
-        # YY BB RR YY BB RR YY BB RR YY BB RR -> YY YY BB RR YY YY BB RR
-        src = bytearray(ref.tobytes())
-        del src[2::12]
-        del src[2::11]
-        del src[2::10]
-        del src[2::9]
-
-        # Should be 2/3rds of the original number of bytes
-        nr_bytes = ds.Rows * ds.Columns * ds.SamplesPerPixel * 2
-        assert len(src) == nr_bytes * 2 // 3
-        arr = np.frombuffer(expand_ybr422(src, 16), "u2")
-        assert np.array_equal(arr, ref.ravel())
-        # Spot check values
-        arr = arr.reshape(100, 100, 3)
-        assert (19532, 21845, 65535) == tuple(arr[5, 50, :])
-        assert (42662, 27242, 49601) == tuple(arr[15, 50, :])
-=======
 REFERENCE_PACK_UNPACK = [
     (b'', []),
     (b'\x00', [0, 0, 0, 0, 0, 0, 0, 0]),
@@ -2413,4 +2369,41 @@
         arr = ds.pixel_array
         arr = arr.ravel()
         assert ds.PixelData == pack_bits(arr)
->>>>>>> 7c85e1ba
+
+
+@pytest.mark.skipif(not HAVE_NP, reason="Numpy is not available")
+class TestExpandYBR422:
+    def test_8bit(self):
+        """Test 8-bit expansion."""
+        ds = dcmread(EXPL_8_3_1F_YBR422)
+        assert ds.PhotometricInterpretation == 'YBR_FULL_422'
+        ref = ds.pixel_array
+
+        expanded = expand_ybr422(ds.PixelData, ds.BitsAllocated)
+        arr = np.frombuffer(expanded, dtype="u1")
+        assert np.array_equal(arr, ref.ravel())
+
+    def test_16bit(self):
+        """Test 16-bit expansion."""
+        # Have to make our own 16-bit data
+        ds = dcmread(EXPL_8_3_1F_YBR422)
+        ref = ds.pixel_array.astype('float32')
+        ref *= 65535 / 255
+        ref = ref.astype("u2")
+        # Subsample
+        # YY BB RR YY BB RR YY BB RR YY BB RR -> YY YY BB RR YY YY BB RR
+        src = bytearray(ref.tobytes())
+        del src[2::12]
+        del src[2::11]
+        del src[2::10]
+        del src[2::9]
+
+        # Should be 2/3rds of the original number of bytes
+        nr_bytes = ds.Rows * ds.Columns * ds.SamplesPerPixel * 2
+        assert len(src) == nr_bytes * 2 // 3
+        arr = np.frombuffer(expand_ybr422(src, 16), "u2")
+        assert np.array_equal(arr, ref.ravel())
+        # Spot check values
+        arr = arr.reshape(100, 100, 3)
+        assert (19532, 21845, 65535) == tuple(arr[5, 50, :])
+        assert (42662, 27242, 49601) == tuple(arr[15, 50, :])