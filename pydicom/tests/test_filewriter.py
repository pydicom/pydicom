--- conflicted
+++ resolved
@@ -13,18 +13,14 @@
 from struct import unpack
 import sys
 from tempfile import TemporaryFile
-<<<<<<< HEAD
-
-from pydicom import config
-from pydicom.data import DATA_ROOT
-=======
+
 import unittest
 
 import pytest
 
 from pydicom._storage_sopclass_uids import CTImageStorage
 from pydicom import config, __version__
->>>>>>> 2005016a
+from pydicom.data import DATA_ROOT
 from pydicom.dataset import Dataset, FileDataset
 from pydicom.dataelem import DataElement
 from pydicom.filebase import DicomBytesIO
@@ -52,20 +48,14 @@
     except ImportError:
         print("unittest2 is required for testing in python2.6")
 
-<<<<<<< HEAD
-test_files = os.path.join(DATA_ROOT, 'test_files')
-testcharset_dir = os.path.join(DATA_ROOT, 'charset_files')
-=======
 have_dateutil = True
 try:
     from dateutil.tz import tzoffset
 except ImportError:
     have_dateutil = False
 
-test_dir = os.path.dirname(__file__)
-test_files = os.path.join(test_dir, 'test_files')
-testcharset_dir = os.path.join(test_dir, 'charset_files')
->>>>>>> 2005016a
+test_files = os.path.join(DATA_ROOT, 'test_files')
+testcharset_dir = os.path.join(DATA_ROOT, 'charset_files')
 
 rtplan_name = os.path.join(test_files, "rtplan.dcm")
 rtdose_name = os.path.join(test_files, "rtdose.dcm")
@@ -108,12 +98,8 @@
         self.file_out = TemporaryFile('w+b')
 
     def compare(self, in_filename, decode=False):
-<<<<<<< HEAD
-        """Read Dataset from `in_filename`,
-           write Dataset to file, then compare."""
-=======
-        """Read Dataset from `in_filename`, write to file, then compare."""
->>>>>>> 2005016a
+        """Read Dataset from in_filename, write to file, compare"""
+
         with open(in_filename, 'rb') as f:
             bytes_in = BytesIO(f.read())
             bytes_in.seek(0)
@@ -247,28 +233,12 @@
         self.file_out.seek(0)
         # Now read it back in and check the values are as expected
         ds = read_file(self.file_out)
-<<<<<<< HEAD
-        message = "Multiple dates not written correctly (VR=DA)"
-        self.assertSequenceEqual(multi_DA_expected, ds.CalibrationDate,
-                                 message)
-        message = "Date not written correctly (VR=DA)"
-        self.assertEqual(DA_expected, ds.DateOfLastCalibration,
-                         message)
-        message = "Multiple datetimes not written correctly (VR=DT)"
-        self.assertSequenceEqual(multi_DT_expected, ds.ReferencedDateTime,
-                                 message)
-        message = "Multiple times not written correctly (VR=TM)"
-        self.assertSequenceEqual(multi_TM_expected, ds.CalibrationTime,
-                                 message)
-        self.assertEqual(TM_expected, ds.TimeOfLastCalibration,
-                         "Time not written correctly (VR=DA)")
-=======
+
         self.assertSequenceEqual(multi_DA_expected, ds.CalibrationDate)
         self.assertEqual(DA_expected, ds.DateOfLastCalibration)
         self.assertSequenceEqual(multi_DT_expected, ds.ReferencedDateTime)
         self.assertSequenceEqual(multi_TM_expected, ds.CalibrationTime)
         self.assertEqual(TM_expected, ds.TimeOfLastCalibration)
->>>>>>> 2005016a
 
 
 class WriteDataElementTests(unittest.TestCase):
@@ -353,16 +323,12 @@
         # VR (OD): \x4f\x44
         # Reserved: \x00\x00
         # Length (16): \x10\x00\x00\x00
-<<<<<<< HEAD
-        #           | Tag          | VR    | Rsrvd |   Length
-        ref_bytes = b'\x70\x00\x0d\x15\x4f\x44\x00\x00\x10\x00\x00\x00'
-        ref_bytes = ref_bytes + bytestring  # Value->
-=======
+
         #             | Tag          | VR    |
         ref_bytes = b'\x70\x00\x0d\x15\x4f\x44' \
                     b'\x00\x00\x10\x00\x00\x00' + bytestring
         #             |Rsrvd |   Length      |    Value ->
->>>>>>> 2005016a
+
         self.assertEqual(encoded_elem, ref_bytes)
 
         # Empty data
@@ -405,16 +371,12 @@
         # VR (OL): \x4f\x4c
         # Reserved: \x00\x00
         # Length (12): 0c 00 00 00
-<<<<<<< HEAD
-        #    | Tag          | VR    | Rsrvd |   Length
-        ref_bytes = b'\x66\x00\x29\x01\x4f\x4c\x00\x00\x0c\x00\x00\x00'
-        ref_bytes = ref_bytes + bytestring  # Value ->
-=======
+
         #             | Tag          | VR    |
         ref_bytes = b'\x66\x00\x29\x01\x4f\x4c' \
                     b'\x00\x00\x0c\x00\x00\x00' + bytestring
         #             |Rsrvd |   Length      |    Value ->
->>>>>>> 2005016a
+
         self.assertEqual(encoded_elem, ref_bytes)
 
         # Empty data
@@ -761,18 +723,7 @@
         ref_ds.BeamSequence[0].PixelRepresentation = 0
         ref_ds.BeamSequence[0].SmallestValidPixelValue = b'\x00\x01'
         ref_ds.BeamSequence[0].BeamSequence = [Dataset()]
-<<<<<<< HEAD
-        bs = ref_ds.BeamSequence[0].BeamSequence[0]
-        bs.PixelRepresentation = 0
-        bs.SmallestValidPixelValue = b'\x00\x01'
-
-        ds = correct_ambiguous_vr(deepcopy(ref_ds), True)
-        bs = ds.BeamSequence[0].BeamSequence[0]
-        self.assertEqual(ds.BeamSequence[0].SmallestValidPixelValue, 256)
-        self.assertEqual(ds.BeamSequence[0][0x00280104].VR, 'US')
-        self.assertEqual(bs.SmallestValidPixelValue, 256)
-        self.assertEqual(bs[0x00280104].VR, 'US')
-=======
+
         ref_ds.BeamSequence[0].BeamSequence[0].PixelRepresentation = 0
         ref_ds.BeamSequence[0].BeamSequence[0].SmallestValidPixelValue = \
             b'\x00\x01'
@@ -783,7 +734,7 @@
         assert (
             ds.BeamSequence[0].BeamSequence[0].SmallestValidPixelValue == 256)
         assert ds.BeamSequence[0].BeamSequence[0][0x00280104].VR == 'US'
->>>>>>> 2005016a
+
 
 
 class WriteAmbiguousVRTests(unittest.TestCase):
@@ -881,29 +832,19 @@
         # print "std    :", bytes2hex(std)
         # print "written:", bytes2hex(bytes_written)
         same, pos = bytes_identical(std, bytes_written)
-<<<<<<< HEAD
-        message = "Writing from scratch unexpected result, 1st diff at 0x%x"
-        self.assertTrue(same, message % pos)
-=======
+
         self.assertTrue(same,
                         "Writing from scratch unexpected result "
                         "- 1st diff at 0x%x" % pos)
->>>>>>> 2005016a
+
         if os.path.exists(out_filename):
             os.remove(out_filename)  # get rid of the file
 
     def testImpl_LE_deflen_write(self):
-<<<<<<< HEAD
-        """Scratch Write for implicit VR
-           little endian, defined length SQ's"""
-        from pydicom.util.testing._write_stds import (
-            impl_LE_deflen_std_hex as std
-        )
-=======
-        """Scratch Write for implicit VR little endian, defined length SQ's"""
+        """Scratch Write for implicit VR little endian, defined length SQs"""
         from pydicom.util.testing._write_stds import impl_LE_deflen_std_hex
 
->>>>>>> 2005016a
+
         file_ds = FileDataset("test", self.ds)
         self.compare_write(impl_LE_deflen_std_hex, file_ds)
 
@@ -930,12 +871,8 @@
         ds.preamble = b'\x01\x02\x03\x04' + b'\x00' * 124
         ds.save_as(self.fp, write_like_original=False)
         self.fp.seek(0)
-<<<<<<< HEAD
-        self.assertEqual(self.fp.read(128),
-                         b'\x01\x02\x03\x04' + b'\x00' * 124)
-=======
+
         assert self.fp.read(128) == b'\x01\x02\x03\x04' + b'\x00' * 124
->>>>>>> 2005016a
 
     def test_no_preamble(self):
         """Test that a default preamble is written when absent."""
@@ -957,19 +894,13 @@
         """Test that ValueError is raised when preamble is bad."""
         ds = read_file(ct_name)
         ds.preamble = b'\x00' * 127
-<<<<<<< HEAD
-        self.assertRaises(ValueError, ds.save_as,
-                          self.fp, write_like_original=False)
-        ds.preamble = b'\x00' * 129
-        self.assertRaises(ValueError, ds.save_as,
-                          self.fp, write_like_original=False)
-=======
+                self.fp, write_like_original=False)
+
         with pytest.raises(ValueError):
             ds.save_as(self.fp, write_like_original=False)
         ds.preamble = b'\x00' * 129
         with pytest.raises(ValueError):
             ds.save_as(self.fp, write_like_original=False)
->>>>>>> 2005016a
 
     def test_prefix(self):
         """Test that the 'DICM' prefix
@@ -1011,23 +942,16 @@
         ds.is_implicit_VR = True
         ds.is_little_endian = True
         ds.save_as(self.fp, write_like_original=False)
-<<<<<<< HEAD
-        self.assertEqual(ds.file_meta.TransferSyntaxUID,
-                         ImplicitVRLittleEndian)
-=======
+
         assert ds.file_meta.TransferSyntaxUID == ImplicitVRLittleEndian
->>>>>>> 2005016a
+
 
         # Updated
         ds.is_implicit_VR = False
         ds.is_little_endian = False
         ds.save_as(self.fp, write_like_original=False)
-<<<<<<< HEAD
-        self.assertEqual(ds.file_meta.TransferSyntaxUID,
-                         ExplicitVRBigEndian)
-=======
+
         assert ds.file_meta.TransferSyntaxUID == ExplicitVRBigEndian
->>>>>>> 2005016a
 
     def test_transfer_syntax_not_added(self):
         """Test TransferSyntaxUID is not added if ExplVRLE."""
@@ -1035,13 +959,10 @@
         del ds.file_meta.TransferSyntaxUID
         ds.is_implicit_VR = False
         ds.is_little_endian = True
-<<<<<<< HEAD
-        self.assertRaises(ValueError, ds.save_as,
-                          self.fp, write_like_original=False)
-=======
+
         with pytest.raises(ValueError):
             ds.save_as(self.fp, write_like_original=False)
->>>>>>> 2005016a
+
         self.assertFalse('TransferSyntaxUID' in ds.file_meta)
 
     def test_transfer_syntax_raises(self):
@@ -1050,21 +971,7 @@
         ds = read_file(rtplan_name)
         ds.is_implicit_VR = True
         ds.is_little_endian = False
-<<<<<<< HEAD
-        self.assertRaises(NotImplementedError, ds.save_as,
-                          self.fp, write_like_original=False)
-
-    def test_raise_no_file_meta(self):
-        """Test exception is raised if trying to write
-           a dataset with no file_meta"""
-        ds = read_file(rtplan_name)
-        ds.file_meta = Dataset()
-        self.assertRaises(ValueError, ds.save_as,
-                          self.fp, write_like_original=False)
-        del ds.file_meta
-        self.assertRaises(ValueError, ds.save_as,
-                          self.fp, write_like_original=False)
-=======
+
         with pytest.raises(NotImplementedError):
             ds.save_as(self.fp, write_like_original=False)
 
@@ -1078,7 +985,6 @@
         del ds.file_meta
         with pytest.raises(ValueError):
             ds.save_as(self.fp, write_like_original=False)
->>>>>>> 2005016a
 
     def test_standard(self):
         """Test preamble + file_meta + dataset written OK."""
@@ -1096,12 +1002,8 @@
         self.assertTrue('TransferSyntaxUID' in ds_out.file_meta)
 
     def test_commandset_no_written(self):
-<<<<<<< HEAD
-        """Test that Command Set elements are not
-           written when writing to standard"""
-=======
         """Test that Command Set elements aren't written"""
->>>>>>> 2005016a
+
         ds = read_file(ct_name)
         preamble = ds.preamble[:]
         ds.MessageID = 3
@@ -1427,12 +1329,6 @@
         self.fp.seek(0)
         self.assertEqual(self.fp.read(128), preamble)
         self.assertEqual(self.fp.read(4), b'DICM')
-<<<<<<< HEAD
-        # Ensure Command Set Elements written as little endian implicit VR
-        # self.assertEqual(self.fp.read(12),
-        # b'\x00\x00\x00\x00\x04\x00\x00\x00\x08\x00\x00\x00')
-=======
->>>>>>> 2005016a
 
         fp = BytesIO(self.fp.getvalue())  # Workaround to avoid #358
         ds_out = read_file(fp, force=True)
@@ -1461,11 +1357,6 @@
         self.assertNotEqual(self.fp.read(4), b'DICM')
         # Ensure Command Set Elements written as little endian implicit VR
         self.fp.seek(0)
-<<<<<<< HEAD
-        # self.assertEqual(self.fp.read(12),
-        # b'\x00\x00\x00\x00\x04\x00\x00\x00\x08\x00\x00\x00')
-=======
->>>>>>> 2005016a
 
         fp = BytesIO(self.fp.getvalue())  # Workaround to avoid #358
         ds_out = read_file(fp, force=True)
@@ -1491,12 +1382,6 @@
         # Ensure Command Set Elements written as little endian implicit VR
         self.fp.seek(0)
 
-<<<<<<< HEAD
-        # self.assertEqual(self.fp.read(12),
-        # b'\x00\x00\x00\x00\x04\x00\x00\x00\x08\x00\x00\x00')
-
-=======
->>>>>>> 2005016a
         fp = BytesIO(self.fp.getvalue())  # Workaround to avoid #358
         ds_out = read_file(fp, force=True)
         self.assertEqual(ds_out.file_meta, Dataset())
@@ -1521,11 +1406,6 @@
         self.assertNotEqual(self.fp.read(4), b'DICM')
         # Ensure Command Set Elements written as little endian implicit VR
         self.fp.seek(0)
-<<<<<<< HEAD
-        # self.assertEqual(self.fp.read(12),
-        # b'\x00\x00\x00\x00\x04\x00\x00\x00\x08\x00\x00\x00')
-=======
->>>>>>> 2005016a
 
         fp = BytesIO(self.fp.getvalue())  # Workaround to avoid #358
         ds_out = read_file(fp, force=True)
@@ -1570,13 +1450,6 @@
         self.fp.seek(0)
         self.assertEqual(self.fp.read(128), ds.preamble)
         self.assertEqual(self.fp.read(4), b'DICM')
-<<<<<<< HEAD
-
-        # Ensure Command Set Elements written as little endian implicit VR
-        # self.assertEqual(self.fp.read(12),
-        # b'\x00\x00\x00\x00\x04\x00\x00\x00\x08\x00\x00\x00')
-=======
->>>>>>> 2005016a
 
         fp = BytesIO(self.fp.getvalue())  # Workaround to avoid #358
         ds_out = read_file(fp, force=True)
