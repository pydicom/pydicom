# Copyright 2008-2017 pydicom authors. See LICENSE file for details.
"""unittest cases for pydicom.filewriter module"""

from copy import deepcopy
from datetime import date, datetime, time, timedelta
from io import BytesIO
import os
import os.path

from struct import unpack
from tempfile import TemporaryFile
import unittest

import pytest

from pydicom._storage_sopclass_uids import CTImageStorage
from pydicom import config, __version__
from pydicom.data import get_testdata_files, get_charset_files
from pydicom.dataset import Dataset, FileDataset
from pydicom.dataelem import DataElement
from pydicom.filebase import DicomBytesIO
from pydicom.filereader import read_file, read_dataset
from pydicom.filewriter import (write_data_element, write_dataset,
                                correct_ambiguous_vr, write_file_meta_info,
                                correct_ambiguous_vr_element, write_numbers,
                                write_PN, _format_DT)
from pydicom.multival import MultiValue
from pydicom.sequence import Sequence
from pydicom.uid import (ImplicitVRLittleEndian, ExplicitVRBigEndian,
                         PYDICOM_IMPLEMENTATION_UID)
from pydicom.util.hexutil import hex2bytes, bytes2hex
from pydicom.util.fixes import timezone
from pydicom.valuerep import DA, DT, TM
<<<<<<< HEAD
from ._write_stds import impl_LE_deflen_std_hex

have_dateutil = True
try:
    from dateutil.tz import tzoffset
except ImportError:
    have_dateutil = False
=======
import unittest
try:
    unittest.TestCase.assertSequenceEqual
except AttributeError:
    try:
        import unittest2 as unittest
    except ImportError:
        print("unittest2 is required for testing in python2.6")
>>>>>>> d3f5f92d

rtplan_name = get_testdata_files("rtplan.dcm")[0]
rtdose_name = get_testdata_files("rtdose.dcm")[0]
ct_name = get_testdata_files("CT_small.dcm")[0]
mr_name = get_testdata_files("MR_small.dcm")[0]
jpeg_name = get_testdata_files("JPEG2000.dcm")[0]
no_ts = get_testdata_files("meta_missing_tsyntax.dcm")[0]
datetime_name = mr_name

unicode_name = get_charset_files("chrH31.dcm")[0]
multiPN_name = get_charset_files("chrFrenMulti.dcm")[0]


def assert_raises_regex(type_error, message, func, *args, **kwargs):
    """Test a raised exception against an expected exception.

    Parameters
    ----------
    type_error : Exception
        The expected raised exception.
    message : str
        A string that will be used as a regex pattern to match against the
        actual exception message. If using the actual expected message don't
        forget to escape any regex special characters like '|', '(', ')', etc.
    func : callable
        The function that is expected to raise the exception.
    args
        The callable function `func`'s arguments.
    kwargs
        The callable function `func`'s keyword arguments.

    Notes
    -----
    Taken from https://github.com/glemaitre/specio, BSD 3 license.
    """
    with pytest.raises(type_error) as excinfo:
        func(*args, **kwargs)
    excinfo.match(message)


def files_identical(a, b):
    """Return a tuple (file a == file b, index of first difference)"""
    with open(a, "rb") as A:
        with open(b, "rb") as B:
            a_bytes = A.read()
            b_bytes = B.read()

    return bytes_identical(a_bytes, b_bytes)


def bytes_identical(a_bytes, b_bytes):
    """Return a tuple
       (bytes a == bytes b, index of first difference)"""
    if len(a_bytes) != len(b_bytes):
        return False, min([len(a_bytes), len(b_bytes)])
    elif a_bytes == b_bytes:
        return True, 0  # True, dummy argument
    else:
        pos = 0
        while a_bytes[pos] == b_bytes[pos]:
            pos += 1
        return False, pos  # False if not identical, position of 1st diff


class WriteFileTests(unittest.TestCase):
    def setUp(self):
        self.file_out = TemporaryFile('w+b')

    def compare(self, in_filename, decode=False):
        """Read Dataset from in_filename, write to file, compare"""
        with open(in_filename, 'rb') as f:
            bytes_in = BytesIO(f.read())
            bytes_in.seek(0)

        ds = read_file(bytes_in)
        ds.save_as(self.file_out)
        self.file_out.seek(0)
        bytes_out = BytesIO(self.file_out.read())
        bytes_in.seek(0)
        bytes_out.seek(0)
        same, pos = bytes_identical(bytes_in.getvalue(), bytes_out.getvalue())
        self.assertTrue(same, "Read bytes is not identical to written bytes - "
                        "first difference at 0x%x" % pos)

    def compare_bytes(self, bytes_in, bytes_out):
        """Compare two bytestreams for equality"""
        same, pos = bytes_identical(bytes_in, bytes_out)
        self.assertTrue(same, "Bytestreams are not identical - first "
                        "difference at 0x%x" % pos)

    def testRTPlan(self):
        """Input file, write back and verify
           them identical (RT Plan file)"""
        self.compare(rtplan_name)

    def testRTDose(self):
        """Input file, write back and
           verify them identical (RT Dose file)"""
        self.compare(rtdose_name)

    def testCT(self):
        """Input file, write back and
           verify them identical (CT file)....."""
        self.compare(ct_name)

    def testMR(self):
        """Input file, write back and verify
           them identical (MR file)....."""
        self.compare(mr_name)

    def testUnicode(self):
        """Ensure decoded string DataElements
           are written to file properly"""
        self.compare(unicode_name, decode=True)

    def testMultiPN(self):
        """Ensure multiple Person Names are written
           to the file correctly."""
        self.compare(multiPN_name, decode=True)

    def testJPEG2000(self):
        """Input file, write back and verify
           them identical (JPEG2K file)."""
        self.compare(jpeg_name)

    def testListItemWriteBack(self):
        """Change item in a list and confirm
          it is written to file"""
        DS_expected = 0
        CS_expected = "new"
        SS_expected = 999
        ds = read_file(ct_name)
        ds.ImagePositionPatient[2] = DS_expected
        ds.ImageType[1] = CS_expected
        ds[(0x0043, 0x1012)].value[0] = SS_expected
        ds.save_as(self.file_out)
        self.file_out.seek(0)
        # Now read it back in and check that the values were changed
        ds = read_file(self.file_out)
        self.assertTrue(ds.ImageType[1] == CS_expected,
                        "Item in a list not written correctly to file (VR=CS)")
        self.assertTrue(ds[0x00431012].value[0] == SS_expected,
                        "Item in a list not written correctly to file (VR=SS)")
        self.assertTrue(ds.ImagePositionPatient[2] == DS_expected,
                        "Item in a list not written correctly to file (VR=DS)")

    def testwrite_short_uid(self):
        ds = read_file(rtplan_name)
        ds.SOPInstanceUID = "1.2"
        ds.save_as(self.file_out)
        self.file_out.seek(0)
        ds = read_file(self.file_out)
        self.assertEqual(ds.SOPInstanceUID, "1.2")

    def test_write_no_ts(self):
        """Test reading a file with no ts and writing it out identically."""
        ds = read_file(no_ts)
        ds.save_as(self.file_out, write_like_original=True)
        self.file_out.seek(0)
        with open(no_ts, 'rb') as ref_file:
            written_bytes = self.file_out.read()
            read_bytes = ref_file.read()
            self.compare_bytes(read_bytes, written_bytes)

    def test_write_double_filemeta(self):
        """Test writing file meta from Dataset doesn't work"""
        ds = read_file(ct_name)
        ds.TransferSyntaxUID = '1.1'
        self.assertRaises(ValueError, ds.save_as, self.file_out)


class ScratchWriteDateTimeTests(WriteFileTests):
    """Write and reread simple or multi-value DA/DT/TM data elements"""

    def setUp(self):
        config.datetime_conversion = True
        self.file_out = TemporaryFile('w+b')

    def tearDown(self):
        config.datetime_conversion = False

    def test_multivalue_DA(self):
        """Write DA/DT/TM data elements.........."""
        multi_DA_expected = (date(1961, 8, 4), date(1963, 11, 22))
        DA_expected = date(1961, 8, 4)
        tzinfo = timezone(timedelta(seconds=-21600), '-0600')
        multi_DT_expected = (datetime(1961, 8, 4), datetime(
            1963, 11, 22, 12, 30, 0, 0,
            timezone(timedelta(seconds=-21600), '-0600')))
        multi_TM_expected = (time(1, 23, 45), time(11, 11, 11))
        TM_expected = time(11, 11, 11, 1)
        ds = read_file(datetime_name)
        # Add date/time data elements
        ds.CalibrationDate = MultiValue(DA, multi_DA_expected)
        ds.DateOfLastCalibration = DA(DA_expected)
        ds.ReferencedDateTime = MultiValue(DT, multi_DT_expected)
        ds.CalibrationTime = MultiValue(TM, multi_TM_expected)
        ds.TimeOfLastCalibration = TM(TM_expected)
        ds.save_as(self.file_out)
        self.file_out.seek(0)
        # Now read it back in and check the values are as expected
        ds = read_file(self.file_out)
        self.assertSequenceEqual(multi_DA_expected, ds.CalibrationDate)
        self.assertEqual(DA_expected, ds.DateOfLastCalibration)
        self.assertSequenceEqual(multi_DT_expected, ds.ReferencedDateTime)
        self.assertSequenceEqual(multi_TM_expected, ds.CalibrationTime)
        self.assertEqual(TM_expected, ds.TimeOfLastCalibration)


class WriteDataElementTests(unittest.TestCase):
    """Attempt to write data elements has the expected behaviour"""

    def setUp(self):
        # Create a dummy (in memory) file to write to
        self.f1 = DicomBytesIO()
        self.f1.is_little_endian = True
        self.f1.is_implicit_VR = True

    @staticmethod
    def encode_element(elem, is_implicit_VR=True, is_little_endian=True):
        """Return the encoded `elem`.

        Parameters
        ----------
        elem : pydicom.dataelem.DataElement
            The element to encode
        is_implicit_VR : bool
            Encode using implicit VR, default True
        is_little_endian : bool
            Encode using little endian, default True

        Returns
        -------
        str or bytes
            The encoded element as str (python2) or bytes (python3)
        """
        with DicomBytesIO() as fp:
            fp.is_implicit_VR = is_implicit_VR
            fp.is_little_endian = is_little_endian
            write_data_element(fp, elem)
            return fp.parent.getvalue()

    def test_empty_AT(self):
        """Write empty AT correctly.........."""
        # Was issue 74
        data_elem = DataElement(0x00280009, "AT", [])
        expected = hex2bytes((
            " 28 00 09 00"  # (0028,0009) Frame Increment Pointer
            " 00 00 00 00"  # length 0
        ))
        write_data_element(self.f1, data_elem)
        got = self.f1.getvalue()
        msg = ("Did not write zero-length AT value correctly. "
               "Expected %r, got %r") % (bytes2hex(expected), bytes2hex(got))
        self.assertEqual(expected, got, msg)

    def check_data_element(self, data_elem, expected):
        encoded_elem = self.encode_element(data_elem)
        self.assertEqual(expected, encoded_elem)

    def test_write_DA(self):
        data_elem = DataElement(0x00080022, 'DA', '20000101')
        expected = (b'\x08\x00\x22\x00'  # tag
                    b'\x08\x00\x00\x00'  # length
                    b'20000101')  # value
        self.check_data_element(data_elem, expected)
        data_elem = DataElement(0x00080022, 'DA', date(2000, 1, 1))
        self.check_data_element(data_elem, expected)

    def test_write_multi_DA(self):
        data_elem = DataElement(0x0014407E, 'DA', ['20100101', '20101231'])
        expected = (b'\x14\x00\x7E\x40'  # tag
                    b'\x12\x00\x00\x00'  # length
                    b'20100101\\20101231 ')  # padded value
        self.check_data_element(data_elem, expected)
        data_elem = DataElement(0x0014407E, 'DA', [date(2010, 1, 1),
                                                   date(2010, 12, 31)])
        self.check_data_element(data_elem, expected)

    def test_write_TM(self):
        data_elem = DataElement(0x00080030, 'TM', '010203')
        expected = (b'\x08\x00\x30\x00'  # tag
                    b'\x06\x00\x00\x00'  # length
                    b'010203')  # padded value
        self.check_data_element(data_elem, expected)
        data_elem = DataElement(0x00080030, 'TM', time(1, 2, 3))
        self.check_data_element(data_elem, expected)

    def test_write_multi_TM(self):
        data_elem = DataElement(0x0014407C, 'TM', ['082500', '092655'])
        expected = (b'\x14\x00\x7C\x40'  # tag
                    b'\x0E\x00\x00\x00'  # length
                    b'082500\\092655 ')  # padded value
        self.check_data_element(data_elem, expected)
        data_elem = DataElement(0x0014407C, 'TM', [time(8, 25),
                                                   time(9, 26, 55)])
        self.check_data_element(data_elem, expected)

    def test_write_DT(self):
        data_elem = DataElement(0x0008002A, 'DT', '20170101120000')
        expected = (b'\x08\x00\x2A\x00'  # tag
                    b'\x0E\x00\x00\x00'  # length
                    b'20170101120000')  # value
        self.check_data_element(data_elem, expected)
        data_elem = DataElement(0x0008002A, 'DT', datetime(2017, 1, 1, 12))
        self.check_data_element(data_elem, expected)

    def test_write_multi_DT(self):
        data_elem = DataElement(0x0040A13A, 'DT',
                                ['20120820120804', '20130901111111'])
        expected = (b'\x40\x00\x3A\xA1'  # tag
                    b'\x1E\x00\x00\x00'  # length
                    b'20120820120804\\20130901111111 ')  # padded value
        self.check_data_element(data_elem, expected)
        data_elem = DataElement(0x0040A13A, 'DT',
                                [datetime(2012, 8, 20, 12, 8, 4),
                                 datetime(2013, 9, 1, 11, 11, 11)])
        self.check_data_element(data_elem, expected)

    def test_write_OD_implicit_little(self):
        """Test writing elements with VR of OD works correctly."""
        # VolumetricCurvePoints
        bytestring = b'\x00\x01\x02\x03\x04\x05\x06\x07' \
                     b'\x01\x01\x02\x03\x04\x05\x06\x07'
        elem = DataElement(0x0070150d, 'OD', bytestring)
        encoded_elem = self.encode_element(elem)
        # Tag pair (0070, 150d): 70 00 0d 15
        # Length (16): 10 00 00 00
        #             | Tag          |   Length      |    Value ->
        ref_bytes = b'\x70\x00\x0d\x15\x10\x00\x00\x00' + bytestring
        self.assertEqual(encoded_elem, ref_bytes)

        # Empty data
        elem.value = b''
        encoded_elem = self.encode_element(elem)
        ref_bytes = b'\x70\x00\x0d\x15\x00\x00\x00\x00'
        self.assertEqual(encoded_elem, ref_bytes)

    def test_write_OD_explicit_little(self):
        """Test writing elements with VR of OD works correctly.

        Elements with a VR of 'OD' use the newer explicit VR
        encoding (see PS3.5 Section 7.1.2).
        """
        # VolumetricCurvePoints
        bytestring = b'\x00\x01\x02\x03\x04\x05\x06\x07' \
                     b'\x01\x01\x02\x03\x04\x05\x06\x07'
        elem = DataElement(0x0070150d, 'OD', bytestring)
        encoded_elem = self.encode_element(elem, False, True)
        # Tag pair (0070, 150d): 70 00 0d 15
        # VR (OD): \x4f\x44
        # Reserved: \x00\x00
        # Length (16): \x10\x00\x00\x00
        #             | Tag          | VR    |
        ref_bytes = b'\x70\x00\x0d\x15\x4f\x44' \
                    b'\x00\x00\x10\x00\x00\x00' + bytestring
        #             |Rsrvd |   Length      |    Value ->
        self.assertEqual(encoded_elem, ref_bytes)

        # Empty data
        elem.value = b''
        encoded_elem = self.encode_element(elem, False, True)
        ref_bytes = b'\x70\x00\x0d\x15\x4f\x44\x00\x00\x00\x00\x00\x00'
        self.assertEqual(encoded_elem, ref_bytes)

    def test_write_OL_implicit_little(self):
        """Test writing elements with VR of OL works correctly."""
        # TrackPointIndexList
        bytestring = b'\x00\x01\x02\x03\x04\x05\x06\x07' \
                     b'\x01\x01\x02\x03'
        elem = DataElement(0x00660129, 'OL', bytestring)
        encoded_elem = self.encode_element(elem)
        # Tag pair (0066, 0129): 66 00 29 01
        # Length (12): 0c 00 00 00
        #             | Tag          |   Length      |    Value ->
        ref_bytes = b'\x66\x00\x29\x01\x0c\x00\x00\x00' + bytestring
        self.assertEqual(encoded_elem, ref_bytes)

        # Empty data
        elem.value = b''
        encoded_elem = self.encode_element(elem)
        ref_bytes = b'\x66\x00\x29\x01\x00\x00\x00\x00'
        self.assertEqual(encoded_elem, ref_bytes)

    def test_write_OL_explicit_little(self):
        """Test writing elements with VR of OL works correctly.

        Elements with a VR of 'OL' use the newer explicit VR
        encoding (see PS3.5 Section 7.1.2).
        """
        # TrackPointIndexList
        bytestring = b'\x00\x01\x02\x03\x04\x05\x06\x07' \
                     b'\x01\x01\x02\x03'
        elem = DataElement(0x00660129, 'OL', bytestring)
        encoded_elem = self.encode_element(elem, False, True)
        # Tag pair (0066, 0129): 66 00 29 01
        # VR (OL): \x4f\x4c
        # Reserved: \x00\x00
        # Length (12): 0c 00 00 00
        #             | Tag          | VR    |
        ref_bytes = b'\x66\x00\x29\x01\x4f\x4c' \
                    b'\x00\x00\x0c\x00\x00\x00' + bytestring
        #             |Rsrvd |   Length      |    Value ->
        self.assertEqual(encoded_elem, ref_bytes)

        # Empty data
        elem.value = b''
        encoded_elem = self.encode_element(elem, False, True)
        ref_bytes = b'\x66\x00\x29\x01\x4f\x4c\x00\x00\x00\x00\x00\x00'
        self.assertEqual(encoded_elem, ref_bytes)

    def test_write_UC_implicit_little(self):
        """Test writing elements with VR of UC works correctly."""
        # VM 1, even data
        elem = DataElement(0x00189908, 'UC', 'Test')
        encoded_elem = self.encode_element(elem)
        # Tag pair (0018, 9908): 08 00 20 01
        # Length (4): 04 00 00 00
        # Value: \x54\x65\x73\x74
        ref_bytes = b'\x18\x00\x08\x99\x04\x00\x00\x00\x54\x65\x73\x74'
        self.assertEqual(encoded_elem, ref_bytes)

        # VM 1, odd data - padded to even length
        elem.value = 'Test.'
        encoded_elem = self.encode_element(elem)
        ref_bytes = b'\x18\x00\x08\x99\x06\x00\x00\x00\x54\x65\x73\x74\x2e\x20'
        self.assertEqual(encoded_elem, ref_bytes)

        # VM 3, even data
        elem.value = ['Aa', 'B', 'C']
        encoded_elem = self.encode_element(elem)
        ref_bytes = b'\x18\x00\x08\x99\x06\x00\x00\x00\x41\x61\x5c\x42\x5c\x43'
        self.assertEqual(encoded_elem, ref_bytes)

        # VM 3, odd data - padded to even length
        elem.value = ['A', 'B', 'C']
        encoded_elem = self.encode_element(elem)
        ref_bytes = b'\x18\x00\x08\x99\x06\x00\x00\x00\x41\x5c\x42\x5c\x43\x20'
        self.assertEqual(encoded_elem, ref_bytes)

        # Empty data
        elem.value = ''
        encoded_elem = self.encode_element(elem)
        ref_bytes = b'\x18\x00\x08\x99\x00\x00\x00\x00'
        self.assertEqual(encoded_elem, ref_bytes)

    def test_write_UC_explicit_little(self):
        """Test writing elements with VR of UC works correctly.

        Elements with a VR of 'UC' use the newer explicit VR
        encoding (see PS3.5 Section 7.1.2).
        """
        # VM 1, even data
        elem = DataElement(0x00189908, 'UC', 'Test')
        encoded_elem = self.encode_element(elem, False, True)
        # Tag pair (0018, 9908): 08 00 20 01
        # VR (UC): \x55\x43
        # Reserved: \x00\x00
        # Length (4): \x04\x00\x00\x00
        # Value: \x54\x65\x73\x74
        ref_bytes = b'\x18\x00\x08\x99\x55\x43\x00\x00\x04\x00\x00\x00' \
                    b'\x54\x65\x73\x74'
        self.assertEqual(encoded_elem, ref_bytes)

        # VM 1, odd data - padded to even length
        elem.value = 'Test.'
        encoded_elem = self.encode_element(elem, False, True)
        ref_bytes = b'\x18\x00\x08\x99\x55\x43\x00\x00\x06\x00\x00\x00' \
                    b'\x54\x65\x73\x74\x2e\x20'
        self.assertEqual(encoded_elem, ref_bytes)

        # VM 3, even data
        elem.value = ['Aa', 'B', 'C']
        encoded_elem = self.encode_element(elem, False, True)
        ref_bytes = b'\x18\x00\x08\x99\x55\x43\x00\x00\x06\x00\x00\x00' \
                    b'\x41\x61\x5c\x42\x5c\x43'
        self.assertEqual(encoded_elem, ref_bytes)

        # VM 3, odd data - padded to even length
        elem.value = ['A', 'B', 'C']
        encoded_elem = self.encode_element(elem, False, True)
        ref_bytes = b'\x18\x00\x08\x99\x55\x43\x00\x00\x06\x00\x00\x00' \
                    b'\x41\x5c\x42\x5c\x43\x20'
        self.assertEqual(encoded_elem, ref_bytes)

        # Empty data
        elem.value = ''
        encoded_elem = self.encode_element(elem, False, True)
        ref_bytes = b'\x18\x00\x08\x99\x55\x43\x00\x00\x00\x00\x00\x00'
        self.assertEqual(encoded_elem, ref_bytes)

    def test_write_UR_implicit_little(self):
        """Test writing elements with VR of UR works correctly."""
        # Even length URL
        elem = DataElement(0x00080120, 'UR',
                           'http://github.com/darcymason/pydicom')
        encoded_elem = self.encode_element(elem)
        # Tag pair (0008, 2001): 08 00 20 01
        # Length (36): 24 00 00 00
        # Value: 68 to 6d
        ref_bytes = b'\x08\x00\x20\x01\x24\x00\x00\x00\x68\x74' \
                    b'\x74\x70\x3a\x2f\x2f\x67\x69\x74\x68\x75' \
                    b'\x62\x2e\x63\x6f\x6d\x2f\x64\x61\x72\x63' \
                    b'\x79\x6d\x61\x73\x6f\x6e\x2f\x70\x79\x64' \
                    b'\x69\x63\x6f\x6d'
        self.assertEqual(encoded_elem, ref_bytes)

        # Odd length URL has trailing \x20 (SPACE) padding
        elem.value = '../test/test.py'
        encoded_elem = self.encode_element(elem)
        # Tag pair (0008, 2001): 08 00 20 01
        # Length (16): 10 00 00 00
        # Value: 2e to 20
        ref_bytes = b'\x08\x00\x20\x01\x10\x00\x00\x00\x2e\x2e' \
                    b'\x2f\x74\x65\x73\x74\x2f\x74\x65\x73\x74' \
                    b'\x2e\x70\x79\x20'
        self.assertEqual(encoded_elem, ref_bytes)

        # Empty value
        elem.value = ''
        encoded_elem = self.encode_element(elem)
        self.assertEqual(encoded_elem,
                         b'\x08\x00\x20\x01\x00\x00\x00\x00')

    def test_write_UR_explicit_little(self):
        """Test writing elements with VR of UR works correctly.

        Elements with a VR of 'UR' use the newer explicit VR
        encoded (see PS3.5 Section 7.1.2).
        """
        # Even length URL
        elem = DataElement(0x00080120, 'UR', 'ftp://bits')
        encoded_elem = self.encode_element(elem, False, True)
        # Tag pair (0008, 2001): 08 00 20 01
        # VR (UR): \x55\x52
        # Reserved: \x00\x00
        # Length (4): \x0a\x00\x00\x00
        # Value: \x66\x74\x70\x3a\x2f\x2f\x62\x69\x74\x73
        ref_bytes = b'\x08\x00\x20\x01\x55\x52\x00\x00\x0a\x00\x00\x00' \
                    b'\x66\x74\x70\x3a\x2f\x2f\x62\x69\x74\x73'
        self.assertEqual(encoded_elem, ref_bytes)

        # Odd length URL has trailing \x20 (SPACE) padding
        elem.value = 'ftp://bit'
        encoded_elem = self.encode_element(elem, False, True)
        ref_bytes = b'\x08\x00\x20\x01\x55\x52\x00\x00\x0a\x00\x00\x00' \
                    b'\x66\x74\x70\x3a\x2f\x2f\x62\x69\x74\x20'
        self.assertEqual(encoded_elem, ref_bytes)

        # Empty value
        elem.value = ''
        encoded_elem = self.encode_element(elem, False, True)
        ref_bytes = b'\x08\x00\x20\x01\x55\x52\x00\x00\x00\x00\x00\x00'
        self.assertEqual(encoded_elem, ref_bytes)

    def test_write_UN_implicit_little(self):
        """Test writing UN VR in implicit little"""
        elem = DataElement(0x00100010, 'UN', b'\x01\x02')
        assert self.encode_element(elem) == (
            b'\x10\x00\x10\x00\x02\x00\x00\x00\x01\x02')

    def test_write_unknown_vr_raises(self):
        """Test exception raised trying to write unknown VR element"""
        fp = DicomBytesIO()
        fp.is_implicit_VR = True
        fp.is_little_endian = True
        elem = DataElement(0x00100010, 'ZZ', 'Test')
        assert_raises_regex(NotImplementedError,
                            "write_data_element: unknown Value "
                            "Representation 'ZZ'",
                            write_data_element,
                            fp,
                            elem)


class TestCorrectAmbiguousVR(unittest.TestCase):
    """Test correct_ambiguous_vr."""

    def test_pixel_representation_vm_one(self):
        """Test correcting VM 1 elements which require PixelRepresentation."""
        ref_ds = Dataset()

        # If PixelRepresentation is 0 then VR should be US
        ref_ds.PixelRepresentation = 0
        ref_ds.SmallestValidPixelValue = b'\x00\x01'  # Little endian 256
        ds = correct_ambiguous_vr(deepcopy(ref_ds), True)
        self.assertEqual(ds.SmallestValidPixelValue, 256)
        self.assertEqual(ds[0x00280104].VR, 'US')

        # If PixelRepresentation is 1 then VR should be SS
        ref_ds.PixelRepresentation = 1
        ref_ds.SmallestValidPixelValue = b'\x00\x01'  # Big endian 1
        ds = correct_ambiguous_vr(deepcopy(ref_ds), False)
        self.assertEqual(ds.SmallestValidPixelValue, 1)
        self.assertEqual(ds[0x00280104].VR, 'SS')

        # If no PixelRepresentation then should be unchanged
        ref_ds = Dataset()
        ref_ds.SmallestValidPixelValue = b'\x00\x01'  # Big endian 1
        ds = correct_ambiguous_vr(deepcopy(ref_ds), True)
        self.assertEqual(ds.SmallestValidPixelValue, b'\x00\x01')
        self.assertEqual(ds[0x00280104].VR, 'US or SS')

    def test_pixel_representation_vm_three(self):
        """Test correcting VM 3 elements which require PixelRepresentation."""
        ref_ds = Dataset()

        # If PixelRepresentation is 0 then VR should be US - Little endian
        ref_ds.PixelRepresentation = 0
        ref_ds.LUTDescriptor = b'\x01\x00\x00\x01\x10\x00'  # 1\256\16
        ds = correct_ambiguous_vr(deepcopy(ref_ds), True)
        self.assertEqual(ds.LUTDescriptor, [1, 256, 16])
        self.assertEqual(ds[0x00283002].VR, 'US')

        # If PixelRepresentation is 1 then VR should be SS
        ref_ds.PixelRepresentation = 1
        ref_ds.LUTDescriptor = b'\x01\x00\x00\x01\x00\x10'
        ds = correct_ambiguous_vr(deepcopy(ref_ds), False)
        self.assertEqual(ds.LUTDescriptor, [256, 1, 16])
        self.assertEqual(ds[0x00283002].VR, 'SS')

        # If no PixelRepresentation then should be unchanged
        ref_ds = Dataset()
        ref_ds.LUTDescriptor = b'\x01\x00\x00\x01\x00\x10'
        ds = correct_ambiguous_vr(deepcopy(ref_ds), False)
        self.assertEqual(ds.LUTDescriptor, b'\x01\x00\x00\x01\x00\x10')
        self.assertEqual(ds[0x00283002].VR, 'US or SS')

    def test_pixel_data(self):
        """Test correcting PixelData."""
        ref_ds = Dataset()

        # If BitsAllocated  > 8 then VR must be OW
        ref_ds.BitsAllocated = 16
        ref_ds.PixelData = b'\x00\x01'  # Little endian 256
        ds = correct_ambiguous_vr(deepcopy(ref_ds), True)  # Little endian
        self.assertEqual(ds.PixelData, b'\x00\x01')
        self.assertEqual(ds[0x7fe00010].VR, 'OW')
        ds = correct_ambiguous_vr(deepcopy(ref_ds), False)  # Big endian
        self.assertEqual(ds.PixelData, b'\x00\x01')
        self.assertEqual(ds[0x7fe00010].VR, 'OW')

        # If BitsAllocated <= 8 then VR can be OB or OW: OW
        ref_ds = Dataset()
        ref_ds.BitsAllocated = 8
        ref_ds.Rows = 2
        ref_ds.Columns = 2
        ref_ds.PixelData = b'\x01\x00\x02\x00\x03\x00\x04\x00'
        ds = correct_ambiguous_vr(deepcopy(ref_ds), True)
        self.assertEqual(ds.PixelData, b'\x01\x00\x02\x00\x03\x00\x04\x00')
        self.assertEqual(ds[0x7fe00010].VR, 'OW')

        # If BitsAllocated <= 8 then VR can be OB or OW: OB
        ref_ds = Dataset()
        ref_ds.BitsAllocated = 8
        ref_ds.Rows = 2
        ref_ds.Columns = 2
        ref_ds.PixelData = b'\x01\x02\x03\x04'
        ds = correct_ambiguous_vr(deepcopy(ref_ds), True)
        self.assertEqual(ds.PixelData, b'\x01\x02\x03\x04')
        self.assertEqual(ds[0x7fe00010].VR, 'OB')

        # If no BitsAllocated then VR should be unchanged
        ref_ds = Dataset()
        ref_ds.PixelData = b'\x00\x01'  # Big endian 1
        ds = correct_ambiguous_vr(deepcopy(ref_ds), True)
        self.assertEqual(ds.PixelData, b'\x00\x01')
        self.assertEqual(ds[0x7fe00010].VR, 'OB or OW')

        # If required elements missing then VR should be unchanged
        ref_ds = Dataset()
        ref_ds.BitsAllocated = 8
        ref_ds.Rows = 2
        ref_ds.PixelData = b'\x01\x02\x03\x04'
        ds = correct_ambiguous_vr(deepcopy(ref_ds), True)
        self.assertEqual(ds.PixelData, b'\x01\x02\x03\x04')
        self.assertEqual(ds[0x7fe00010].VR, 'OB or OW')

    def test_waveform_bits_allocated(self):
        """Test correcting elements which require WaveformBitsAllocated."""
        ref_ds = Dataset()

        # If WaveformBitsAllocated  > 8 then VR must be OW
        ref_ds.WaveformBitsAllocated = 16
        ref_ds.WaveformData = b'\x00\x01'  # Little endian 256
        ds = correct_ambiguous_vr(deepcopy(ref_ds), True)  # Little endian
        self.assertEqual(ds.WaveformData, b'\x00\x01')
        self.assertEqual(ds[0x54001010].VR, 'OW')
        ds = correct_ambiguous_vr(deepcopy(ref_ds), False)  # Big endian
        self.assertEqual(ds.WaveformData, b'\x00\x01')
        self.assertEqual(ds[0x54001010].VR, 'OW')

        # If WaveformBitsAllocated <= 8 then VR is OB or OW, but not sure which
        #   so leave VR unchanged
        ref_ds.WaveformBitsAllocated = 8
        ref_ds.WaveformData = b'\x01\x02'
        ds = correct_ambiguous_vr(deepcopy(ref_ds), True)
        self.assertEqual(ds.WaveformData, b'\x01\x02')
        self.assertEqual(ds[0x54001010].VR, 'OB or OW')

        # If no WaveformBitsAllocated then VR should be unchanged
        ref_ds = Dataset()
        ref_ds.WaveformData = b'\x00\x01'  # Big endian 1
        ds = correct_ambiguous_vr(deepcopy(ref_ds), True)
        self.assertEqual(ds.WaveformData, b'\x00\x01')
        self.assertEqual(ds[0x54001010].VR, 'OB or OW')

    def test_lut_descriptor(self):
        """Test correcting elements which require LUTDescriptor."""
        ref_ds = Dataset()
        ref_ds.PixelRepresentation = 0

        # If LUTDescriptor[0] is 1 then LUTData VR is 'US'
        ref_ds.LUTDescriptor = b'\x01\x00\x00\x01\x10\x00'  # 1\256\16
        ref_ds.LUTData = b'\x00\x01'  # Little endian 256
        ds = correct_ambiguous_vr(deepcopy(ref_ds), True)  # Little endian
        self.assertEqual(ds.LUTDescriptor[0], 1)
        self.assertEqual(ds[0x00283002].VR, 'US')
        self.assertEqual(ds.LUTData, 256)
        self.assertEqual(ds[0x00283006].VR, 'US')

        # If LUTDescriptor[0] is not 1 then LUTData VR is 'OW'
        ref_ds.LUTDescriptor = b'\x02\x00\x00\x01\x10\x00'  # 2\256\16
        ref_ds.LUTData = b'\x00\x01\x00\x02'
        ds = correct_ambiguous_vr(deepcopy(ref_ds), True)  # Little endian
        self.assertEqual(ds.LUTDescriptor[0], 2)
        self.assertEqual(ds[0x00283002].VR, 'US')
        self.assertEqual(ds.LUTData, b'\x00\x01\x00\x02')
        self.assertEqual(ds[0x00283006].VR, 'OW')

        # If no LUTDescriptor then VR should be unchanged
        ref_ds = Dataset()
        ref_ds.LUTData = b'\x00\x01'
        ds = correct_ambiguous_vr(deepcopy(ref_ds), True)
        self.assertEqual(ds.LUTData, b'\x00\x01')
        self.assertEqual(ds[0x00283006].VR, 'US or OW')

    def test_overlay(self):
        """Test correcting OverlayData"""
        # Implicit VR must be 'OW'
        ref_ds = Dataset()
        ref_ds.is_implicit_VR = True
        ref_ds.add(DataElement(0x60003000, 'OB or OW', b'\x00'))
        ref_ds.add(DataElement(0x601E3000, 'OB or OW', b'\x00'))
        ds = correct_ambiguous_vr(deepcopy(ref_ds), True)
        self.assertTrue(ds[0x60003000].VR == 'OW')
        self.assertTrue(ds[0x601E3000].VR == 'OW')
        self.assertTrue(ref_ds[0x60003000].VR == 'OB or OW')
        self.assertTrue(ref_ds[0x601E3000].VR == 'OB or OW')

        # Explicit VR may be 'OB' or 'OW' (leave unchanged)
        ref_ds.is_implicit_VR = False
        ds = correct_ambiguous_vr(deepcopy(ref_ds), True)
        self.assertTrue(ds[0x60003000].VR == 'OB or OW')
        self.assertTrue(ref_ds[0x60003000].VR == 'OB or OW')

        # Missing is_implicit_VR (leave unchanged)
        del ref_ds.is_implicit_VR
        ds = correct_ambiguous_vr(deepcopy(ref_ds), True)
        self.assertTrue(ds[0x60003000].VR == 'OB or OW')
        self.assertTrue(ref_ds[0x60003000].VR == 'OB or OW')

    def test_sequence(self):
        """Test correcting elements in a sequence."""
        ref_ds = Dataset()
        ref_ds.BeamSequence = [Dataset()]
        ref_ds.BeamSequence[0].PixelRepresentation = 0
        ref_ds.BeamSequence[0].SmallestValidPixelValue = b'\x00\x01'
        ref_ds.BeamSequence[0].BeamSequence = [Dataset()]

        ref_ds.BeamSequence[0].BeamSequence[0].PixelRepresentation = 0
        ref_ds.BeamSequence[0].BeamSequence[0].SmallestValidPixelValue = \
            b'\x00\x01'

        ds = correct_ambiguous_vr(deepcopy(ref_ds), True)
        assert ds.BeamSequence[0].SmallestValidPixelValue == 256
        assert ds.BeamSequence[0][0x00280104].VR == 'US'
        assert (
            ds.BeamSequence[0].BeamSequence[0].SmallestValidPixelValue == 256)
        assert ds.BeamSequence[0].BeamSequence[0][0x00280104].VR == 'US'


class TestCorrectAmbiguousVRElement(object):
    """Test filewriter.correct_ambiguous_vr_element"""
    def test_not_ambiguous(self):
        """Test no change in element if not ambiguous"""
        elem = DataElement(0x60003000, 'OB', b'\x00')
        out = correct_ambiguous_vr_element(elem, Dataset(), True)
        assert out.VR == 'OB'
        assert out.tag == 0x60003000
        assert out.value == b'\x00'

    def test_pixel_data_not_ow_or_ob(self):
        """Test no change if can't figure out bit depth"""
        ds = Dataset()
        ds.Rows = 1
        ds.Columns = 1
        ds.PixelData = b'\x00\x01\x02'
        ds[0x7fe00010].VR = 'OB or OW'
        out = correct_ambiguous_vr_element(ds[0x7fe00010],ds, True)
        assert out.VR == 'OB or OW'
        assert out.tag == 0x7fe00010
        assert out.value == b'\x00\x01\x02'


class WriteAmbiguousVRTests(unittest.TestCase):
    """Attempt to write data elements with ambiguous VR."""

    def setUp(self):
        # Create a dummy (in memory) file to write to
        self.fp = DicomBytesIO()
        self.fp.is_implicit_VR = False
        self.fp.is_little_endian = True

    def test_write_explicit_vr_raises(self):
        """Test writing explicit vr raises exception if unsolved element."""
        ds = Dataset()
        ds.PerimeterValue = b'\x00\x01'

        def test():
            write_dataset(self.fp, ds)

        self.assertRaises(ValueError, test)

    def test_write_explicit_vr_little_endian(self):
        """Test writing explicit little data for ambiguous elements."""
        # Create a dataset containing element with ambiguous VRs
        ref_ds = Dataset()
        ref_ds.PixelRepresentation = 0
        ref_ds.SmallestValidPixelValue = b'\x00\x01'  # Little endian 256

        fp = BytesIO()
        file_ds = FileDataset(fp, ref_ds)
        file_ds.is_implicit_VR = False
        file_ds.is_little_endian = True
        file_ds.save_as(fp)
        fp.seek(0)

        ds = read_dataset(fp, False, True)
        self.assertEqual(ds.SmallestValidPixelValue, 256)
        self.assertEqual(ds[0x00280104].VR, 'US')

    def test_write_explicit_vr_big_endian(self):
        """Test writing explicit big data for ambiguous elements."""
        # Create a dataset containing element with ambiguous VRs
        ref_ds = Dataset()
        ref_ds.PixelRepresentation = 1
        ref_ds.SmallestValidPixelValue = b'\x00\x01'  # Big endian 1

        fp = BytesIO()
        file_ds = FileDataset(fp, ref_ds)
        file_ds.is_implicit_VR = False
        file_ds.is_little_endian = False
        file_ds.save_as(fp)
        fp.seek(0)

        ds = read_dataset(fp, False, False)
        self.assertEqual(ds.SmallestValidPixelValue, 1)
        self.assertEqual(ds[0x00280104].VR, 'SS')


class ScratchWriteTests(unittest.TestCase):
    """Simple dataset from scratch, written in all endian/VR combinations"""

    def setUp(self):
        # Create simple dataset for all tests
        ds = Dataset()
        ds.PatientName = "Name^Patient"
        ds.InstanceNumber = None

        # Set up a simple nested sequence
        # first, the innermost sequence
        subitem1 = Dataset()
        subitem1.ContourNumber = 1
        subitem1.ContourData = ['2', '4', '8', '16']
        subitem2 = Dataset()
        subitem2.ContourNumber = 2
        subitem2.ContourData = ['32', '64', '128', '196']

        sub_ds = Dataset()
        sub_ds.ContourSequence = Sequence((subitem1, subitem2))

        # Now the top-level sequence
        ds.ROIContourSequence = Sequence((sub_ds, ))  # Comma to make one-tuple

        # Store so each test can use it
        self.ds = ds

    def compare_write(self, hex_std, file_ds):
        """Write file and compare with expected byte string

        :arg hex_std: the bytes which should be written, as space separated hex
        :arg file_ds: a FileDataset instance containing the dataset to write
        """
        out_filename = "scratch.dcm"
        file_ds.save_as(out_filename)
        std = hex2bytes(hex_std)
        with open(out_filename, 'rb') as f:
            bytes_written = f.read()
        # print "std    :", bytes2hex(std)
        # print "written:", bytes2hex(bytes_written)
        same, pos = bytes_identical(std, bytes_written)
        self.assertTrue(same,
                        "Writing from scratch unexpected result "
                        "- 1st diff at 0x%x" % pos)

        if os.path.exists(out_filename):
            os.remove(out_filename)  # get rid of the file

    def testImpl_LE_deflen_write(self):
        """Scratch Write for implicit VR little endian, defined length SQs"""
        file_ds = FileDataset("test", self.ds)
        self.compare_write(impl_LE_deflen_std_hex, file_ds)


class TestWriteToStandard(object):
    """Unit tests for writing datasets to the DICOM standard"""
    def test_preamble_default(self):
        """Test that the default preamble is written correctly when present."""
        fp = DicomBytesIO()
        ds = read_file(ct_name)
        ds.preamble = b'\x00' * 128
        ds.save_as(fp, write_like_original=False)
        fp.seek(0)
        assert fp.read(128) == b'\x00' * 128

    def test_preamble_custom(self):
        """Test that a custom preamble is written correctly when present."""
        fp = DicomBytesIO()
        ds = read_file(ct_name)
        ds.preamble = b'\x01\x02\x03\x04' + b'\x00' * 124
        ds.save_as(fp, write_like_original=False)
        fp.seek(0)
        assert fp.read(128) == b'\x01\x02\x03\x04' + b'\x00' * 124

    def test_no_preamble(self):
        """Test that a default preamble is written when absent."""
        fp = DicomBytesIO()
        ds = read_file(ct_name)
        del ds.preamble
        ds.save_as(fp, write_like_original=False)
        fp.seek(0)
        assert fp.read(128) == b'\x00' * 128

    def test_none_preamble(self):
        """Test that a default preamble is written when None."""
        fp = DicomBytesIO()
        ds = read_file(ct_name)
        ds.preamble = None
        ds.save_as(fp, write_like_original=False)
        fp.seek(0)
        assert fp.read(128) == b'\x00' * 128

    def test_bad_preamble(self):
        """Test that ValueError is raised when preamble is bad."""
        ds = read_file(ct_name)
        ds.preamble = b'\x00' * 127
        with pytest.raises(ValueError):
            ds.save_as(DicomBytesIO(), write_like_original=False)
        ds.preamble = b'\x00' * 129
        with pytest.raises(ValueError):
            ds.save_as(DicomBytesIO(), write_like_original=False)

    def test_prefix(self):
        """Test that the 'DICM' prefix
           is written with preamble."""
        # Has preamble
        fp = DicomBytesIO()
        ds = read_file(ct_name)
        ds.preamble = b'\x00' * 128
        ds.save_as(fp, write_like_original=False)
        fp.seek(128)
        assert fp.read(4) == b'DICM'

    def test_prefix_none(self):
        """Test the 'DICM' prefix is written when preamble is None"""
        fp = DicomBytesIO()
        ds = read_file(ct_name)
        ds.preamble = None
        ds.save_as(fp, write_like_original=False)
        fp.seek(128)
        assert fp.read(4) == b'DICM'

    def test_ds_changed(self):
        """Test writing the dataset changes its file_meta."""
        ds = read_file(rtplan_name)
        ref_ds = read_file(rtplan_name)
        # Ensure no RawDataElements in ref_ds
        for elem in ref_ds.file_meta:
            pass
        for elem in ref_ds.iterall():
            pass
        for ref_elem, test_elem in zip(ref_ds.file_meta, ds.file_meta):
            assert ref_elem == test_elem

        ds.save_as(DicomBytesIO(), write_like_original=False)
        assert ref_ds.file_meta != ds.file_meta
        del ref_ds.file_meta
        del ds.file_meta
        assert ref_ds == ds

    def test_transfer_syntax_added(self):
        """Test TransferSyntaxUID is added/updated if possible."""
        # Only done for ImplVR LE and ExplVR BE
        # Added
        ds = read_file(rtplan_name)
        ds.is_implicit_VR = True
        ds.is_little_endian = True
        ds.save_as(DicomBytesIO(), write_like_original=False)
        assert ds.file_meta.TransferSyntaxUID == ImplicitVRLittleEndian

        # Updated
        ds.is_implicit_VR = False
        ds.is_little_endian = False
        ds.save_as(DicomBytesIO(), write_like_original=False)
        assert ds.file_meta.TransferSyntaxUID == ExplicitVRBigEndian

    def test_transfer_syntax_not_added(self):
        """Test TransferSyntaxUID is not added if ExplVRLE."""
        ds = read_file(rtplan_name)
        del ds.file_meta.TransferSyntaxUID
        ds.is_implicit_VR = False
        ds.is_little_endian = True
        with pytest.raises(ValueError):
            ds.save_as(DicomBytesIO(), write_like_original=False)
        assert 'TransferSyntaxUID' not in ds.file_meta

    def test_transfer_syntax_raises(self):
        """Test TransferSyntaxUID is raises
           NotImplementedError if ImplVRBE."""
        ds = read_file(rtplan_name)
        ds.is_implicit_VR = True
        ds.is_little_endian = False
        with pytest.raises(NotImplementedError):
            ds.save_as(DicomBytesIO(), write_like_original=False)

    def test_media_storage_sop_class_uid_added(self):
        """Test MediaStorageSOPClassUID and InstanceUID are added."""
        fp = DicomBytesIO()
        ds = Dataset()
        ds.is_little_endian = True
        ds.is_implicit_VR = True
        ds.SOPClassUID = CTImageStorage
        ds.SOPInstanceUID = '1.2.3'
        ds.save_as(fp, write_like_original=False)
        assert ds.file_meta.MediaStorageSOPClassUID == CTImageStorage
        assert ds.file_meta.MediaStorageSOPInstanceUID == '1.2.3'

    def test_write_no_file_meta(self):
        """Test writing a dataset with no file_meta"""
        fp = DicomBytesIO()
        version = 'PYDICOM ' + __version__
        ds = read_file(rtplan_name)
        transfer_syntax = ds.file_meta.TransferSyntaxUID
        ds.file_meta = Dataset()
        ds.save_as(fp, write_like_original=False)
        fp = BytesIO(fp.getvalue())  # Workaround to avoid #358
        out = read_file(fp)
        assert out.file_meta.MediaStorageSOPClassUID == ds.SOPClassUID
        assert out.file_meta.MediaStorageSOPInstanceUID == ds.SOPInstanceUID
        assert (
            out.file_meta.ImplementationClassUID == PYDICOM_IMPLEMENTATION_UID)
        assert (out.file_meta.ImplementationVersionName == version)
        assert out.file_meta.TransferSyntaxUID == transfer_syntax

        fp = DicomBytesIO()
        del ds.file_meta
        ds.save_as(fp, write_like_original=False)
        fp = BytesIO(fp.getvalue())  # Workaround to avoid #358
        out = read_file(fp)
        assert (out.file_meta.MediaStorageSOPClassUID == ds.SOPClassUID)
        assert (
            out.file_meta.MediaStorageSOPInstanceUID == ds.SOPInstanceUID)
        assert (
            out.file_meta.ImplementationClassUID == PYDICOM_IMPLEMENTATION_UID)
        assert (out.file_meta.ImplementationVersionName == version)
        assert out.file_meta.TransferSyntaxUID == transfer_syntax

    def test_raise_no_file_meta(self):
        """Test exception is raised if trying to write with no file_meta."""
        ds = read_file(rtplan_name)
        del ds.SOPInstanceUID
        ds.file_meta = Dataset()
        with pytest.raises(ValueError):
            ds.save_as(DicomBytesIO(), write_like_original=False)
        del ds.file_meta
        with pytest.raises(ValueError):
            ds.save_as(DicomBytesIO(), write_like_original=False)

    def test_add_file_meta(self):
        """Test that file_meta is added if it doesn't exist"""
        fp = DicomBytesIO()
        ds = Dataset()
        ds.is_little_endian = True
        ds.is_implicit_VR = True
        ds.SOPClassUID = CTImageStorage
        ds.SOPInstanceUID = '1.2.3'
        ds.save_as(fp, write_like_original=False)
        assert isinstance(ds.file_meta, Dataset)

    def test_standard(self):
        """Test preamble + file_meta + dataset written OK."""
        fp = DicomBytesIO()
        ds = read_file(ct_name)
        preamble = ds.preamble[:]
        ds.save_as(fp, write_like_original=False)
        fp.seek(0)
        assert fp.read(128) == preamble
        assert fp.read(4) == b'DICM'

        fp = BytesIO(fp.getvalue())  # Workaround to avoid #358
        ds_out = read_file(fp)
        assert ds_out.preamble == preamble
        assert 'PatientID' in ds_out
        assert 'TransferSyntaxUID' in ds_out.file_meta

    def test_commandset_no_written(self):
        """Test that Command Set elements aren't written."""
        fp = DicomBytesIO()
        ds = read_file(ct_name)
        preamble = ds.preamble[:]
        ds.MessageID = 3
        ds.save_as(fp, write_like_original=False)
        fp.seek(0)
        assert fp.read(128) == preamble
        assert fp.read(4) == b'DICM'
        assert 'MessageID' in ds

        fp = BytesIO(fp.getvalue())  # Workaround to avoid #358
        ds_out = read_file(fp)
        assert ds_out.preamble == preamble
        assert 'PatientID' in ds_out
        assert 'TransferSyntaxUID' in ds_out.file_meta
        assert 'MessageID' not in ds_out


class TestWriteFileMetaInfoToStandard(object):
    """Unit tests for writing File Meta Info to the DICOM standard."""
    def test_bad_elements(self):
        """Test that non-group 2 elements aren't written to the file meta."""
        fp = DicomBytesIO()
        meta = Dataset()
        meta.PatientID = '12345678'
        meta.MediaStorageSOPClassUID = '1.1'
        meta.MediaStorageSOPInstanceUID = '1.2'
        meta.TransferSyntaxUID = '1.3'
        meta.ImplementationClassUID = '1.4'
        with pytest.raises(ValueError):
            write_file_meta_info(fp, meta, enforce_standard=True)

    def test_missing_elements(self):
        """Test that missing required elements raises ValueError."""
        fp = DicomBytesIO()
        meta = Dataset()
        with pytest.raises(ValueError):
            write_file_meta_info(fp, meta)
        meta.MediaStorageSOPClassUID = '1.1'
        with pytest.raises(ValueError):
            write_file_meta_info(fp, meta)
        meta.MediaStorageSOPInstanceUID = '1.2'
        with pytest.raises(ValueError):
            write_file_meta_info(fp, meta)
        meta.TransferSyntaxUID = '1.3'
        write_file_meta_info(fp, meta, enforce_standard=True)

    def test_group_length(self):
        """Test that the value for FileMetaInformationGroupLength is OK."""
        fp = DicomBytesIO()
        meta = Dataset()
        meta.MediaStorageSOPClassUID = '1.1'
        meta.MediaStorageSOPInstanceUID = '1.2'
        meta.TransferSyntaxUID = '1.3'
        write_file_meta_info(fp, meta, enforce_standard=True)

        class_length = len(PYDICOM_IMPLEMENTATION_UID)
        if class_length % 2:
            class_length += 1
        version_length = len(meta.ImplementationVersionName)
        # Padded to even length
        if version_length % 2:
            version_length += 1

        fp.seek(8)
        test_length = unpack('<I', fp.read(4))[0]
        assert test_length == 66 + class_length + version_length

    def test_group_length_updated(self):
        """Test that FileMetaInformationGroupLength gets updated if present."""
        fp = DicomBytesIO()
        meta = Dataset()
        meta.FileMetaInformationGroupLength = 100  # Not actual length
        meta.MediaStorageSOPClassUID = '1.1'
        meta.MediaStorageSOPInstanceUID = '1.2'
        meta.TransferSyntaxUID = '1.3'
        write_file_meta_info(fp, meta, enforce_standard=True)

        class_length = len(PYDICOM_IMPLEMENTATION_UID)
        if class_length % 2:
            class_length += 1
        version_length = len(meta.ImplementationVersionName)
        # Padded to even length
        if version_length % 2:
            version_length += 1

        fp.seek(8)
        test_length = unpack('<I', fp.read(4))[0]
        assert test_length == 66 + class_length + version_length
        # Check original file meta is unchanged/updated
        assert meta.FileMetaInformationGroupLength == 110
        assert meta.FileMetaInformationVersion == b'\x00\x01'
        assert meta.MediaStorageSOPClassUID == '1.1'
        assert meta.MediaStorageSOPInstanceUID == '1.2'
        assert meta.TransferSyntaxUID == '1.3'
        # Updated to meet standard
        assert meta.ImplementationClassUID == PYDICOM_IMPLEMENTATION_UID
        assert meta.ImplementationVersionName == 'PYDICOM ' + __version__

    def test_version(self):
        """Test that the value for FileMetaInformationVersion is OK."""
        fp = DicomBytesIO()
        meta = Dataset()
        meta.MediaStorageSOPClassUID = '1.1'
        meta.MediaStorageSOPInstanceUID = '1.2'
        meta.TransferSyntaxUID = '1.3'
        write_file_meta_info(fp, meta, enforce_standard=True)

        fp.seek(12 + 12)
        assert fp.read(2) == b'\x00\x01'

    def test_implementation_version_name_length(self):
        """Test that the written Implementation Version Name length is OK"""
        fp = DicomBytesIO()
        meta = Dataset()
        meta.MediaStorageSOPClassUID = '1.1'
        meta.MediaStorageSOPInstanceUID = '1.2'
        meta.TransferSyntaxUID = '1.3'
        write_file_meta_info(fp, meta, enforce_standard=True)
        version_length = len(meta.ImplementationVersionName)
        # VR of SH, 16 bytes max
        assert version_length <= 16

    def test_implementation_class_uid_length(self):
        """Test that the written Implementation Class UID length is OK"""
        fp = DicomBytesIO()
        meta = Dataset()
        meta.MediaStorageSOPClassUID = '1.1'
        meta.MediaStorageSOPInstanceUID = '1.2'
        meta.TransferSyntaxUID = '1.3'
        write_file_meta_info(fp, meta, enforce_standard=True)
        class_length = len(meta.ImplementationClassUID)
        # VR of UI, 64 bytes max
        assert class_length <= 64

    def test_filelike_position(self):
        """Test that the file-like's ending position is OK."""
        fp = DicomBytesIO()
        meta = Dataset()
        meta.MediaStorageSOPClassUID = '1.1'
        meta.MediaStorageSOPInstanceUID = '1.2'
        meta.TransferSyntaxUID = '1.3'
        write_file_meta_info(fp, meta, enforce_standard=True)

        # 8 + 4 bytes FileMetaInformationGroupLength
        # 12 + 2 bytes FileMetaInformationVersion
        # 8 + 4 bytes MediaStorageSOPClassUID
        # 8 + 4 bytes MediaStorageSOPInstanceUID
        # 8 + 4 bytes TransferSyntaxUID
        # 8 + XX bytes ImplementationClassUID
        # 8 + YY bytes ImplementationVersionName
        # 78 + XX + YY bytes total
        class_length = len(PYDICOM_IMPLEMENTATION_UID)
        if class_length % 2:
            class_length += 1
        version_length = len(meta.ImplementationVersionName)
        # Padded to even length
        if version_length % 2:
            version_length += 1

        assert fp.tell() == 78 + class_length + version_length

        fp = DicomBytesIO()
        # 8 + 6 bytes MediaStorageSOPInstanceUID
        meta.MediaStorageSOPInstanceUID = '1.4.1'
        write_file_meta_info(fp, meta, enforce_standard=True)
        # Check File Meta length
        assert fp.tell() == 80 + class_length + version_length

        # Check Group Length - 68 + XX + YY as bytes
        fp.seek(8)
        test_length = unpack('<I', fp.read(4))[0]
        assert test_length == 68 + class_length + version_length


class TestWriteNonStandard(unittest.TestCase):
    """Unit tests for writing datasets not to the DICOM standard."""

    def setUp(self):
        """Create an empty file-like for use in testing."""
        self.fp = DicomBytesIO()
        self.fp.is_little_endian = True
        self.fp.is_implicit_VR = True

    def compare_bytes(self, bytes_in, bytes_out):
        """Compare two bytestreams for equality"""
        same, pos = bytes_identical(bytes_in, bytes_out)
        self.assertTrue(same, "Bytestreams are not identical - first "
                        "difference at 0x%x" % pos)

    def test_preamble_default(self):
        """Test that the default preamble is written correctly when present."""
        ds = read_file(ct_name)
        ds.preamble = b'\x00' * 128
        ds.save_as(self.fp, write_like_original=True)
        self.fp.seek(0)
        self.assertEqual(self.fp.read(128), b'\x00' * 128)

    def test_preamble_custom(self):
        """Test that a custom preamble is written correctly when present."""
        ds = read_file(ct_name)
        ds.preamble = b'\x01\x02\x03\x04' + b'\x00' * 124
        self.fp.seek(0)
        ds.save_as(self.fp, write_like_original=True)
        self.fp.seek(0)
        self.assertEqual(self.fp.read(128),
                         b'\x01\x02\x03\x04' + b'\x00' * 124)

    def test_no_preamble(self):
        """Test no preamble or prefix is written if preamble absent."""
        ds = read_file(ct_name)
        preamble = ds.preamble[:]
        del ds.preamble
        ds.save_as(self.fp, write_like_original=True)
        self.fp.seek(0)
        self.assertNotEqual(self.fp.read(128), b'\x00' * 128)
        self.fp.seek(0)
        self.assertNotEqual(self.fp.read(128), preamble)
        self.fp.seek(0)
        self.assertNotEqual(self.fp.read(4), b'DICM')

    def test_ds_unchanged(self):
        """Test writing the dataset doesn't change it."""
        ds = read_file(rtplan_name)
        ref_ds = read_file(rtplan_name)
        # Ensure no RawDataElements in ref_ds
        for elem in ref_ds.file_meta:
            pass
        for elem in ref_ds.iterall():
            pass
        ds.save_as(self.fp, write_like_original=True)
        self.assertTrue(ref_ds == ds)

    def test_file_meta_unchanged(self):
        """Test no file_meta elements are added if missing."""
        ds = read_file(rtplan_name)
        ds.file_meta = Dataset()
        ds.save_as(self.fp, write_like_original=True)
        self.assertEqual(ds.file_meta, Dataset())

    def test_dataset(self):
        """Test dataset written OK with no preamble or file meta"""
        ds = read_file(ct_name)
        del ds.preamble
        del ds.file_meta
        ds.save_as(self.fp, write_like_original=True)
        self.fp.seek(0)
        self.assertNotEqual(self.fp.read(128), b'\x00' * 128)
        self.fp.seek(0)
        self.assertNotEqual(self.fp.read(4), b'DICM')

        fp = BytesIO(self.fp.getvalue())  # Workaround to avoid #358
        ds_out = read_file(fp, force=True)
        self.assertEqual(ds_out.preamble, None)
        self.assertEqual(ds_out.file_meta, Dataset())
        self.assertTrue('PatientID' in ds_out)

    def test_preamble_dataset(self):
        """Test dataset written OK with no file meta"""
        ds = read_file(ct_name)
        del ds.file_meta
        preamble = ds.preamble[:]
        ds.save_as(self.fp, write_like_original=True)
        self.fp.seek(0)
        self.assertEqual(self.fp.read(128), preamble)
        self.assertEqual(self.fp.read(4), b'DICM')

        fp = BytesIO(self.fp.getvalue())  # Workaround to avoid #358
        ds_out = read_file(fp, force=True)
        self.assertEqual(ds_out.file_meta, Dataset())
        self.assertTrue('PatientID' in ds_out)

    def test_filemeta_dataset(self):
        """Test file meta written OK if preamble absent."""
        ds = read_file(ct_name)
        preamble = ds.preamble[:]
        del ds.preamble
        ds.save_as(self.fp, write_like_original=True)
        self.fp.seek(0)
        self.assertNotEqual(self.fp.read(128), b'\x00' * 128)
        self.fp.seek(0)
        self.assertNotEqual(self.fp.read(128), preamble)
        self.fp.seek(0)
        self.assertNotEqual(self.fp.read(4), b'DICM')

        fp = BytesIO(self.fp.getvalue())  # Workaround to avoid #358
        ds_out = read_file(fp, force=True)
        self.assertTrue('ImplementationClassUID' in ds_out.file_meta)
        self.assertEqual(ds_out.preamble, None)
        self.assertTrue('PatientID' in ds_out)

    def test_preamble_filemeta_dataset(self):
        """Test non-standard file meta written with preamble OK"""
        ds = read_file(ct_name)
        preamble = ds.preamble[:]
        ds.save_as(self.fp, write_like_original=True)
        self.fp.seek(0)
        self.assertEqual(self.fp.read(128), preamble)
        self.assertEqual(self.fp.read(4), b'DICM')

        fp = BytesIO(self.fp.getvalue())  # Workaround to avoid #358
        ds_out = read_file(fp, force=True)
        self.assertEqual(ds.file_meta[:], ds_out.file_meta[:])
        self.assertTrue('TransferSyntaxUID' in ds_out.file_meta[:])
        self.assertEqual(ds_out.preamble, preamble)
        self.assertTrue('PatientID' in ds_out)

    def test_commandset_dataset(self):
        """Test written OK with command set/dataset"""
        ds = read_file(ct_name)
        preamble = ds.preamble[:]
        del ds.preamble
        del ds.file_meta
        ds.is_little_endian = True
        ds.is_implicit_VR = True
        ds.CommandGroupLength = 8
        ds.MessageID = 1
        ds.MoveDestination = 'SOME_SCP'
        ds.Status = 0x0000
        ds.save_as(self.fp, write_like_original=True)
        self.fp.seek(0)
        self.assertNotEqual(self.fp.read(128), preamble)
        self.fp.seek(0)
        self.assertNotEqual(self.fp.read(128), b'\x00' * 128)
        self.fp.seek(0)
        self.assertNotEqual(self.fp.read(4), b'DICM')
        # Ensure Command Set Elements written as little endian implicit VRe
        self.fp.seek(0)
        self.assertEqual(self.fp.read(12),
                         b'\x00\x00\x00\x00\x04\x00\x00\x00\x08\x00\x00\x00')

        fp = BytesIO(self.fp.getvalue())  # Workaround to avoid #358
        ds_out = read_file(fp, force=True)
        self.assertEqual(ds_out.file_meta, Dataset())
        self.assertTrue('Status' in ds_out)
        self.assertTrue('PatientID' in ds_out)

    def test_preamble_commandset_dataset(self):
        """Test written OK with preamble/command set/dataset"""
        ds = read_file(ct_name)
        preamble = ds.preamble[:]
        del ds.file_meta
        ds.CommandGroupLength = 8
        ds.MessageID = 1
        ds.MoveDestination = 'SOME_SCP'
        ds.Status = 0x0000
        ds.save_as(self.fp, write_like_original=True)
        self.fp.seek(0)
        self.assertEqual(self.fp.read(128), preamble)
        self.assertEqual(self.fp.read(4), b'DICM')
        # Ensure Command Set Elements written as little endian implicit VR
        self.assertEqual(self.fp.read(12),
                         b'\x00\x00\x00\x00\x04\x00\x00\x00\x08\x00\x00\x00')

        fp = BytesIO(self.fp.getvalue())  # Workaround to avoid #358
        ds_out = read_file(fp, force=True)
        self.assertEqual(ds_out.file_meta, Dataset())
        self.assertTrue('Status' in ds_out)
        self.assertTrue('PatientID' in ds_out)

    def test_preamble_commandset_filemeta_dataset(self):
        """Test written OK with preamble/command set/file meta/dataset"""
        ds = read_file(ct_name)
        preamble = ds.preamble[:]
        ds.CommandGroupLength = 8
        ds.MessageID = 1
        ds.MoveDestination = 'SOME_SCP'
        ds.Status = 0x0000
        ds.save_as(self.fp, write_like_original=True)
        self.fp.seek(0)
        self.assertEqual(self.fp.read(128), preamble)
        self.assertEqual(self.fp.read(4), b'DICM')

        fp = BytesIO(self.fp.getvalue())  # Workaround to avoid #358
        ds_out = read_file(fp, force=True)
        self.assertTrue('TransferSyntaxUID' in ds_out.file_meta)
        self.assertTrue('Status' in ds_out)
        self.assertTrue('PatientID' in ds_out)

    def test_commandset_filemeta_dataset(self):
        """Test written OK with command set/file meta/dataset"""
        ds = read_file(ct_name)
        preamble = ds.preamble[:]
        del ds.preamble
        ds.CommandGroupLength = 8
        ds.MessageID = 1
        ds.MoveDestination = 'SOME_SCP'
        ds.Status = 0x0000
        ds.save_as(self.fp, write_like_original=True)
        self.fp.seek(0)
        self.assertNotEqual(self.fp.read(128),
                            preamble)
        self.fp.seek(0)
        self.assertNotEqual(self.fp.read(128),
                            b'\x00' * 128)
        self.fp.seek(0)
        self.assertNotEqual(self.fp.read(4), b'DICM')
        # Ensure Command Set Elements written as little endian implicit VR
        self.fp.seek(0)

        fp = BytesIO(self.fp.getvalue())  # Workaround to avoid #358
        ds_out = read_file(fp, force=True)
        self.assertTrue('TransferSyntaxUID' in ds_out.file_meta)
        self.assertTrue('Status' in ds_out)
        self.assertTrue('PatientID' in ds_out)

    def test_commandset(self):
        """Test written OK with command set"""
        ds = read_file(ct_name)
        del ds[:]
        del ds.preamble
        del ds.file_meta
        ds.CommandGroupLength = 8
        ds.MessageID = 1
        ds.MoveDestination = 'SOME_SCP'
        ds.Status = 0x0000
        ds.save_as(self.fp, write_like_original=True)
        self.fp.seek(0)
        self.assertRaises(EOFError, self.fp.read, 128, need_exact_length=True)
        self.fp.seek(0)
        self.assertNotEqual(self.fp.read(4), b'DICM')
        # Ensure Command Set Elements written as little endian implicit VR
        self.fp.seek(0)

        fp = BytesIO(self.fp.getvalue())  # Workaround to avoid #358
        ds_out = read_file(fp, force=True)
        self.assertEqual(ds_out.file_meta, Dataset())
        self.assertTrue('Status' in ds_out)
        self.assertFalse('PatientID' in ds_out)
        self.assertEqual(ds_out[0x00010000:], Dataset())

    def test_commandset_filemeta(self):
        """Test dataset written OK with command set/file meta"""
        ds = read_file(ct_name)
        preamble = ds.preamble[:]
        del ds[:]
        del ds.preamble
        ds.CommandGroupLength = 8
        ds.MessageID = 1
        ds.MoveDestination = 'SOME_SCP'
        ds.Status = 0x0000
        ds.save_as(self.fp, write_like_original=True)
        self.fp.seek(0)
        self.assertNotEqual(self.fp.read(128), preamble)
        self.fp.seek(0)
        self.assertNotEqual(self.fp.read(4), b'DICM')
        # Ensure Command Set Elements written as little endian implicit VR
        self.fp.seek(0)

        fp = BytesIO(self.fp.getvalue())  # Workaround to avoid #358
        ds_out = read_file(fp, force=True)
        self.assertTrue('TransferSyntaxUID' in ds_out.file_meta)
        self.assertTrue('Status' in ds_out)
        self.assertFalse('PatientID' in ds_out)
        self.assertEqual(ds_out[0x00010000:], Dataset())

    def test_preamble_commandset(self):
        """Test written OK with preamble/command set"""
        ds = read_file(ct_name)
        del ds[:]
        del ds.file_meta
        ds.CommandGroupLength = 8
        ds.MessageID = 1
        ds.MoveDestination = 'SOME_SCP'
        ds.Status = 0x0000
        ds.save_as(self.fp, write_like_original=True)
        self.fp.seek(0)
        self.assertEqual(self.fp.read(128), ds.preamble)
        self.assertEqual(self.fp.read(4), b'DICM')
        # Ensure Command Set Elements written as little endian implicit VR
        self.assertEqual(self.fp.read(12),
                         b'\x00\x00\x00\x00\x04\x00\x00\x00\x08\x00\x00\x00')

        fp = BytesIO(self.fp.getvalue())  # Workaround to avoid #358
        ds_out = read_file(fp, force=True)
        self.assertEqual(ds_out.file_meta, Dataset())
        self.assertTrue('Status' in ds_out)
        self.assertFalse('PatientID' in ds_out)
        self.assertEqual(ds_out[0x00010000:], Dataset())

    def test_preamble_commandset_filemeta(self):
        """Test written OK with preamble/command set/file meta"""
        ds = read_file(ct_name)
        del ds[:]
        ds.CommandGroupLength = 8
        ds.MessageID = 1
        ds.MoveDestination = 'SOME_SCP'
        ds.Status = 0x0000
        ds.save_as(self.fp, write_like_original=True)
        self.fp.seek(0)
        self.assertEqual(self.fp.read(128), ds.preamble)
        self.assertEqual(self.fp.read(4), b'DICM')

        fp = BytesIO(self.fp.getvalue())  # Workaround to avoid #358
        ds_out = read_file(fp, force=True)
        self.assertTrue('Status' in ds_out)
        self.assertTrue('TransferSyntaxUID' in ds_out.file_meta)
        self.assertFalse('PatientID' in ds_out)
        self.assertEqual(ds_out[0x00010000:], Dataset())

    def test_read_write_identical(self):
        """Test the written bytes matches the read bytes."""
        for dcm_in in [rtplan_name, rtdose_name, ct_name, mr_name, jpeg_name,
                       no_ts, unicode_name, multiPN_name]:
            with open(dcm_in, 'rb') as f:
                bytes_in = BytesIO(f.read())
                ds_in = read_file(bytes_in)
                bytes_out = BytesIO()
                ds_in.save_as(bytes_out, write_like_original=True)
                self.compare_bytes(bytes_in.getvalue(), bytes_out.getvalue())


class TestWriteFileMetaInfoNonStandard(unittest.TestCase):
    """Unit tests for writing File Meta Info not to the DICOM standard."""

    def setUp(self):
        """Create an empty file-like for use in testing."""
        self.fp = DicomBytesIO()

    def test_transfer_syntax_not_added(self):
        """Test that the TransferSyntaxUID isn't added if missing"""
        ds = read_file(no_ts)
        write_file_meta_info(self.fp, ds.file_meta, enforce_standard=False)
        self.assertFalse('TransferSyntaxUID' in ds.file_meta)
        self.assertTrue('ImplementationClassUID' in ds.file_meta)

        # Check written meta dataset doesn't contain TransferSyntaxUID
        fp = BytesIO(self.fp.getvalue())  # Workaround to avoid #358
        written_ds = read_file(fp, force=True)
        self.assertTrue('ImplementationClassUID' in written_ds.file_meta)
        self.assertFalse('TransferSyntaxUID' in written_ds.file_meta)

    def test_bad_elements(self):
        """Test that non-group 2 elements aren't written to the file meta."""
        meta = Dataset()
        meta.PatientID = '12345678'
        meta.MediaStorageSOPClassUID = '1.1'
        meta.MediaStorageSOPInstanceUID = '1.2'
        meta.TransferSyntaxUID = '1.3'
        meta.ImplementationClassUID = '1.4'
        self.assertRaises(
            ValueError,
            write_file_meta_info,
            self.fp,
            meta,
            enforce_standard=False)

    def test_missing_elements(self):
        """Test that missing required elements doesn't raise ValueError."""
        meta = Dataset()
        write_file_meta_info(self.fp, meta, enforce_standard=False)
        meta.MediaStorageSOPClassUID = '1.1'
        write_file_meta_info(self.fp, meta, enforce_standard=False)
        meta.MediaStorageSOPInstanceUID = '1.2'
        write_file_meta_info(self.fp, meta, enforce_standard=False)
        meta.TransferSyntaxUID = '1.3'
        write_file_meta_info(self.fp, meta, enforce_standard=False)
        meta.ImplementationClassUID = '1.4'
        write_file_meta_info(self.fp, meta, enforce_standard=False)

    def test_group_length_updated(self):
        """Test that FileMetaInformationGroupLength gets updated if present."""
        meta = Dataset()
        meta.FileMetaInformationGroupLength = 100
        meta.MediaStorageSOPClassUID = '1.1'
        meta.MediaStorageSOPInstanceUID = '1.2'
        meta.TransferSyntaxUID = '1.3'
        meta.ImplementationClassUID = '1.4'
        write_file_meta_info(self.fp, meta, enforce_standard=False)

        # 8 + 4 bytes FileMetaInformationGroupLength
        # 8 + 4 bytes MediaStorageSOPClassUID
        # 8 + 4 bytes MediaStorageSOPInstanceUID
        # 8 + 4 bytes TransferSyntaxUID
        # 8 + 4 bytes ImplementationClassUID
        # 60 bytes total, - 12 for group length = 48
        self.fp.seek(8)
        self.assertEqual(self.fp.read(4), b'\x30\x00\x00\x00')
        # Check original file meta is unchanged/updated
        self.assertEqual(meta.FileMetaInformationGroupLength, 48)
        self.assertFalse('FileMetaInformationVersion' in meta)
        self.assertEqual(meta.MediaStorageSOPClassUID, '1.1')
        self.assertEqual(meta.MediaStorageSOPInstanceUID, '1.2')
        self.assertEqual(meta.TransferSyntaxUID, '1.3')
        self.assertEqual(meta.ImplementationClassUID, '1.4')

    def test_filelike_position(self):
        """Test that the file-like's ending position is OK."""
        # 8 + 4 bytes MediaStorageSOPClassUID
        # 8 + 4 bytes MediaStorageSOPInstanceUID
        # 8 + 4 bytes TransferSyntaxUID
        # 8 + 4 bytes ImplementationClassUID
        # 48 bytes total
        meta = Dataset()
        meta.MediaStorageSOPClassUID = '1.1'
        meta.MediaStorageSOPInstanceUID = '1.2'
        meta.TransferSyntaxUID = '1.3'
        meta.ImplementationClassUID = '1.4'
        write_file_meta_info(self.fp, meta, enforce_standard=False)
        self.assertEqual(self.fp.tell(), 48)

        # 8 + 6 bytes ImplementationClassUID
        # 50 bytes total
        self.fp.seek(0)
        meta.ImplementationClassUID = '1.4.1'
        write_file_meta_info(self.fp, meta, enforce_standard=False)
        # Check File Meta length
        self.assertEqual(self.fp.tell(), 50)

    def test_meta_unchanged(self):
        """Test that the meta dataset doesn't change when writing it"""
        # Empty
        meta = Dataset()
        write_file_meta_info(self.fp, meta, enforce_standard=False)
        self.assertEqual(meta, Dataset())

        # Incomplete
        meta = Dataset()
        meta.MediaStorageSOPClassUID = '1.1'
        meta.MediaStorageSOPInstanceUID = '1.2'
        meta.TransferSyntaxUID = '1.3'
        meta.ImplementationClassUID = '1.4'
        ref_meta = deepcopy(meta)
        write_file_meta_info(self.fp, meta, enforce_standard=False)
        self.assertEqual(meta, ref_meta)

        # Conformant
        meta = Dataset()
        meta.FileMetaInformationGroupLength = 62  # Correct length
        meta.FileMetaInformationVersion = b'\x00\x01'
        meta.MediaStorageSOPClassUID = '1.1'
        meta.MediaStorageSOPInstanceUID = '1.2'
        meta.TransferSyntaxUID = '1.3'
        meta.ImplementationClassUID = '1.4'
        ref_meta = deepcopy(meta)
        write_file_meta_info(self.fp, meta, enforce_standard=False)
        self.assertEqual(meta, ref_meta)


<<<<<<< HEAD
class TestWriteNumbers(object):
    """Test filewriter.write_numbers"""
    def test_write_empty_value(self):
        """Test writing an empty value does nothing"""
        fp = DicomBytesIO()
        fp.is_little_endian = True
        elem = DataElement(0x00100010, 'US', '')
        fmt = 'H'
        write_numbers(fp, elem, fmt)
        assert fp.getvalue() == b''

    def test_write_list(self):
        """Test writing an element value with VM > 1"""
        fp = DicomBytesIO()
        fp.is_little_endian = True
        elem = DataElement(0x00100010, 'US', [1, 2, 3, 4])
        fmt = 'H'
        write_numbers(fp, elem, fmt)
        assert fp.getvalue() == b'\x01\x00\x02\x00\x03\x00\x04\x00'

    def test_write_singleton(self):
        """Test writing an element value with VM = 1"""
        fp = DicomBytesIO()
        fp.is_little_endian = True
        elem = DataElement(0x00100010, 'US', 1)
        fmt = 'H'
        write_numbers(fp, elem, fmt)
        assert fp.getvalue() == b'\x01\x00'

    def test_exception(self):
        """Test exceptions raise IOError"""
        fp = DicomBytesIO()
        fp.is_little_endian = True
        elem = DataElement(0x00100010, 'US', b'\x00')
        fmt = 'H'
        assert_raises_regex(IOError,
                            "for data_element:\n\(0010, 0010\)",
                            write_numbers,
                            fp,
                            elem,
                            fmt)

    def test_write_big_endian(self):
        """Test writing big endian"""
        fp = DicomBytesIO()
        fp.is_little_endian = False
        elem = DataElement(0x00100010, 'US', 1)
        fmt = 'H'
        write_numbers(fp, elem, fmt)
        assert fp.getvalue() == b'\x00\x01'


class TestWritePN(object):
    """Test filewriter.write_PN"""
    @pytest.mark.skip("Raises exception due to issue #489")
    def test_no_encoding_unicode(self):
        """If PN element as no encoding info, default is used"""
        fp = DicomBytesIO()
        fp.is_little_endian = True
        elem = DataElement(0x00100010, 'PN', u'\u03b8')
        write_PN(fp, elem)

    def test_no_encoding(self):
        """If PN element as no encoding info, default is used"""
        fp = DicomBytesIO()
        fp.is_little_endian = True
        elem = DataElement(0x00100010, 'PN', 'Test')
        write_PN(fp, elem)
        assert fp.getvalue() == b'Test'


class TestWriteDT(object):
    """Test filewriter.write_DT"""
    def test_format_dt(self):
        """Test _format_DT"""
        elem = DataElement(0x00181078, 'DT', DT('20010203123456.123456'))
        assert hasattr(elem.value, 'original_string')
        assert _format_DT(elem.value) == '20010203123456.123456'
        del elem.value.original_string
        assert not hasattr(elem.value, 'original_string')
        assert elem.value.microsecond > 0
        assert _format_DT(elem.value) == '20010203123456.123456'

        elem = DataElement(0x00181078, 'DT', DT('20010203123456'))
        del elem.value.original_string
        assert _format_DT(elem.value) == '20010203123456'
=======
class TestWriteUndefinedLengthPixelData(unittest.TestCase):
    """Test write_data_element() for pixel data with undefined length."""

    def setUp(self):
        self.fp = DicomBytesIO()

    def test_little_endian_correct_data(self):
        """Pixel data starting with an item tag is written."""
        self.fp.is_little_endian = True
        self.fp.is_implicit_VR = False
        pixel_data = DataElement(0x7fe00010, 'OB',
                                 b'\xfe\xff\x00\xe0'
                                 b'\x00\x01\x02\x03',
                                 is_undefined_length=True)
        write_data_element(self.fp, pixel_data)

        expected = (b'\xe0\x7f\x10\x00'  # tag
                    b'OB\x00\x00'  # VR
                    b'\xff\xff\xff\xff'  # length
                    b'\xfe\xff\x00\xe0\x00\x01\x02\x03'  # contents
                    b'\xfe\xff\xdd\xe0\x00\x00\x00\x00')  # SQ delimiter
        self.fp.seek(0)
        assert self.fp.read() == expected

    def test_big_endian_correct_data(self):
        """Pixel data starting with an item tag is written."""
        self.fp.is_little_endian = False
        self.fp.is_implicit_VR = False
        pixel_data = DataElement(0x7fe00010, 'OB',
                                 b'\xff\xfe\xe0\x00'
                                 b'\x00\x01\x02\x03',
                                 is_undefined_length=True)
        write_data_element(self.fp, pixel_data)
        expected = (b'\x7f\xe0\x00\x10'  # tag
                    b'OB\x00\x00'  # VR
                    b'\xff\xff\xff\xff'  # length
                    b'\xff\xfe\xe0\x00\x00\x01\x02\x03'  # contents
                    b'\xff\xfe\xe0\xdd\x00\x00\x00\x00')  # SQ delimiter
        self.fp.seek(0)
        assert self.fp.read() == expected

    def test_little_endian_incorrect_data(self):
        """Writing pixel data not starting with an item tag raises."""
        self.fp.is_little_endian = True
        self.fp.is_implicit_VR = False
        pixel_data = DataElement(0x7fe00010, 'OB',
                                 b'\xff\xff\x00\xe0'
                                 b'\x00\x01\x02\x03'
                                 b'\xfe\xff\xdd\xe0',
                                 is_undefined_length=True)
        with pytest.raises(ValueError, match='Pixel Data .* must '
                                             'start with an item tag'):
            write_data_element(self.fp, pixel_data)

    def test_big_endian_incorrect_data(self):
        """Writing pixel data not starting with an item tag raises."""
        self.fp.is_little_endian = False
        self.fp.is_implicit_VR = False
        pixel_data = DataElement(0x7fe00010, 'OB',
                                 b'\x00\x00\x00\x00'
                                 b'\x00\x01\x02\x03'
                                 b'\xff\xfe\xe0\xdd',
                                 is_undefined_length=True)
        with pytest.raises(ValueError, match='Pixel Data .+ must '
                                             'start with an item tag'):
            write_data_element(self.fp, pixel_data)
>>>>>>> d3f5f92d


if __name__ == "__main__":
    # This is called if run alone, but not if loaded through run_tests.py
    # If not run from the directory where the sample images are,
    #    then need to switch there
    unittest.main()<|MERGE_RESOLUTION|>--- conflicted
+++ resolved
@@ -31,24 +31,9 @@
 from pydicom.util.hexutil import hex2bytes, bytes2hex
 from pydicom.util.fixes import timezone
 from pydicom.valuerep import DA, DT, TM
-<<<<<<< HEAD
 from ._write_stds import impl_LE_deflen_std_hex
 
-have_dateutil = True
-try:
-    from dateutil.tz import tzoffset
-except ImportError:
-    have_dateutil = False
-=======
 import unittest
-try:
-    unittest.TestCase.assertSequenceEqual
-except AttributeError:
-    try:
-        import unittest2 as unittest
-    except ImportError:
-        print("unittest2 is required for testing in python2.6")
->>>>>>> d3f5f92d
 
 rtplan_name = get_testdata_files("rtplan.dcm")[0]
 rtdose_name = get_testdata_files("rtdose.dcm")[0]
@@ -1806,7 +1791,6 @@
         self.assertEqual(meta, ref_meta)
 
 
-<<<<<<< HEAD
 class TestWriteNumbers(object):
     """Test filewriter.write_numbers"""
     def test_write_empty_value(self):
@@ -1893,7 +1877,8 @@
         elem = DataElement(0x00181078, 'DT', DT('20010203123456'))
         del elem.value.original_string
         assert _format_DT(elem.value) == '20010203123456'
-=======
+
+
 class TestWriteUndefinedLengthPixelData(unittest.TestCase):
     """Test write_data_element() for pixel data with undefined length."""
 
@@ -1960,7 +1945,6 @@
         with pytest.raises(ValueError, match='Pixel Data .+ must '
                                              'start with an item tag'):
             write_data_element(self.fp, pixel_data)
->>>>>>> d3f5f92d
 
 
 if __name__ == "__main__":
