# Copyright 2008-2017 pydicom authors. See LICENSE file for details.
"""unittest cases for pydicom.filewriter module"""

from copy import deepcopy
from datetime import date, datetime, time, timedelta
from io import BytesIO
import os
import os.path

from struct import unpack
from tempfile import TemporaryFile
import unittest

import pytest

from pydicom._storage_sopclass_uids import CTImageStorage
from pydicom import config, __version__
from pydicom.data import get_testdata_files, get_charset_files
from pydicom.dataset import Dataset, FileDataset
from pydicom.dataelem import DataElement
from pydicom.filebase import DicomBytesIO
from pydicom.filereader import dcmread, read_dataset
from pydicom.filewriter import (write_data_element, write_dataset,
                                correct_ambiguous_vr, write_file_meta_info,
                                correct_ambiguous_vr_element, write_numbers,
                                write_PN, _format_DT)
from pydicom.multival import MultiValue
from pydicom.sequence import Sequence
from pydicom.uid import (ImplicitVRLittleEndian, ExplicitVRBigEndian,
                         PYDICOM_IMPLEMENTATION_UID)
from pydicom.util.hexutil import hex2bytes, bytes2hex
from pydicom.util.fixes import timezone
from pydicom.valuerep import DA, DT, TM
from ._write_stds import impl_LE_deflen_std_hex

<<<<<<< HEAD
have_dateutil = True
try:
    from dateutil.tz import tzoffset
except ImportError:
    have_dateutil = False
=======
import unittest
>>>>>>> 3776233c

rtplan_name = get_testdata_files("rtplan.dcm")[0]
rtdose_name = get_testdata_files("rtdose.dcm")[0]
ct_name = get_testdata_files("CT_small.dcm")[0]
mr_name = get_testdata_files("MR_small.dcm")[0]
jpeg_name = get_testdata_files("JPEG2000.dcm")[0]
no_ts = get_testdata_files("meta_missing_tsyntax.dcm")[0]
datetime_name = mr_name

unicode_name = get_charset_files("chrH31.dcm")[0]
multiPN_name = get_charset_files("chrFrenMulti.dcm")[0]


def assert_raises_regex(type_error, message, func, *args, **kwargs):
    """Test a raised exception against an expected exception.

    Parameters
    ----------
    type_error : Exception
        The expected raised exception.
    message : str
        A string that will be used as a regex pattern to match against the
        actual exception message. If using the actual expected message don't
        forget to escape any regex special characters like '|', '(', ')', etc.
    func : callable
        The function that is expected to raise the exception.
    args
        The callable function `func`'s arguments.
    kwargs
        The callable function `func`'s keyword arguments.

    Notes
    -----
    Taken from https://github.com/glemaitre/specio, BSD 3 license.
    """
    with pytest.raises(type_error) as excinfo:
        func(*args, **kwargs)
    excinfo.match(message)


def files_identical(a, b):
    """Return a tuple (file a == file b, index of first difference)"""
    with open(a, "rb") as A:
        with open(b, "rb") as B:
            a_bytes = A.read()
            b_bytes = B.read()

    return bytes_identical(a_bytes, b_bytes)


def bytes_identical(a_bytes, b_bytes):
    """Return a tuple
       (bytes a == bytes b, index of first difference)"""
    if len(a_bytes) != len(b_bytes):
        return False, min([len(a_bytes), len(b_bytes)])
    elif a_bytes == b_bytes:
        return True, 0  # True, dummy argument
    else:
        pos = 0
        while a_bytes[pos] == b_bytes[pos]:
            pos += 1
        return False, pos  # False if not identical, position of 1st diff


class WriteFileTests(unittest.TestCase):
    def setUp(self):
        self.file_out = TemporaryFile('w+b')

    def compare(self, in_filename, decode=False):
        """Read Dataset from in_filename, write to file, compare"""
        with open(in_filename, 'rb') as f:
            bytes_in = BytesIO(f.read())
            bytes_in.seek(0)

        ds = dcmread(bytes_in)
        ds.save_as(self.file_out, write_like_original=True)
        self.file_out.seek(0)
        bytes_out = BytesIO(self.file_out.read())
        bytes_in.seek(0)
        bytes_out.seek(0)
        same, pos = bytes_identical(bytes_in.getvalue(), bytes_out.getvalue())
        self.assertTrue(same, "Read bytes is not identical to written bytes - "
                        "first difference at 0x%x" % pos)

    def compare_bytes(self, bytes_in, bytes_out):
        """Compare two bytestreams for equality"""
        same, pos = bytes_identical(bytes_in, bytes_out)
        self.assertTrue(same, "Bytestreams are not identical - first "
                        "difference at 0x%x" % pos)

    def testRTPlan(self):
        """Input file, write back and verify
           them identical (RT Plan file)"""
        self.compare(rtplan_name)

    def testRTDose(self):
        """Input file, write back and
           verify them identical (RT Dose file)"""
        self.compare(rtdose_name)

    def testCT(self):
        """Input file, write back and
           verify them identical (CT file)....."""
        self.compare(ct_name)

    def testMR(self):
        """Input file, write back and verify
           them identical (MR file)....."""
        self.compare(mr_name)

    def testUnicode(self):
        """Ensure decoded string DataElements
           are written to file properly"""
        self.compare(unicode_name, decode=True)

    def testMultiPN(self):
        """Ensure multiple Person Names are written
           to the file correctly."""
        self.compare(multiPN_name, decode=True)

    def testJPEG2000(self):
        """Input file, write back and verify
           them identical (JPEG2K file)."""
        self.compare(jpeg_name)

    def testListItemWriteBack(self):
        """Change item in a list and confirm
          it is written to file"""
        DS_expected = 0
        CS_expected = "new"
        SS_expected = 999
        ds = dcmread(ct_name)
        ds.ImagePositionPatient[2] = DS_expected
        ds.ImageType[1] = CS_expected
        ds[(0x0043, 0x1012)].value[0] = SS_expected
        ds.save_as(self.file_out, write_like_original=True)
        self.file_out.seek(0)
        # Now read it back in and check that the values were changed
        ds = dcmread(self.file_out)
        self.assertTrue(ds.ImageType[1] == CS_expected,
                        "Item in a list not written correctly to file (VR=CS)")
        self.assertTrue(ds[0x00431012].value[0] == SS_expected,
                        "Item in a list not written correctly to file (VR=SS)")
        self.assertTrue(ds.ImagePositionPatient[2] == DS_expected,
                        "Item in a list not written correctly to file (VR=DS)")

    def testwrite_short_uid(self):
        ds = dcmread(rtplan_name)
        ds.SOPInstanceUID = "1.2"
        ds.save_as(self.file_out, write_like_original=True)
        self.file_out.seek(0)
        ds = dcmread(self.file_out)
        self.assertEqual(ds.SOPInstanceUID, "1.2")

    def test_write_no_ts(self):
        """Test reading a file with no ts and writing it out identically."""
        ds = dcmread(no_ts)
        ds.save_as(self.file_out, write_like_original=True)
        self.file_out.seek(0)
        with open(no_ts, 'rb') as ref_file:
            written_bytes = self.file_out.read()
            read_bytes = ref_file.read()
            self.compare_bytes(read_bytes, written_bytes)

    def test_write_double_filemeta(self):
        """Test writing file meta from Dataset doesn't work"""
        ds = dcmread(ct_name)
        ds.TransferSyntaxUID = '1.1'
        self.assertRaises(ValueError, ds.save_as, self.file_out)


class ScratchWriteDateTimeTests(WriteFileTests):
    """Write and reread simple or multi-value DA/DT/TM data elements"""

    def setUp(self):
        config.datetime_conversion = True
        self.file_out = TemporaryFile('w+b')

    def tearDown(self):
        config.datetime_conversion = False

    def test_multivalue_DA(self):
        """Write DA/DT/TM data elements.........."""
        multi_DA_expected = (date(1961, 8, 4), date(1963, 11, 22))
        DA_expected = date(1961, 8, 4)
        tzinfo = timezone(timedelta(seconds=-21600), '-0600')
        multi_DT_expected = (datetime(1961, 8, 4), datetime(
            1963, 11, 22, 12, 30, 0, 0,
            timezone(timedelta(seconds=-21600), '-0600')))
        multi_TM_expected = (time(1, 23, 45), time(11, 11, 11))
        TM_expected = time(11, 11, 11, 1)
        ds = dcmread(datetime_name)
        # Add date/time data elements
        ds.CalibrationDate = MultiValue(DA, multi_DA_expected)
        ds.DateOfLastCalibration = DA(DA_expected)
        ds.ReferencedDateTime = MultiValue(DT, multi_DT_expected)
        ds.CalibrationTime = MultiValue(TM, multi_TM_expected)
        ds.TimeOfLastCalibration = TM(TM_expected)
        ds.save_as(self.file_out, write_like_original=True)
        self.file_out.seek(0)
        # Now read it back in and check the values are as expected
        ds = dcmread(self.file_out)
        self.assertSequenceEqual(multi_DA_expected, ds.CalibrationDate)
        self.assertEqual(DA_expected, ds.DateOfLastCalibration)
        self.assertSequenceEqual(multi_DT_expected, ds.ReferencedDateTime)
        self.assertSequenceEqual(multi_TM_expected, ds.CalibrationTime)
        self.assertEqual(TM_expected, ds.TimeOfLastCalibration)


class WriteDataElementTests(unittest.TestCase):
    """Attempt to write data elements has the expected behaviour"""

    def setUp(self):
        # Create a dummy (in memory) file to write to
        self.f1 = DicomBytesIO()
        self.f1.is_little_endian = True
        self.f1.is_implicit_VR = True

    @staticmethod
    def encode_element(elem, is_implicit_VR=True, is_little_endian=True):
        """Return the encoded `elem`.

        Parameters
        ----------
        elem : pydicom.dataelem.DataElement
            The element to encode
        is_implicit_VR : bool
            Encode using implicit VR, default True
        is_little_endian : bool
            Encode using little endian, default True

        Returns
        -------
        str or bytes
            The encoded element as str (python2) or bytes (python3)
        """
        with DicomBytesIO() as fp:
            fp.is_implicit_VR = is_implicit_VR
            fp.is_little_endian = is_little_endian
            write_data_element(fp, elem)
            return fp.parent.getvalue()

    def test_empty_AT(self):
        """Write empty AT correctly.........."""
        # Was issue 74
        data_elem = DataElement(0x00280009, "AT", [])
        expected = hex2bytes((
            " 28 00 09 00"  # (0028,0009) Frame Increment Pointer
            " 00 00 00 00"  # length 0
        ))
        write_data_element(self.f1, data_elem)
        got = self.f1.getvalue()
        msg = ("Did not write zero-length AT value correctly. "
               "Expected %r, got %r") % (bytes2hex(expected), bytes2hex(got))
        self.assertEqual(expected, got, msg)

    def check_data_element(self, data_elem, expected):
        encoded_elem = self.encode_element(data_elem)
        self.assertEqual(expected, encoded_elem)

    def test_write_empty_LO(self):
        data_elem = DataElement(0x00080070, 'LO', None)
        expected = (b'\x08\x00\x70\x00'  # tag
                    b'\x00\x00\x00\x00'  # length
                    )  # value
        self.check_data_element(data_elem, expected)

    def test_write_DA(self):
        data_elem = DataElement(0x00080022, 'DA', '20000101')
        expected = (b'\x08\x00\x22\x00'  # tag
                    b'\x08\x00\x00\x00'  # length
                    b'20000101')  # value
        self.check_data_element(data_elem, expected)
        data_elem = DataElement(0x00080022, 'DA', date(2000, 1, 1))
        self.check_data_element(data_elem, expected)

    def test_write_multi_DA(self):
        data_elem = DataElement(0x0014407E, 'DA', ['20100101', '20101231'])
        expected = (b'\x14\x00\x7E\x40'  # tag
                    b'\x12\x00\x00\x00'  # length
                    b'20100101\\20101231 ')  # padded value
        self.check_data_element(data_elem, expected)
        data_elem = DataElement(0x0014407E, 'DA', [date(2010, 1, 1),
                                                   date(2010, 12, 31)])
        self.check_data_element(data_elem, expected)

    def test_write_TM(self):
        data_elem = DataElement(0x00080030, 'TM', '010203')
        expected = (b'\x08\x00\x30\x00'  # tag
                    b'\x06\x00\x00\x00'  # length
                    b'010203')  # padded value
        self.check_data_element(data_elem, expected)
        data_elem = DataElement(0x00080030, 'TM', time(1, 2, 3))
        self.check_data_element(data_elem, expected)

    def test_write_multi_TM(self):
        data_elem = DataElement(0x0014407C, 'TM', ['082500', '092655'])
        expected = (b'\x14\x00\x7C\x40'  # tag
                    b'\x0E\x00\x00\x00'  # length
                    b'082500\\092655 ')  # padded value
        self.check_data_element(data_elem, expected)
        data_elem = DataElement(0x0014407C, 'TM', [time(8, 25),
                                                   time(9, 26, 55)])
        self.check_data_element(data_elem, expected)

    def test_write_DT(self):
        data_elem = DataElement(0x0008002A, 'DT', '20170101120000')
        expected = (b'\x08\x00\x2A\x00'  # tag
                    b'\x0E\x00\x00\x00'  # length
                    b'20170101120000')  # value
        self.check_data_element(data_elem, expected)
        data_elem = DataElement(0x0008002A, 'DT', datetime(2017, 1, 1, 12))
        self.check_data_element(data_elem, expected)

    def test_write_multi_DT(self):
        data_elem = DataElement(0x0040A13A, 'DT',
                                ['20120820120804', '20130901111111'])
        expected = (b'\x40\x00\x3A\xA1'  # tag
                    b'\x1E\x00\x00\x00'  # length
                    b'20120820120804\\20130901111111 ')  # padded value
        self.check_data_element(data_elem, expected)
        data_elem = DataElement(0x0040A13A, 'DT',
                                [datetime(2012, 8, 20, 12, 8, 4),
                                 datetime(2013, 9, 1, 11, 11, 11)])
        self.check_data_element(data_elem, expected)

    def test_write_OD_implicit_little(self):
        """Test writing elements with VR of OD works correctly."""
        # VolumetricCurvePoints
        bytestring = b'\x00\x01\x02\x03\x04\x05\x06\x07' \
                     b'\x01\x01\x02\x03\x04\x05\x06\x07'
        elem = DataElement(0x0070150d, 'OD', bytestring)
        encoded_elem = self.encode_element(elem)
        # Tag pair (0070, 150d): 70 00 0d 15
        # Length (16): 10 00 00 00
        #             | Tag          |   Length      |    Value ->
        ref_bytes = b'\x70\x00\x0d\x15\x10\x00\x00\x00' + bytestring
        self.assertEqual(encoded_elem, ref_bytes)

        # Empty data
        elem.value = b''
        encoded_elem = self.encode_element(elem)
        ref_bytes = b'\x70\x00\x0d\x15\x00\x00\x00\x00'
        self.assertEqual(encoded_elem, ref_bytes)

    def test_write_OD_explicit_little(self):
        """Test writing elements with VR of OD works correctly.

        Elements with a VR of 'OD' use the newer explicit VR
        encoding (see PS3.5 Section 7.1.2).
        """
        # VolumetricCurvePoints
        bytestring = b'\x00\x01\x02\x03\x04\x05\x06\x07' \
                     b'\x01\x01\x02\x03\x04\x05\x06\x07'
        elem = DataElement(0x0070150d, 'OD', bytestring)
        encoded_elem = self.encode_element(elem, False, True)
        # Tag pair (0070, 150d): 70 00 0d 15
        # VR (OD): \x4f\x44
        # Reserved: \x00\x00
        # Length (16): \x10\x00\x00\x00
        #             | Tag          | VR    |
        ref_bytes = b'\x70\x00\x0d\x15\x4f\x44' \
                    b'\x00\x00\x10\x00\x00\x00' + bytestring
        #             |Rsrvd |   Length      |    Value ->
        self.assertEqual(encoded_elem, ref_bytes)

        # Empty data
        elem.value = b''
        encoded_elem = self.encode_element(elem, False, True)
        ref_bytes = b'\x70\x00\x0d\x15\x4f\x44\x00\x00\x00\x00\x00\x00'
        self.assertEqual(encoded_elem, ref_bytes)

    def test_write_OL_implicit_little(self):
        """Test writing elements with VR of OL works correctly."""
        # TrackPointIndexList
        bytestring = b'\x00\x01\x02\x03\x04\x05\x06\x07' \
                     b'\x01\x01\x02\x03'
        elem = DataElement(0x00660129, 'OL', bytestring)
        encoded_elem = self.encode_element(elem)
        # Tag pair (0066, 0129): 66 00 29 01
        # Length (12): 0c 00 00 00
        #             | Tag          |   Length      |    Value ->
        ref_bytes = b'\x66\x00\x29\x01\x0c\x00\x00\x00' + bytestring
        self.assertEqual(encoded_elem, ref_bytes)

        # Empty data
        elem.value = b''
        encoded_elem = self.encode_element(elem)
        ref_bytes = b'\x66\x00\x29\x01\x00\x00\x00\x00'
        self.assertEqual(encoded_elem, ref_bytes)

    def test_write_OL_explicit_little(self):
        """Test writing elements with VR of OL works correctly.

        Elements with a VR of 'OL' use the newer explicit VR
        encoding (see PS3.5 Section 7.1.2).
        """
        # TrackPointIndexList
        bytestring = b'\x00\x01\x02\x03\x04\x05\x06\x07' \
                     b'\x01\x01\x02\x03'
        elem = DataElement(0x00660129, 'OL', bytestring)
        encoded_elem = self.encode_element(elem, False, True)
        # Tag pair (0066, 0129): 66 00 29 01
        # VR (OL): \x4f\x4c
        # Reserved: \x00\x00
        # Length (12): 0c 00 00 00
        #             | Tag          | VR    |
        ref_bytes = b'\x66\x00\x29\x01\x4f\x4c' \
                    b'\x00\x00\x0c\x00\x00\x00' + bytestring
        #             |Rsrvd |   Length      |    Value ->
        self.assertEqual(encoded_elem, ref_bytes)

        # Empty data
        elem.value = b''
        encoded_elem = self.encode_element(elem, False, True)
        ref_bytes = b'\x66\x00\x29\x01\x4f\x4c\x00\x00\x00\x00\x00\x00'
        self.assertEqual(encoded_elem, ref_bytes)

    def test_write_UC_implicit_little(self):
        """Test writing elements with VR of UC works correctly."""
        # VM 1, even data
        elem = DataElement(0x00189908, 'UC', 'Test')
        encoded_elem = self.encode_element(elem)
        # Tag pair (0018, 9908): 08 00 20 01
        # Length (4): 04 00 00 00
        # Value: \x54\x65\x73\x74
        ref_bytes = b'\x18\x00\x08\x99\x04\x00\x00\x00\x54\x65\x73\x74'
        self.assertEqual(encoded_elem, ref_bytes)

        # VM 1, odd data - padded to even length
        elem.value = 'Test.'
        encoded_elem = self.encode_element(elem)
        ref_bytes = b'\x18\x00\x08\x99\x06\x00\x00\x00\x54\x65\x73\x74\x2e\x20'
        self.assertEqual(encoded_elem, ref_bytes)

        # VM 3, even data
        elem.value = ['Aa', 'B', 'C']
        encoded_elem = self.encode_element(elem)
        ref_bytes = b'\x18\x00\x08\x99\x06\x00\x00\x00\x41\x61\x5c\x42\x5c\x43'
        self.assertEqual(encoded_elem, ref_bytes)

        # VM 3, odd data - padded to even length
        elem.value = ['A', 'B', 'C']
        encoded_elem = self.encode_element(elem)
        ref_bytes = b'\x18\x00\x08\x99\x06\x00\x00\x00\x41\x5c\x42\x5c\x43\x20'
        self.assertEqual(encoded_elem, ref_bytes)

        # Empty data
        elem.value = ''
        encoded_elem = self.encode_element(elem)
        ref_bytes = b'\x18\x00\x08\x99\x00\x00\x00\x00'
        self.assertEqual(encoded_elem, ref_bytes)

    def test_write_UC_explicit_little(self):
        """Test writing elements with VR of UC works correctly.

        Elements with a VR of 'UC' use the newer explicit VR
        encoding (see PS3.5 Section 7.1.2).
        """
        # VM 1, even data
        elem = DataElement(0x00189908, 'UC', 'Test')
        encoded_elem = self.encode_element(elem, False, True)
        # Tag pair (0018, 9908): 08 00 20 01
        # VR (UC): \x55\x43
        # Reserved: \x00\x00
        # Length (4): \x04\x00\x00\x00
        # Value: \x54\x65\x73\x74
        ref_bytes = b'\x18\x00\x08\x99\x55\x43\x00\x00\x04\x00\x00\x00' \
                    b'\x54\x65\x73\x74'
        self.assertEqual(encoded_elem, ref_bytes)

        # VM 1, odd data - padded to even length
        elem.value = 'Test.'
        encoded_elem = self.encode_element(elem, False, True)
        ref_bytes = b'\x18\x00\x08\x99\x55\x43\x00\x00\x06\x00\x00\x00' \
                    b'\x54\x65\x73\x74\x2e\x20'
        self.assertEqual(encoded_elem, ref_bytes)

        # VM 3, even data
        elem.value = ['Aa', 'B', 'C']
        encoded_elem = self.encode_element(elem, False, True)
        ref_bytes = b'\x18\x00\x08\x99\x55\x43\x00\x00\x06\x00\x00\x00' \
                    b'\x41\x61\x5c\x42\x5c\x43'
        self.assertEqual(encoded_elem, ref_bytes)

        # VM 3, odd data - padded to even length
        elem.value = ['A', 'B', 'C']
        encoded_elem = self.encode_element(elem, False, True)
        ref_bytes = b'\x18\x00\x08\x99\x55\x43\x00\x00\x06\x00\x00\x00' \
                    b'\x41\x5c\x42\x5c\x43\x20'
        self.assertEqual(encoded_elem, ref_bytes)

        # Empty data
        elem.value = ''
        encoded_elem = self.encode_element(elem, False, True)
        ref_bytes = b'\x18\x00\x08\x99\x55\x43\x00\x00\x00\x00\x00\x00'
        self.assertEqual(encoded_elem, ref_bytes)

    def test_write_UR_implicit_little(self):
        """Test writing elements with VR of UR works correctly."""
        # Even length URL
        elem = DataElement(0x00080120, 'UR',
                           'http://github.com/darcymason/pydicom')
        encoded_elem = self.encode_element(elem)
        # Tag pair (0008, 2001): 08 00 20 01
        # Length (36): 24 00 00 00
        # Value: 68 to 6d
        ref_bytes = b'\x08\x00\x20\x01\x24\x00\x00\x00\x68\x74' \
                    b'\x74\x70\x3a\x2f\x2f\x67\x69\x74\x68\x75' \
                    b'\x62\x2e\x63\x6f\x6d\x2f\x64\x61\x72\x63' \
                    b'\x79\x6d\x61\x73\x6f\x6e\x2f\x70\x79\x64' \
                    b'\x69\x63\x6f\x6d'
        self.assertEqual(encoded_elem, ref_bytes)

        # Odd length URL has trailing \x20 (SPACE) padding
        elem.value = '../test/test.py'
        encoded_elem = self.encode_element(elem)
        # Tag pair (0008, 2001): 08 00 20 01
        # Length (16): 10 00 00 00
        # Value: 2e to 20
        ref_bytes = b'\x08\x00\x20\x01\x10\x00\x00\x00\x2e\x2e' \
                    b'\x2f\x74\x65\x73\x74\x2f\x74\x65\x73\x74' \
                    b'\x2e\x70\x79\x20'
        self.assertEqual(encoded_elem, ref_bytes)

        # Empty value
        elem.value = ''
        encoded_elem = self.encode_element(elem)
        self.assertEqual(encoded_elem,
                         b'\x08\x00\x20\x01\x00\x00\x00\x00')

    def test_write_UR_explicit_little(self):
        """Test writing elements with VR of UR works correctly.

        Elements with a VR of 'UR' use the newer explicit VR
        encoded (see PS3.5 Section 7.1.2).
        """
        # Even length URL
        elem = DataElement(0x00080120, 'UR', 'ftp://bits')
        encoded_elem = self.encode_element(elem, False, True)
        # Tag pair (0008, 2001): 08 00 20 01
        # VR (UR): \x55\x52
        # Reserved: \x00\x00
        # Length (4): \x0a\x00\x00\x00
        # Value: \x66\x74\x70\x3a\x2f\x2f\x62\x69\x74\x73
        ref_bytes = b'\x08\x00\x20\x01\x55\x52\x00\x00\x0a\x00\x00\x00' \
                    b'\x66\x74\x70\x3a\x2f\x2f\x62\x69\x74\x73'
        self.assertEqual(encoded_elem, ref_bytes)

        # Odd length URL has trailing \x20 (SPACE) padding
        elem.value = 'ftp://bit'
        encoded_elem = self.encode_element(elem, False, True)
        ref_bytes = b'\x08\x00\x20\x01\x55\x52\x00\x00\x0a\x00\x00\x00' \
                    b'\x66\x74\x70\x3a\x2f\x2f\x62\x69\x74\x20'
        self.assertEqual(encoded_elem, ref_bytes)

        # Empty value
        elem.value = ''
        encoded_elem = self.encode_element(elem, False, True)
        ref_bytes = b'\x08\x00\x20\x01\x55\x52\x00\x00\x00\x00\x00\x00'
        self.assertEqual(encoded_elem, ref_bytes)

    def test_write_UN_implicit_little(self):
        """Test writing UN VR in implicit little"""
        elem = DataElement(0x00100010, 'UN', b'\x01\x02')
        assert self.encode_element(elem) == (
            b'\x10\x00\x10\x00\x02\x00\x00\x00\x01\x02')

    def test_write_unknown_vr_raises(self):
        """Test exception raised trying to write unknown VR element"""
        fp = DicomBytesIO()
        fp.is_implicit_VR = True
        fp.is_little_endian = True
        elem = DataElement(0x00100010, 'ZZ', 'Test')
        assert_raises_regex(NotImplementedError,
                            "write_data_element: unknown Value "
                            "Representation 'ZZ'",
                            write_data_element,
                            fp,
                            elem)


class TestCorrectAmbiguousVR(unittest.TestCase):
    """Test correct_ambiguous_vr."""

    def test_pixel_representation_vm_one(self):
        """Test correcting VM 1 elements which require PixelRepresentation."""
        ref_ds = Dataset()

        # If PixelRepresentation is 0 then VR should be US
        ref_ds.PixelRepresentation = 0
        ref_ds.SmallestValidPixelValue = b'\x00\x01'  # Little endian 256
        ds = correct_ambiguous_vr(deepcopy(ref_ds), True)
        self.assertEqual(ds.SmallestValidPixelValue, 256)
        self.assertEqual(ds[0x00280104].VR, 'US')

        # If PixelRepresentation is 1 then VR should be SS
        ref_ds.PixelRepresentation = 1
        ref_ds.SmallestValidPixelValue = b'\x00\x01'  # Big endian 1
        ds = correct_ambiguous_vr(deepcopy(ref_ds), False)
        self.assertEqual(ds.SmallestValidPixelValue, 1)
        self.assertEqual(ds[0x00280104].VR, 'SS')

        # If no PixelRepresentation then should be unchanged
        ref_ds = Dataset()
        ref_ds.SmallestValidPixelValue = b'\x00\x01'  # Big endian 1
        ds = correct_ambiguous_vr(deepcopy(ref_ds), True)
        self.assertEqual(ds.SmallestValidPixelValue, b'\x00\x01')
        self.assertEqual(ds[0x00280104].VR, 'US or SS')

    def test_pixel_representation_vm_three(self):
        """Test correcting VM 3 elements which require PixelRepresentation."""
        ref_ds = Dataset()

        # If PixelRepresentation is 0 then VR should be US - Little endian
        ref_ds.PixelRepresentation = 0
        ref_ds.LUTDescriptor = b'\x01\x00\x00\x01\x10\x00'  # 1\256\16
        ds = correct_ambiguous_vr(deepcopy(ref_ds), True)
        self.assertEqual(ds.LUTDescriptor, [1, 256, 16])
        self.assertEqual(ds[0x00283002].VR, 'US')

        # If PixelRepresentation is 1 then VR should be SS
        ref_ds.PixelRepresentation = 1
        ref_ds.LUTDescriptor = b'\x01\x00\x00\x01\x00\x10'
        ds = correct_ambiguous_vr(deepcopy(ref_ds), False)
        self.assertEqual(ds.LUTDescriptor, [256, 1, 16])
        self.assertEqual(ds[0x00283002].VR, 'SS')

        # If no PixelRepresentation then should be unchanged
        ref_ds = Dataset()
        ref_ds.LUTDescriptor = b'\x01\x00\x00\x01\x00\x10'
        ds = correct_ambiguous_vr(deepcopy(ref_ds), False)
        self.assertEqual(ds.LUTDescriptor, b'\x01\x00\x00\x01\x00\x10')
        self.assertEqual(ds[0x00283002].VR, 'US or SS')

    def test_pixel_data(self):
        """Test correcting PixelData."""
        ref_ds = Dataset()

        # If BitsAllocated  > 8 then VR must be OW
        ref_ds.BitsAllocated = 16
        ref_ds.PixelData = b'\x00\x01'  # Little endian 256
        ds = correct_ambiguous_vr(deepcopy(ref_ds), True)  # Little endian
        self.assertEqual(ds.PixelData, b'\x00\x01')
        self.assertEqual(ds[0x7fe00010].VR, 'OW')
        ds = correct_ambiguous_vr(deepcopy(ref_ds), False)  # Big endian
        self.assertEqual(ds.PixelData, b'\x00\x01')
        self.assertEqual(ds[0x7fe00010].VR, 'OW')

        # If BitsAllocated <= 8 then VR can be OB or OW: OW
        ref_ds = Dataset()
        ref_ds.BitsAllocated = 8
        ref_ds.Rows = 2
        ref_ds.Columns = 2
        ref_ds.PixelData = b'\x01\x00\x02\x00\x03\x00\x04\x00'
        ds = correct_ambiguous_vr(deepcopy(ref_ds), True)
        self.assertEqual(ds.PixelData, b'\x01\x00\x02\x00\x03\x00\x04\x00')
        self.assertEqual(ds[0x7fe00010].VR, 'OW')

        # If BitsAllocated <= 8 then VR can be OB or OW: OB
        ref_ds = Dataset()
        ref_ds.BitsAllocated = 8
        ref_ds.Rows = 2
        ref_ds.Columns = 2
        ref_ds.PixelData = b'\x01\x02\x03\x04'
        ds = correct_ambiguous_vr(deepcopy(ref_ds), True)
        self.assertEqual(ds.PixelData, b'\x01\x02\x03\x04')
        self.assertEqual(ds[0x7fe00010].VR, 'OB')

        # If no BitsAllocated then VR should be unchanged
        ref_ds = Dataset()
        ref_ds.PixelData = b'\x00\x01'  # Big endian 1
        ds = correct_ambiguous_vr(deepcopy(ref_ds), True)
        self.assertEqual(ds.PixelData, b'\x00\x01')
        self.assertEqual(ds[0x7fe00010].VR, 'OB or OW')

        # If required elements missing then VR should be unchanged
        ref_ds = Dataset()
        ref_ds.BitsAllocated = 8
        ref_ds.Rows = 2
        ref_ds.PixelData = b'\x01\x02\x03\x04'
        ds = correct_ambiguous_vr(deepcopy(ref_ds), True)
        self.assertEqual(ds.PixelData, b'\x01\x02\x03\x04')
        self.assertEqual(ds[0x7fe00010].VR, 'OB or OW')

    def test_waveform_bits_allocated(self):
        """Test correcting elements which require WaveformBitsAllocated."""
        ref_ds = Dataset()

        # If WaveformBitsAllocated  > 8 then VR must be OW
        ref_ds.WaveformBitsAllocated = 16
        ref_ds.WaveformData = b'\x00\x01'  # Little endian 256
        ds = correct_ambiguous_vr(deepcopy(ref_ds), True)  # Little endian
        self.assertEqual(ds.WaveformData, b'\x00\x01')
        self.assertEqual(ds[0x54001010].VR, 'OW')
        ds = correct_ambiguous_vr(deepcopy(ref_ds), False)  # Big endian
        self.assertEqual(ds.WaveformData, b'\x00\x01')
        self.assertEqual(ds[0x54001010].VR, 'OW')

        # If WaveformBitsAllocated <= 8 then VR is OB or OW, but not sure which
        #   so leave VR unchanged
        ref_ds.WaveformBitsAllocated = 8
        ref_ds.WaveformData = b'\x01\x02'
        ds = correct_ambiguous_vr(deepcopy(ref_ds), True)
        self.assertEqual(ds.WaveformData, b'\x01\x02')
        self.assertEqual(ds[0x54001010].VR, 'OB or OW')

        # If no WaveformBitsAllocated then VR should be unchanged
        ref_ds = Dataset()
        ref_ds.WaveformData = b'\x00\x01'  # Big endian 1
        ds = correct_ambiguous_vr(deepcopy(ref_ds), True)
        self.assertEqual(ds.WaveformData, b'\x00\x01')
        self.assertEqual(ds[0x54001010].VR, 'OB or OW')

    def test_lut_descriptor(self):
        """Test correcting elements which require LUTDescriptor."""
        ref_ds = Dataset()
        ref_ds.PixelRepresentation = 0

        # If LUTDescriptor[0] is 1 then LUTData VR is 'US'
        ref_ds.LUTDescriptor = b'\x01\x00\x00\x01\x10\x00'  # 1\256\16
        ref_ds.LUTData = b'\x00\x01'  # Little endian 256
        ds = correct_ambiguous_vr(deepcopy(ref_ds), True)  # Little endian
        self.assertEqual(ds.LUTDescriptor[0], 1)
        self.assertEqual(ds[0x00283002].VR, 'US')
        self.assertEqual(ds.LUTData, 256)
        self.assertEqual(ds[0x00283006].VR, 'US')

        # If LUTDescriptor[0] is not 1 then LUTData VR is 'OW'
        ref_ds.LUTDescriptor = b'\x02\x00\x00\x01\x10\x00'  # 2\256\16
        ref_ds.LUTData = b'\x00\x01\x00\x02'
        ds = correct_ambiguous_vr(deepcopy(ref_ds), True)  # Little endian
        self.assertEqual(ds.LUTDescriptor[0], 2)
        self.assertEqual(ds[0x00283002].VR, 'US')
        self.assertEqual(ds.LUTData, b'\x00\x01\x00\x02')
        self.assertEqual(ds[0x00283006].VR, 'OW')

        # If no LUTDescriptor then VR should be unchanged
        ref_ds = Dataset()
        ref_ds.LUTData = b'\x00\x01'
        ds = correct_ambiguous_vr(deepcopy(ref_ds), True)
        self.assertEqual(ds.LUTData, b'\x00\x01')
        self.assertEqual(ds[0x00283006].VR, 'US or OW')

    def test_overlay(self):
        """Test correcting OverlayData"""
        # Implicit VR must be 'OW'
        ref_ds = Dataset()
        ref_ds.is_implicit_VR = True
        ref_ds.add(DataElement(0x60003000, 'OB or OW', b'\x00'))
        ref_ds.add(DataElement(0x601E3000, 'OB or OW', b'\x00'))
        ds = correct_ambiguous_vr(deepcopy(ref_ds), True)
        self.assertTrue(ds[0x60003000].VR == 'OW')
        self.assertTrue(ds[0x601E3000].VR == 'OW')
        self.assertTrue(ref_ds[0x60003000].VR == 'OB or OW')
        self.assertTrue(ref_ds[0x601E3000].VR == 'OB or OW')

        # Explicit VR may be 'OB' or 'OW' (leave unchanged)
        ref_ds.is_implicit_VR = False
        ds = correct_ambiguous_vr(deepcopy(ref_ds), True)
        self.assertTrue(ds[0x60003000].VR == 'OB or OW')
        self.assertTrue(ref_ds[0x60003000].VR == 'OB or OW')

        # Missing is_implicit_VR (leave unchanged)
        del ref_ds.is_implicit_VR
        ds = correct_ambiguous_vr(deepcopy(ref_ds), True)
        self.assertTrue(ds[0x60003000].VR == 'OB or OW')
        self.assertTrue(ref_ds[0x60003000].VR == 'OB or OW')

    def test_sequence(self):
        """Test correcting elements in a sequence."""
        ref_ds = Dataset()
        ref_ds.BeamSequence = [Dataset()]
        ref_ds.BeamSequence[0].PixelRepresentation = 0
        ref_ds.BeamSequence[0].SmallestValidPixelValue = b'\x00\x01'
        ref_ds.BeamSequence[0].BeamSequence = [Dataset()]

        ref_ds.BeamSequence[0].BeamSequence[0].PixelRepresentation = 0
        ref_ds.BeamSequence[0].BeamSequence[0].SmallestValidPixelValue = \
            b'\x00\x01'

        ds = correct_ambiguous_vr(deepcopy(ref_ds), True)
        assert ds.BeamSequence[0].SmallestValidPixelValue == 256
        assert ds.BeamSequence[0][0x00280104].VR == 'US'
        assert (
            ds.BeamSequence[0].BeamSequence[0].SmallestValidPixelValue == 256)
        assert ds.BeamSequence[0].BeamSequence[0][0x00280104].VR == 'US'


class TestCorrectAmbiguousVRElement(object):
    """Test filewriter.correct_ambiguous_vr_element"""
    def test_not_ambiguous(self):
        """Test no change in element if not ambiguous"""
        elem = DataElement(0x60003000, 'OB', b'\x00')
        out = correct_ambiguous_vr_element(elem, Dataset(), True)
        assert out.VR == 'OB'
        assert out.tag == 0x60003000
        assert out.value == b'\x00'

    def test_pixel_data_not_ow_or_ob(self):
        """Test no change if can't figure out bit depth"""
        ds = Dataset()
        ds.Rows = 1
        ds.Columns = 1
        ds.PixelData = b'\x00\x01\x02'
        ds[0x7fe00010].VR = 'OB or OW'
        out = correct_ambiguous_vr_element(ds[0x7fe00010], ds, True)
        assert out.VR == 'OB or OW'
        assert out.tag == 0x7fe00010
        assert out.value == b'\x00\x01\x02'


class WriteAmbiguousVRTests(unittest.TestCase):
    """Attempt to write data elements with ambiguous VR."""

    def setUp(self):
        # Create a dummy (in memory) file to write to
        self.fp = DicomBytesIO()
        self.fp.is_implicit_VR = False
        self.fp.is_little_endian = True

    def test_write_explicit_vr_raises(self):
        """Test writing explicit vr raises exception if unsolved element."""
        ds = Dataset()
        ds.PerimeterValue = b'\x00\x01'

        def test():
            write_dataset(self.fp, ds)

        self.assertRaises(ValueError, test)

    def test_write_explicit_vr_little_endian(self):
        """Test writing explicit little data for ambiguous elements."""
        # Create a dataset containing element with ambiguous VRs
        ref_ds = Dataset()
        ref_ds.PixelRepresentation = 0
        ref_ds.SmallestValidPixelValue = b'\x00\x01'  # Little endian 256

        fp = BytesIO()
        file_ds = FileDataset(fp, ref_ds)
        file_ds.is_implicit_VR = False
        file_ds.is_little_endian = True
        file_ds.save_as(fp, write_like_original=True)
        fp.seek(0)

        ds = read_dataset(fp, False, True)
        self.assertEqual(ds.SmallestValidPixelValue, 256)
        self.assertEqual(ds[0x00280104].VR, 'US')

    def test_write_explicit_vr_big_endian(self):
        """Test writing explicit big data for ambiguous elements."""
        # Create a dataset containing element with ambiguous VRs
        ref_ds = Dataset()
        ref_ds.PixelRepresentation = 1
        ref_ds.SmallestValidPixelValue = b'\x00\x01'  # Big endian 1

        fp = BytesIO()
        file_ds = FileDataset(fp, ref_ds)
        file_ds.is_implicit_VR = False
        file_ds.is_little_endian = False
        file_ds.save_as(fp, write_like_original=True)
        fp.seek(0)

        ds = read_dataset(fp, False, False)
        self.assertEqual(ds.SmallestValidPixelValue, 1)
        self.assertEqual(ds[0x00280104].VR, 'SS')


class ScratchWriteTests(unittest.TestCase):
    """Simple dataset from scratch, written in all endian/VR combinations"""

    def setUp(self):
        # Create simple dataset for all tests
        ds = Dataset()
        ds.PatientName = "Name^Patient"
        ds.InstanceNumber = None

        # Set up a simple nested sequence
        # first, the innermost sequence
        subitem1 = Dataset()
        subitem1.ContourNumber = 1
        subitem1.ContourData = ['2', '4', '8', '16']
        subitem2 = Dataset()
        subitem2.ContourNumber = 2
        subitem2.ContourData = ['32', '64', '128', '196']

        sub_ds = Dataset()
        sub_ds.ContourSequence = Sequence((subitem1, subitem2))

        # Now the top-level sequence
        ds.ROIContourSequence = Sequence((sub_ds, ))  # Comma to make one-tuple

        # Store so each test can use it
        self.ds = ds

    def compare_write(self, hex_std, file_ds):
        """Write file and compare with expected byte string

        :arg hex_std: the bytes which should be written, as space separated hex
        :arg file_ds: a FileDataset instance containing the dataset to write
        """
        out_filename = "scratch.dcm"
        file_ds.save_as(out_filename, write_like_original=True)
        std = hex2bytes(hex_std)
        with open(out_filename, 'rb') as f:
            bytes_written = f.read()
        # print "std    :", bytes2hex(std)
        # print "written:", bytes2hex(bytes_written)
        same, pos = bytes_identical(std, bytes_written)
        self.assertTrue(same,
                        "Writing from scratch unexpected result "
                        "- 1st diff at 0x%x" % pos)

        if os.path.exists(out_filename):
            os.remove(out_filename)  # get rid of the file

    def testImpl_LE_deflen_write(self):
        """Scratch Write for implicit VR little endian, defined length SQs"""
        file_ds = FileDataset("test", self.ds)
        self.compare_write(impl_LE_deflen_std_hex, file_ds)


class TestWriteToStandard(object):
    """Unit tests for writing datasets to the DICOM standard"""
    def test_preamble_default(self):
        """Test that the default preamble is written correctly when present."""
        fp = DicomBytesIO()
        ds = dcmread(ct_name)
        ds.preamble = b'\x00' * 128
        ds.save_as(fp, write_like_original=False)
        fp.seek(0)
        assert fp.read(128) == b'\x00' * 128

    def test_preamble_custom(self):
        """Test that a custom preamble is written correctly when present."""
        fp = DicomBytesIO()
        ds = dcmread(ct_name)
        ds.preamble = b'\x01\x02\x03\x04' + b'\x00' * 124
        ds.save_as(fp, write_like_original=False)
        fp.seek(0)
        assert fp.read(128) == b'\x01\x02\x03\x04' + b'\x00' * 124

    def test_no_preamble(self):
        """Test that a default preamble is written when absent."""
        fp = DicomBytesIO()
        ds = dcmread(ct_name)
        del ds.preamble
        ds.save_as(fp, write_like_original=False)
        fp.seek(0)
        assert fp.read(128) == b'\x00' * 128

    def test_none_preamble(self):
        """Test that a default preamble is written when None."""
        fp = DicomBytesIO()
        ds = dcmread(ct_name)
        ds.preamble = None
        ds.save_as(fp, write_like_original=False)
        fp.seek(0)
        assert fp.read(128) == b'\x00' * 128

    def test_bad_preamble(self):
        """Test that ValueError is raised when preamble is bad."""
        ds = dcmread(ct_name)
        ds.preamble = b'\x00' * 127
        with pytest.raises(ValueError):
            ds.save_as(DicomBytesIO(), write_like_original=False)
        ds.preamble = b'\x00' * 129
        with pytest.raises(ValueError):
            ds.save_as(DicomBytesIO(), write_like_original=False)

    def test_prefix(self):
        """Test that the 'DICM' prefix
           is written with preamble."""
        # Has preamble
        fp = DicomBytesIO()
        ds = dcmread(ct_name)
        ds.preamble = b'\x00' * 128
        ds.save_as(fp, write_like_original=False)
        fp.seek(128)
        assert fp.read(4) == b'DICM'

    def test_prefix_none(self):
        """Test the 'DICM' prefix is written when preamble is None"""
        fp = DicomBytesIO()
        ds = dcmread(ct_name)
        ds.preamble = None
        ds.save_as(fp, write_like_original=False)
        fp.seek(128)
        assert fp.read(4) == b'DICM'

    def test_ds_changed(self):
        """Test writing the dataset changes its file_meta."""
        ds = dcmread(rtplan_name)
        ref_ds = dcmread(rtplan_name)
        # Ensure no RawDataElements in ref_ds
        for elem in ref_ds.file_meta:
            pass
        for elem in ref_ds.iterall():
            pass
        for ref_elem, test_elem in zip(ref_ds.file_meta, ds.file_meta):
            assert ref_elem == test_elem

        ds.save_as(DicomBytesIO(), write_like_original=False)
        assert ref_ds.file_meta != ds.file_meta
        del ref_ds.file_meta
        del ds.file_meta
        assert ref_ds == ds

    def test_transfer_syntax_added(self):
        """Test TransferSyntaxUID is added/updated if possible."""
        # Only done for ImplVR LE and ExplVR BE
        # Added
        ds = dcmread(rtplan_name)
        ds.is_implicit_VR = True
        ds.is_little_endian = True
        ds.save_as(DicomBytesIO(), write_like_original=False)
        assert ds.file_meta.TransferSyntaxUID == ImplicitVRLittleEndian

        # Updated
        ds.is_implicit_VR = False
        ds.is_little_endian = False
        ds.save_as(DicomBytesIO(), write_like_original=False)
        assert ds.file_meta.TransferSyntaxUID == ExplicitVRBigEndian

    def test_transfer_syntax_not_added(self):
        """Test TransferSyntaxUID is not added if ExplVRLE."""
        ds = dcmread(rtplan_name)
        del ds.file_meta.TransferSyntaxUID
        ds.is_implicit_VR = False
        ds.is_little_endian = True
        with pytest.raises(ValueError):
            ds.save_as(DicomBytesIO(), write_like_original=False)
        assert 'TransferSyntaxUID' not in ds.file_meta

    def test_transfer_syntax_raises(self):
        """Test TransferSyntaxUID is raises
           NotImplementedError if ImplVRBE."""
        ds = dcmread(rtplan_name)
        ds.is_implicit_VR = True
        ds.is_little_endian = False
        with pytest.raises(NotImplementedError):
            ds.save_as(DicomBytesIO(), write_like_original=False)

    def test_media_storage_sop_class_uid_added(self):
        """Test MediaStorageSOPClassUID and InstanceUID are added."""
        fp = DicomBytesIO()
        ds = Dataset()
        ds.is_little_endian = True
        ds.is_implicit_VR = True
        ds.SOPClassUID = CTImageStorage
        ds.SOPInstanceUID = '1.2.3'
        ds.save_as(fp, write_like_original=False)
        assert ds.file_meta.MediaStorageSOPClassUID == CTImageStorage
        assert ds.file_meta.MediaStorageSOPInstanceUID == '1.2.3'

    def test_write_no_file_meta(self):
        """Test writing a dataset with no file_meta"""
        fp = DicomBytesIO()
        version = 'PYDICOM ' + __version__
        ds = dcmread(rtplan_name)
        transfer_syntax = ds.file_meta.TransferSyntaxUID
        ds.file_meta = Dataset()
        ds.save_as(fp, write_like_original=False)
        fp = BytesIO(fp.getvalue())  # Workaround to avoid #358
        out = dcmread(fp)
        assert out.file_meta.MediaStorageSOPClassUID == ds.SOPClassUID
        assert out.file_meta.MediaStorageSOPInstanceUID == ds.SOPInstanceUID
        assert (
            out.file_meta.ImplementationClassUID == PYDICOM_IMPLEMENTATION_UID)
        assert (out.file_meta.ImplementationVersionName == version)
        assert out.file_meta.TransferSyntaxUID == transfer_syntax

        fp = DicomBytesIO()
        del ds.file_meta
        ds.save_as(fp, write_like_original=False)
        fp = BytesIO(fp.getvalue())  # Workaround to avoid #358
        out = dcmread(fp)
        assert (out.file_meta.MediaStorageSOPClassUID == ds.SOPClassUID)
        assert (
            out.file_meta.MediaStorageSOPInstanceUID == ds.SOPInstanceUID)
        assert (
            out.file_meta.ImplementationClassUID == PYDICOM_IMPLEMENTATION_UID)
        assert (out.file_meta.ImplementationVersionName == version)
        assert out.file_meta.TransferSyntaxUID == transfer_syntax

    def test_raise_no_file_meta(self):
        """Test exception is raised if trying to write with no file_meta."""
        ds = dcmread(rtplan_name)
        del ds.SOPInstanceUID
        ds.file_meta = Dataset()
        with pytest.raises(ValueError):
            ds.save_as(DicomBytesIO(), write_like_original=False)
        del ds.file_meta
        with pytest.raises(ValueError):
            ds.save_as(DicomBytesIO(), write_like_original=False)

    def test_add_file_meta(self):
        """Test that file_meta is added if it doesn't exist"""
        fp = DicomBytesIO()
        ds = Dataset()
        ds.is_little_endian = True
        ds.is_implicit_VR = True
        ds.SOPClassUID = CTImageStorage
        ds.SOPInstanceUID = '1.2.3'
        ds.save_as(fp, write_like_original=False)
        assert isinstance(ds.file_meta, Dataset)

    def test_standard(self):
        """Test preamble + file_meta + dataset written OK."""
        fp = DicomBytesIO()
        ds = dcmread(ct_name)
        preamble = ds.preamble[:]
        ds.save_as(fp, write_like_original=False)
        fp.seek(0)
        assert fp.read(128) == preamble
        assert fp.read(4) == b'DICM'

        fp = BytesIO(fp.getvalue())  # Workaround to avoid #358
        ds_out = dcmread(fp)
        assert ds_out.preamble == preamble
        assert 'PatientID' in ds_out
        assert 'TransferSyntaxUID' in ds_out.file_meta

    def test_commandset_no_written(self):
        """Test that Command Set elements aren't written."""
        fp = DicomBytesIO()
        ds = dcmread(ct_name)
        preamble = ds.preamble[:]
        ds.MessageID = 3
        ds.save_as(fp, write_like_original=False)
        fp.seek(0)
        assert fp.read(128) == preamble
        assert fp.read(4) == b'DICM'
        assert 'MessageID' in ds

        fp = BytesIO(fp.getvalue())  # Workaround to avoid #358
        ds_out = dcmread(fp)
        assert ds_out.preamble == preamble
        assert 'PatientID' in ds_out
        assert 'TransferSyntaxUID' in ds_out.file_meta
        assert 'MessageID' not in ds_out


class TestWriteFileMetaInfoToStandard(object):
    """Unit tests for writing File Meta Info to the DICOM standard."""
    def test_bad_elements(self):
        """Test that non-group 2 elements aren't written to the file meta."""
        fp = DicomBytesIO()
        meta = Dataset()
        meta.PatientID = '12345678'
        meta.MediaStorageSOPClassUID = '1.1'
        meta.MediaStorageSOPInstanceUID = '1.2'
        meta.TransferSyntaxUID = '1.3'
        meta.ImplementationClassUID = '1.4'
        with pytest.raises(ValueError):
            write_file_meta_info(fp, meta, enforce_standard=True)

    def test_missing_elements(self):
        """Test that missing required elements raises ValueError."""
        fp = DicomBytesIO()
        meta = Dataset()
        with pytest.raises(ValueError):
            write_file_meta_info(fp, meta)
        meta.MediaStorageSOPClassUID = '1.1'
        with pytest.raises(ValueError):
            write_file_meta_info(fp, meta)
        meta.MediaStorageSOPInstanceUID = '1.2'
        with pytest.raises(ValueError):
            write_file_meta_info(fp, meta)
        meta.TransferSyntaxUID = '1.3'
        write_file_meta_info(fp, meta, enforce_standard=True)

    def test_group_length(self):
        """Test that the value for FileMetaInformationGroupLength is OK."""
        fp = DicomBytesIO()
        meta = Dataset()
        meta.MediaStorageSOPClassUID = '1.1'
        meta.MediaStorageSOPInstanceUID = '1.2'
        meta.TransferSyntaxUID = '1.3'
        write_file_meta_info(fp, meta, enforce_standard=True)

        class_length = len(PYDICOM_IMPLEMENTATION_UID)
        if class_length % 2:
            class_length += 1
        version_length = len(meta.ImplementationVersionName)
        # Padded to even length
        if version_length % 2:
            version_length += 1

        fp.seek(8)
        test_length = unpack('<I', fp.read(4))[0]
        assert test_length == 66 + class_length + version_length

    def test_group_length_updated(self):
        """Test that FileMetaInformationGroupLength gets updated if present."""
        fp = DicomBytesIO()
        meta = Dataset()
        meta.FileMetaInformationGroupLength = 100  # Not actual length
        meta.MediaStorageSOPClassUID = '1.1'
        meta.MediaStorageSOPInstanceUID = '1.2'
        meta.TransferSyntaxUID = '1.3'
        write_file_meta_info(fp, meta, enforce_standard=True)

        class_length = len(PYDICOM_IMPLEMENTATION_UID)
        if class_length % 2:
            class_length += 1
        version_length = len(meta.ImplementationVersionName)
        # Padded to even length
        if version_length % 2:
            version_length += 1

        fp.seek(8)
        test_length = unpack('<I', fp.read(4))[0]
        assert test_length == 66 + class_length + version_length
        # Check original file meta is unchanged/updated
        assert meta.FileMetaInformationGroupLength == 110
        assert meta.FileMetaInformationVersion == b'\x00\x01'
        assert meta.MediaStorageSOPClassUID == '1.1'
        assert meta.MediaStorageSOPInstanceUID == '1.2'
        assert meta.TransferSyntaxUID == '1.3'
        # Updated to meet standard
        assert meta.ImplementationClassUID == PYDICOM_IMPLEMENTATION_UID
        assert meta.ImplementationVersionName == 'PYDICOM ' + __version__

    def test_version(self):
        """Test that the value for FileMetaInformationVersion is OK."""
        fp = DicomBytesIO()
        meta = Dataset()
        meta.MediaStorageSOPClassUID = '1.1'
        meta.MediaStorageSOPInstanceUID = '1.2'
        meta.TransferSyntaxUID = '1.3'
        write_file_meta_info(fp, meta, enforce_standard=True)

        fp.seek(12 + 12)
        assert fp.read(2) == b'\x00\x01'

    def test_implementation_version_name_length(self):
        """Test that the written Implementation Version Name length is OK"""
        fp = DicomBytesIO()
        meta = Dataset()
        meta.MediaStorageSOPClassUID = '1.1'
        meta.MediaStorageSOPInstanceUID = '1.2'
        meta.TransferSyntaxUID = '1.3'
        write_file_meta_info(fp, meta, enforce_standard=True)
        version_length = len(meta.ImplementationVersionName)
        # VR of SH, 16 bytes max
        assert version_length <= 16

    def test_implementation_class_uid_length(self):
        """Test that the written Implementation Class UID length is OK"""
        fp = DicomBytesIO()
        meta = Dataset()
        meta.MediaStorageSOPClassUID = '1.1'
        meta.MediaStorageSOPInstanceUID = '1.2'
        meta.TransferSyntaxUID = '1.3'
        write_file_meta_info(fp, meta, enforce_standard=True)
        class_length = len(meta.ImplementationClassUID)
        # VR of UI, 64 bytes max
        assert class_length <= 64

    def test_filelike_position(self):
        """Test that the file-like's ending position is OK."""
        fp = DicomBytesIO()
        meta = Dataset()
        meta.MediaStorageSOPClassUID = '1.1'
        meta.MediaStorageSOPInstanceUID = '1.2'
        meta.TransferSyntaxUID = '1.3'
        write_file_meta_info(fp, meta, enforce_standard=True)

        # 8 + 4 bytes FileMetaInformationGroupLength
        # 12 + 2 bytes FileMetaInformationVersion
        # 8 + 4 bytes MediaStorageSOPClassUID
        # 8 + 4 bytes MediaStorageSOPInstanceUID
        # 8 + 4 bytes TransferSyntaxUID
        # 8 + XX bytes ImplementationClassUID
        # 8 + YY bytes ImplementationVersionName
        # 78 + XX + YY bytes total
        class_length = len(PYDICOM_IMPLEMENTATION_UID)
        if class_length % 2:
            class_length += 1
        version_length = len(meta.ImplementationVersionName)
        # Padded to even length
        if version_length % 2:
            version_length += 1

        assert fp.tell() == 78 + class_length + version_length

        fp = DicomBytesIO()
        # 8 + 6 bytes MediaStorageSOPInstanceUID
        meta.MediaStorageSOPInstanceUID = '1.4.1'
        write_file_meta_info(fp, meta, enforce_standard=True)
        # Check File Meta length
        assert fp.tell() == 80 + class_length + version_length

        # Check Group Length - 68 + XX + YY as bytes
        fp.seek(8)
        test_length = unpack('<I', fp.read(4))[0]
        assert test_length == 68 + class_length + version_length


class TestWriteNonStandard(unittest.TestCase):
    """Unit tests for writing datasets not to the DICOM standard."""

    def setUp(self):
        """Create an empty file-like for use in testing."""
        self.fp = DicomBytesIO()
        self.fp.is_little_endian = True
        self.fp.is_implicit_VR = True

    def compare_bytes(self, bytes_in, bytes_out):
        """Compare two bytestreams for equality"""
        same, pos = bytes_identical(bytes_in, bytes_out)
        self.assertTrue(same, "Bytestreams are not identical - first "
                        "difference at 0x%x" % pos)

    def test_preamble_default(self):
        """Test that the default preamble is written correctly when present."""
        ds = dcmread(ct_name)
        ds.preamble = b'\x00' * 128
        ds.save_as(self.fp, write_like_original=True)
        self.fp.seek(0)
        self.assertEqual(self.fp.read(128), b'\x00' * 128)

    def test_preamble_custom(self):
        """Test that a custom preamble is written correctly when present."""
        ds = dcmread(ct_name)
        ds.preamble = b'\x01\x02\x03\x04' + b'\x00' * 124
        self.fp.seek(0)
        ds.save_as(self.fp, write_like_original=True)
        self.fp.seek(0)
        self.assertEqual(self.fp.read(128),
                         b'\x01\x02\x03\x04' + b'\x00' * 124)

    def test_no_preamble(self):
        """Test no preamble or prefix is written if preamble absent."""
        ds = dcmread(ct_name)
        preamble = ds.preamble[:]
        del ds.preamble
        ds.save_as(self.fp, write_like_original=True)
        self.fp.seek(0)
        self.assertNotEqual(self.fp.read(128), b'\x00' * 128)
        self.fp.seek(0)
        self.assertNotEqual(self.fp.read(128), preamble)
        self.fp.seek(0)
        self.assertNotEqual(self.fp.read(4), b'DICM')

    def test_ds_unchanged(self):
        """Test writing the dataset doesn't change it."""
        ds = dcmread(rtplan_name)
        ref_ds = dcmread(rtplan_name)
        # Ensure no RawDataElements in ref_ds
        for elem in ref_ds.file_meta:
            pass
        for elem in ref_ds.iterall():
            pass
        ds.save_as(self.fp, write_like_original=True)
        self.assertTrue(ref_ds == ds)

    def test_file_meta_unchanged(self):
        """Test no file_meta elements are added if missing."""
        ds = dcmread(rtplan_name)
        ds.file_meta = Dataset()
        ds.save_as(self.fp, write_like_original=True)
        self.assertEqual(ds.file_meta, Dataset())

    def test_dataset(self):
        """Test dataset written OK with no preamble or file meta"""
        ds = dcmread(ct_name)
        del ds.preamble
        del ds.file_meta
        ds.save_as(self.fp, write_like_original=True)
        self.fp.seek(0)
        self.assertNotEqual(self.fp.read(128), b'\x00' * 128)
        self.fp.seek(0)
        self.assertNotEqual(self.fp.read(4), b'DICM')

        fp = BytesIO(self.fp.getvalue())  # Workaround to avoid #358
        ds_out = dcmread(fp, force=True)
        self.assertEqual(ds_out.preamble, None)
        self.assertEqual(ds_out.file_meta, Dataset())
        self.assertTrue('PatientID' in ds_out)

    def test_preamble_dataset(self):
        """Test dataset written OK with no file meta"""
        ds = dcmread(ct_name)
        del ds.file_meta
        preamble = ds.preamble[:]
        ds.save_as(self.fp, write_like_original=True)
        self.fp.seek(0)
        self.assertEqual(self.fp.read(128), preamble)
        self.assertEqual(self.fp.read(4), b'DICM')

        fp = BytesIO(self.fp.getvalue())  # Workaround to avoid #358
        ds_out = dcmread(fp, force=True)
        self.assertEqual(ds_out.file_meta, Dataset())
        self.assertTrue('PatientID' in ds_out)

    def test_filemeta_dataset(self):
        """Test file meta written OK if preamble absent."""
        ds = dcmread(ct_name)
        preamble = ds.preamble[:]
        del ds.preamble
        ds.save_as(self.fp, write_like_original=True)
        self.fp.seek(0)
        self.assertNotEqual(self.fp.read(128), b'\x00' * 128)
        self.fp.seek(0)
        self.assertNotEqual(self.fp.read(128), preamble)
        self.fp.seek(0)
        self.assertNotEqual(self.fp.read(4), b'DICM')

        fp = BytesIO(self.fp.getvalue())  # Workaround to avoid #358
        ds_out = dcmread(fp, force=True)
        self.assertTrue('ImplementationClassUID' in ds_out.file_meta)
        self.assertEqual(ds_out.preamble, None)
        self.assertTrue('PatientID' in ds_out)

    def test_preamble_filemeta_dataset(self):
        """Test non-standard file meta written with preamble OK"""
        ds = dcmread(ct_name)
        preamble = ds.preamble[:]
        ds.save_as(self.fp, write_like_original=True)
        self.fp.seek(0)
        self.assertEqual(self.fp.read(128), preamble)
        self.assertEqual(self.fp.read(4), b'DICM')

        fp = BytesIO(self.fp.getvalue())  # Workaround to avoid #358
        ds_out = dcmread(fp, force=True)
        self.assertEqual(ds.file_meta[:], ds_out.file_meta[:])
        self.assertTrue('TransferSyntaxUID' in ds_out.file_meta[:])
        self.assertEqual(ds_out.preamble, preamble)
        self.assertTrue('PatientID' in ds_out)

    def test_commandset_dataset(self):
        """Test written OK with command set/dataset"""
        ds = dcmread(ct_name)
        preamble = ds.preamble[:]
        del ds.preamble
        del ds.file_meta
        ds.is_little_endian = True
        ds.is_implicit_VR = True
        ds.CommandGroupLength = 8
        ds.MessageID = 1
        ds.MoveDestination = 'SOME_SCP'
        ds.Status = 0x0000
        ds.save_as(self.fp, write_like_original=True)
        self.fp.seek(0)
        self.assertNotEqual(self.fp.read(128), preamble)
        self.fp.seek(0)
        self.assertNotEqual(self.fp.read(128), b'\x00' * 128)
        self.fp.seek(0)
        self.assertNotEqual(self.fp.read(4), b'DICM')
        # Ensure Command Set Elements written as little endian implicit VRe
        self.fp.seek(0)
        self.assertEqual(self.fp.read(12),
                         b'\x00\x00\x00\x00\x04\x00\x00\x00\x08\x00\x00\x00')

        fp = BytesIO(self.fp.getvalue())  # Workaround to avoid #358
        ds_out = dcmread(fp, force=True)
        self.assertEqual(ds_out.file_meta, Dataset())
        self.assertTrue('Status' in ds_out)
        self.assertTrue('PatientID' in ds_out)

    def test_preamble_commandset_dataset(self):
        """Test written OK with preamble/command set/dataset"""
        ds = dcmread(ct_name)
        preamble = ds.preamble[:]
        del ds.file_meta
        ds.CommandGroupLength = 8
        ds.MessageID = 1
        ds.MoveDestination = 'SOME_SCP'
        ds.Status = 0x0000
        ds.save_as(self.fp, write_like_original=True)
        self.fp.seek(0)
        self.assertEqual(self.fp.read(128), preamble)
        self.assertEqual(self.fp.read(4), b'DICM')
        # Ensure Command Set Elements written as little endian implicit VR
        self.assertEqual(self.fp.read(12),
                         b'\x00\x00\x00\x00\x04\x00\x00\x00\x08\x00\x00\x00')

        fp = BytesIO(self.fp.getvalue())  # Workaround to avoid #358
        ds_out = dcmread(fp, force=True)
        self.assertEqual(ds_out.file_meta, Dataset())
        self.assertTrue('Status' in ds_out)
        self.assertTrue('PatientID' in ds_out)

    def test_preamble_commandset_filemeta_dataset(self):
        """Test written OK with preamble/command set/file meta/dataset"""
        ds = dcmread(ct_name)
        preamble = ds.preamble[:]
        ds.CommandGroupLength = 8
        ds.MessageID = 1
        ds.MoveDestination = 'SOME_SCP'
        ds.Status = 0x0000
        ds.save_as(self.fp, write_like_original=True)
        self.fp.seek(0)
        self.assertEqual(self.fp.read(128), preamble)
        self.assertEqual(self.fp.read(4), b'DICM')

        fp = BytesIO(self.fp.getvalue())  # Workaround to avoid #358
        ds_out = dcmread(fp, force=True)
        self.assertTrue('TransferSyntaxUID' in ds_out.file_meta)
        self.assertTrue('Status' in ds_out)
        self.assertTrue('PatientID' in ds_out)

    def test_commandset_filemeta_dataset(self):
        """Test written OK with command set/file meta/dataset"""
        ds = dcmread(ct_name)
        preamble = ds.preamble[:]
        del ds.preamble
        ds.CommandGroupLength = 8
        ds.MessageID = 1
        ds.MoveDestination = 'SOME_SCP'
        ds.Status = 0x0000
        ds.save_as(self.fp, write_like_original=True)
        self.fp.seek(0)
        self.assertNotEqual(self.fp.read(128),
                            preamble)
        self.fp.seek(0)
        self.assertNotEqual(self.fp.read(128),
                            b'\x00' * 128)
        self.fp.seek(0)
        self.assertNotEqual(self.fp.read(4), b'DICM')
        # Ensure Command Set Elements written as little endian implicit VR
        self.fp.seek(0)

        fp = BytesIO(self.fp.getvalue())  # Workaround to avoid #358
        ds_out = dcmread(fp, force=True)
        self.assertTrue('TransferSyntaxUID' in ds_out.file_meta)
        self.assertTrue('Status' in ds_out)
        self.assertTrue('PatientID' in ds_out)

    def test_commandset(self):
        """Test written OK with command set"""
        ds = dcmread(ct_name)
        del ds[:]
        del ds.preamble
        del ds.file_meta
        ds.CommandGroupLength = 8
        ds.MessageID = 1
        ds.MoveDestination = 'SOME_SCP'
        ds.Status = 0x0000
        ds.save_as(self.fp, write_like_original=True)
        self.fp.seek(0)
        self.assertRaises(EOFError, self.fp.read, 128, need_exact_length=True)
        self.fp.seek(0)
        self.assertNotEqual(self.fp.read(4), b'DICM')
        # Ensure Command Set Elements written as little endian implicit VR
        self.fp.seek(0)

        fp = BytesIO(self.fp.getvalue())  # Workaround to avoid #358
        ds_out = dcmread(fp, force=True)
        self.assertEqual(ds_out.file_meta, Dataset())
        self.assertTrue('Status' in ds_out)
        self.assertFalse('PatientID' in ds_out)
        self.assertEqual(ds_out[0x00010000:], Dataset())

    def test_commandset_filemeta(self):
        """Test dataset written OK with command set/file meta"""
        ds = dcmread(ct_name)
        preamble = ds.preamble[:]
        del ds[:]
        del ds.preamble
        ds.CommandGroupLength = 8
        ds.MessageID = 1
        ds.MoveDestination = 'SOME_SCP'
        ds.Status = 0x0000
        ds.save_as(self.fp, write_like_original=True)
        self.fp.seek(0)
        self.assertNotEqual(self.fp.read(128), preamble)
        self.fp.seek(0)
        self.assertNotEqual(self.fp.read(4), b'DICM')
        # Ensure Command Set Elements written as little endian implicit VR
        self.fp.seek(0)

        fp = BytesIO(self.fp.getvalue())  # Workaround to avoid #358
        ds_out = dcmread(fp, force=True)
        self.assertTrue('TransferSyntaxUID' in ds_out.file_meta)
        self.assertTrue('Status' in ds_out)
        self.assertFalse('PatientID' in ds_out)
        self.assertEqual(ds_out[0x00010000:], Dataset())

    def test_preamble_commandset(self):
        """Test written OK with preamble/command set"""
        ds = dcmread(ct_name)
        del ds[:]
        del ds.file_meta
        ds.CommandGroupLength = 8
        ds.MessageID = 1
        ds.MoveDestination = 'SOME_SCP'
        ds.Status = 0x0000
        ds.save_as(self.fp, write_like_original=True)
        self.fp.seek(0)
        self.assertEqual(self.fp.read(128), ds.preamble)
        self.assertEqual(self.fp.read(4), b'DICM')
        # Ensure Command Set Elements written as little endian implicit VR
        self.assertEqual(self.fp.read(12),
                         b'\x00\x00\x00\x00\x04\x00\x00\x00\x08\x00\x00\x00')

        fp = BytesIO(self.fp.getvalue())  # Workaround to avoid #358
        ds_out = dcmread(fp, force=True)
        self.assertEqual(ds_out.file_meta, Dataset())
        self.assertTrue('Status' in ds_out)
        self.assertFalse('PatientID' in ds_out)
        self.assertEqual(ds_out[0x00010000:], Dataset())

    def test_preamble_commandset_filemeta(self):
        """Test written OK with preamble/command set/file meta"""
        ds = dcmread(ct_name)
        del ds[:]
        ds.CommandGroupLength = 8
        ds.MessageID = 1
        ds.MoveDestination = 'SOME_SCP'
        ds.Status = 0x0000
        ds.save_as(self.fp, write_like_original=True)
        self.fp.seek(0)
        self.assertEqual(self.fp.read(128), ds.preamble)
        self.assertEqual(self.fp.read(4), b'DICM')

        fp = BytesIO(self.fp.getvalue())  # Workaround to avoid #358
        ds_out = dcmread(fp, force=True)
        self.assertTrue('Status' in ds_out)
        self.assertTrue('TransferSyntaxUID' in ds_out.file_meta)
        self.assertFalse('PatientID' in ds_out)
        self.assertEqual(ds_out[0x00010000:], Dataset())

    def test_read_write_identical(self):
        """Test the written bytes matches the read bytes."""
        for dcm_in in [rtplan_name, rtdose_name, ct_name, mr_name, jpeg_name,
                       no_ts, unicode_name, multiPN_name]:
            with open(dcm_in, 'rb') as f:
                bytes_in = BytesIO(f.read())
                ds_in = dcmread(bytes_in)
                bytes_out = BytesIO()
                ds_in.save_as(bytes_out, write_like_original=True)
                self.compare_bytes(bytes_in.getvalue(), bytes_out.getvalue())


class TestWriteFileMetaInfoNonStandard(unittest.TestCase):
    """Unit tests for writing File Meta Info not to the DICOM standard."""

    def setUp(self):
        """Create an empty file-like for use in testing."""
        self.fp = DicomBytesIO()

    def test_transfer_syntax_not_added(self):
        """Test that the TransferSyntaxUID isn't added if missing"""
        ds = dcmread(no_ts)
        write_file_meta_info(self.fp, ds.file_meta, enforce_standard=False)
        self.assertFalse('TransferSyntaxUID' in ds.file_meta)
        self.assertTrue('ImplementationClassUID' in ds.file_meta)

        # Check written meta dataset doesn't contain TransferSyntaxUID
        fp = BytesIO(self.fp.getvalue())  # Workaround to avoid #358
        written_ds = dcmread(fp, force=True)
        self.assertTrue('ImplementationClassUID' in written_ds.file_meta)
        self.assertFalse('TransferSyntaxUID' in written_ds.file_meta)

    def test_bad_elements(self):
        """Test that non-group 2 elements aren't written to the file meta."""
        meta = Dataset()
        meta.PatientID = '12345678'
        meta.MediaStorageSOPClassUID = '1.1'
        meta.MediaStorageSOPInstanceUID = '1.2'
        meta.TransferSyntaxUID = '1.3'
        meta.ImplementationClassUID = '1.4'
        self.assertRaises(
            ValueError,
            write_file_meta_info,
            self.fp,
            meta,
            enforce_standard=False)

    def test_missing_elements(self):
        """Test that missing required elements doesn't raise ValueError."""
        meta = Dataset()
        write_file_meta_info(self.fp, meta, enforce_standard=False)
        meta.MediaStorageSOPClassUID = '1.1'
        write_file_meta_info(self.fp, meta, enforce_standard=False)
        meta.MediaStorageSOPInstanceUID = '1.2'
        write_file_meta_info(self.fp, meta, enforce_standard=False)
        meta.TransferSyntaxUID = '1.3'
        write_file_meta_info(self.fp, meta, enforce_standard=False)
        meta.ImplementationClassUID = '1.4'
        write_file_meta_info(self.fp, meta, enforce_standard=False)

    def test_group_length_updated(self):
        """Test that FileMetaInformationGroupLength gets updated if present."""
        meta = Dataset()
        meta.FileMetaInformationGroupLength = 100
        meta.MediaStorageSOPClassUID = '1.1'
        meta.MediaStorageSOPInstanceUID = '1.2'
        meta.TransferSyntaxUID = '1.3'
        meta.ImplementationClassUID = '1.4'
        write_file_meta_info(self.fp, meta, enforce_standard=False)

        # 8 + 4 bytes FileMetaInformationGroupLength
        # 8 + 4 bytes MediaStorageSOPClassUID
        # 8 + 4 bytes MediaStorageSOPInstanceUID
        # 8 + 4 bytes TransferSyntaxUID
        # 8 + 4 bytes ImplementationClassUID
        # 60 bytes total, - 12 for group length = 48
        self.fp.seek(8)
        self.assertEqual(self.fp.read(4), b'\x30\x00\x00\x00')
        # Check original file meta is unchanged/updated
        self.assertEqual(meta.FileMetaInformationGroupLength, 48)
        self.assertFalse('FileMetaInformationVersion' in meta)
        self.assertEqual(meta.MediaStorageSOPClassUID, '1.1')
        self.assertEqual(meta.MediaStorageSOPInstanceUID, '1.2')
        self.assertEqual(meta.TransferSyntaxUID, '1.3')
        self.assertEqual(meta.ImplementationClassUID, '1.4')

    def test_filelike_position(self):
        """Test that the file-like's ending position is OK."""
        # 8 + 4 bytes MediaStorageSOPClassUID
        # 8 + 4 bytes MediaStorageSOPInstanceUID
        # 8 + 4 bytes TransferSyntaxUID
        # 8 + 4 bytes ImplementationClassUID
        # 48 bytes total
        meta = Dataset()
        meta.MediaStorageSOPClassUID = '1.1'
        meta.MediaStorageSOPInstanceUID = '1.2'
        meta.TransferSyntaxUID = '1.3'
        meta.ImplementationClassUID = '1.4'
        write_file_meta_info(self.fp, meta, enforce_standard=False)
        self.assertEqual(self.fp.tell(), 48)

        # 8 + 6 bytes ImplementationClassUID
        # 50 bytes total
        self.fp.seek(0)
        meta.ImplementationClassUID = '1.4.1'
        write_file_meta_info(self.fp, meta, enforce_standard=False)
        # Check File Meta length
        self.assertEqual(self.fp.tell(), 50)

    def test_meta_unchanged(self):
        """Test that the meta dataset doesn't change when writing it"""
        # Empty
        meta = Dataset()
        write_file_meta_info(self.fp, meta, enforce_standard=False)
        self.assertEqual(meta, Dataset())

        # Incomplete
        meta = Dataset()
        meta.MediaStorageSOPClassUID = '1.1'
        meta.MediaStorageSOPInstanceUID = '1.2'
        meta.TransferSyntaxUID = '1.3'
        meta.ImplementationClassUID = '1.4'
        ref_meta = deepcopy(meta)
        write_file_meta_info(self.fp, meta, enforce_standard=False)
        self.assertEqual(meta, ref_meta)

        # Conformant
        meta = Dataset()
        meta.FileMetaInformationGroupLength = 62  # Correct length
        meta.FileMetaInformationVersion = b'\x00\x01'
        meta.MediaStorageSOPClassUID = '1.1'
        meta.MediaStorageSOPInstanceUID = '1.2'
        meta.TransferSyntaxUID = '1.3'
        meta.ImplementationClassUID = '1.4'
        ref_meta = deepcopy(meta)
        write_file_meta_info(self.fp, meta, enforce_standard=False)
        self.assertEqual(meta, ref_meta)


class TestWriteNumbers(object):
    """Test filewriter.write_numbers"""
    def test_write_empty_value(self):
        """Test writing an empty value does nothing"""
        fp = DicomBytesIO()
        fp.is_little_endian = True
        elem = DataElement(0x00100010, 'US', '')
        fmt = 'H'
        write_numbers(fp, elem, fmt)
        assert fp.getvalue() == b''

    def test_write_list(self):
        """Test writing an element value with VM > 1"""
        fp = DicomBytesIO()
        fp.is_little_endian = True
        elem = DataElement(0x00100010, 'US', [1, 2, 3, 4])
        fmt = 'H'
        write_numbers(fp, elem, fmt)
        assert fp.getvalue() == b'\x01\x00\x02\x00\x03\x00\x04\x00'

    def test_write_singleton(self):
        """Test writing an element value with VM = 1"""
        fp = DicomBytesIO()
        fp.is_little_endian = True
        elem = DataElement(0x00100010, 'US', 1)
        fmt = 'H'
        write_numbers(fp, elem, fmt)
        assert fp.getvalue() == b'\x01\x00'

    def test_exception(self):
        """Test exceptions raise IOError"""
        fp = DicomBytesIO()
        fp.is_little_endian = True
        elem = DataElement(0x00100010, 'US', b'\x00')
        fmt = 'H'
        assert_raises_regex(IOError,
                            "for data_element:\n\(0010, 0010\)",
                            write_numbers,
                            fp,
                            elem,
                            fmt)

    def test_write_big_endian(self):
        """Test writing big endian"""
        fp = DicomBytesIO()
        fp.is_little_endian = False
        elem = DataElement(0x00100010, 'US', 1)
        fmt = 'H'
        write_numbers(fp, elem, fmt)
        assert fp.getvalue() == b'\x00\x01'


class TestWritePN(object):
    """Test filewriter.write_PN"""
    @pytest.mark.skip("Raises exception due to issue #489")
    def test_no_encoding_unicode(self):
        """If PN element as no encoding info, default is used"""
        fp = DicomBytesIO()
        fp.is_little_endian = True
        elem = DataElement(0x00100010, 'PN', u'\u03b8')
        write_PN(fp, elem)

    def test_no_encoding(self):
        """If PN element as no encoding info, default is used"""
        fp = DicomBytesIO()
        fp.is_little_endian = True
        elem = DataElement(0x00100010, 'PN', 'Test')
        write_PN(fp, elem)
        assert fp.getvalue() == b'Test'


class TestWriteDT(object):
    """Test filewriter.write_DT"""
    def test_format_dt(self):
        """Test _format_DT"""
        elem = DataElement(0x00181078, 'DT', DT('20010203123456.123456'))
        assert hasattr(elem.value, 'original_string')
        assert _format_DT(elem.value) == '20010203123456.123456'
        del elem.value.original_string
        assert not hasattr(elem.value, 'original_string')
        assert elem.value.microsecond > 0
        assert _format_DT(elem.value) == '20010203123456.123456'

        elem = DataElement(0x00181078, 'DT', DT('20010203123456'))
        del elem.value.original_string
        assert _format_DT(elem.value) == '20010203123456'


class TestWriteUndefinedLengthPixelData(unittest.TestCase):
    """Test write_data_element() for pixel data with undefined length."""

    def setUp(self):
        self.fp = DicomBytesIO()

    def test_little_endian_correct_data(self):
        """Pixel data starting with an item tag is written."""
        self.fp.is_little_endian = True
        self.fp.is_implicit_VR = False
        pixel_data = DataElement(0x7fe00010, 'OB',
                                 b'\xfe\xff\x00\xe0'
                                 b'\x00\x01\x02\x03',
                                 is_undefined_length=True)
        write_data_element(self.fp, pixel_data)

        expected = (b'\xe0\x7f\x10\x00'  # tag
                    b'OB\x00\x00'  # VR
                    b'\xff\xff\xff\xff'  # length
                    b'\xfe\xff\x00\xe0\x00\x01\x02\x03'  # contents
                    b'\xfe\xff\xdd\xe0\x00\x00\x00\x00')  # SQ delimiter
        self.fp.seek(0)
        assert self.fp.read() == expected

    def test_big_endian_correct_data(self):
        """Pixel data starting with an item tag is written."""
        self.fp.is_little_endian = False
        self.fp.is_implicit_VR = False
        pixel_data = DataElement(0x7fe00010, 'OB',
                                 b'\xff\xfe\xe0\x00'
                                 b'\x00\x01\x02\x03',
                                 is_undefined_length=True)
        write_data_element(self.fp, pixel_data)
        expected = (b'\x7f\xe0\x00\x10'  # tag
                    b'OB\x00\x00'  # VR
                    b'\xff\xff\xff\xff'  # length
                    b'\xff\xfe\xe0\x00\x00\x01\x02\x03'  # contents
                    b'\xff\xfe\xe0\xdd\x00\x00\x00\x00')  # SQ delimiter
        self.fp.seek(0)
        assert self.fp.read() == expected

    def test_little_endian_incorrect_data(self):
        """Writing pixel data not starting with an item tag raises."""
        self.fp.is_little_endian = True
        self.fp.is_implicit_VR = False
        pixel_data = DataElement(0x7fe00010, 'OB',
                                 b'\xff\xff\x00\xe0'
                                 b'\x00\x01\x02\x03'
                                 b'\xfe\xff\xdd\xe0',
                                 is_undefined_length=True)
        with pytest.raises(ValueError, match='Pixel Data .* must '
                                             'start with an item tag'):
            write_data_element(self.fp, pixel_data)

    def test_big_endian_incorrect_data(self):
        """Writing pixel data not starting with an item tag raises."""
        self.fp.is_little_endian = False
        self.fp.is_implicit_VR = False
        pixel_data = DataElement(0x7fe00010, 'OB',
                                 b'\x00\x00\x00\x00'
                                 b'\x00\x01\x02\x03'
                                 b'\xff\xfe\xe0\xdd',
                                 is_undefined_length=True)
        with pytest.raises(ValueError, match='Pixel Data .+ must '
                                             'start with an item tag'):
            write_data_element(self.fp, pixel_data)


class TestWriteNumbers(object):
    """Test filewriter.write_numbers"""
    def test_write_empty_value(self):
        """Test writing an empty value does nothing"""
        fp = DicomBytesIO()
        fp.is_little_endian = True
        elem = DataElement(0x00100010, 'US', '')
        fmt = 'H'
        write_numbers(fp, elem, fmt)
        assert fp.getvalue() == b''

    def test_write_list(self):
        """Test writing an element value with VM > 1"""
        fp = DicomBytesIO()
        fp.is_little_endian = True
        elem = DataElement(0x00100010, 'US', [1, 2, 3, 4])
        fmt = 'H'
        write_numbers(fp, elem, fmt)
        assert fp.getvalue() == b'\x01\x00\x02\x00\x03\x00\x04\x00'

    def test_write_singleton(self):
        """Test writing an element value with VM = 1"""
        fp = DicomBytesIO()
        fp.is_little_endian = True
        elem = DataElement(0x00100010, 'US', 1)
        fmt = 'H'
        write_numbers(fp, elem, fmt)
        assert fp.getvalue() == b'\x01\x00'

    def test_exception(self):
        """Test exceptions raise IOError"""
        fp = DicomBytesIO()
        fp.is_little_endian = True
        elem = DataElement(0x00100010, 'US', b'\x00')
        fmt = 'H'
        assert_raises_regex(IOError,
                            "for data_element:\n\(0010, 0010\)",
                            write_numbers,
                            fp,
                            elem,
                            fmt)

    def test_write_big_endian(self):
        """Test writing big endian"""
        fp = DicomBytesIO()
        fp.is_little_endian = False
        elem = DataElement(0x00100010, 'US', 1)
        fmt = 'H'
        write_numbers(fp, elem, fmt)
        assert fp.getvalue() == b'\x00\x01'


class TestWritePN(object):
    """Test filewriter.write_PN"""
    @pytest.mark.skip("Raises exception due to issue #489")
    def test_no_encoding_unicode(self):
        """If PN element as no encoding info, default is used"""
        fp = DicomBytesIO()
        fp.is_little_endian = True
        elem = DataElement(0x00100010, 'PN', u'\u03b8')
        write_PN(fp, elem)

    def test_no_encoding(self):
        """If PN element as no encoding info, default is used"""
        fp = DicomBytesIO()
        fp.is_little_endian = True
        elem = DataElement(0x00100010, 'PN', 'Test')
        write_PN(fp, elem)
        assert fp.getvalue() == b'Test'


class TestWriteDT(object):
    """Test filewriter.write_DT"""
    def test_format_dt(self):
        """Test _format_DT"""
        elem = DataElement(0x00181078, 'DT', DT('20010203123456.123456'))
        assert hasattr(elem.value, 'original_string')
        assert _format_DT(elem.value) == '20010203123456.123456'
        del elem.value.original_string
        assert not hasattr(elem.value, 'original_string')
        assert elem.value.microsecond > 0
        assert _format_DT(elem.value) == '20010203123456.123456'

        elem = DataElement(0x00181078, 'DT', DT('20010203123456'))
        del elem.value.original_string
        assert _format_DT(elem.value) == '20010203123456'


if __name__ == "__main__":
    # This is called if run alone, but not if loaded through run_tests.py
    # If not run from the directory where the sample images are,
    #    then need to switch there
    unittest.main()<|MERGE_RESOLUTION|>--- conflicted
+++ resolved
@@ -6,10 +6,10 @@
 from io import BytesIO
 import os
 import os.path
+import unittest
 
 from struct import unpack
 from tempfile import TemporaryFile
-import unittest
 
 import pytest
 
@@ -33,15 +33,6 @@
 from pydicom.valuerep import DA, DT, TM
 from ._write_stds import impl_LE_deflen_std_hex
 
-<<<<<<< HEAD
-have_dateutil = True
-try:
-    from dateutil.tz import tzoffset
-except ImportError:
-    have_dateutil = False
-=======
-import unittest
->>>>>>> 3776233c
 
 rtplan_name = get_testdata_files("rtplan.dcm")[0]
 rtdose_name = get_testdata_files("rtdose.dcm")[0]
