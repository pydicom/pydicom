--- conflicted
+++ resolved
@@ -260,20 +260,13 @@
                                      is_implicit_VR=True)
         got = ds.ROIContourSequence[0].ContourSequence[0].ContourData
         config.reset_data_element_callback()
-<<<<<<< HEAD
-
-        assert expected == got
-=======
-        if have_numpy:
-            expected = numpy.array([2., 4., 8., 16.])
-            msg = "Expected {0}, got {1}".format(expected, got)
-            self.assertTrue(numpy.allclose(expected, got), msg)
+
+        expected = [2., 4., 8., 16.]
+        if have_numpy and config.use_DS_numpy:
+            assert numpy.allclose(expected, got)
         else:
-            expected = [valuerep.DSfloat(x) for x in ["2", "4", "8", "16"]]
-            msg = "Expected {0}, got {1}".format(expected, got)
-            self.assertEqual(expected, got, msg)
+            assert expected == got
 
 
 if __name__ == "__main__":
-    unittest.main()
->>>>>>> 873bf9e3
+    unittest.main()