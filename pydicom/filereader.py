--- conflicted
+++ resolved
@@ -44,62 +44,6 @@
 sys_is_little_endian = (byteorder == 'little')
 
 
-<<<<<<< HEAD
-=======
-def _auto_open(filepath, *args, **kwargs):
-    """Auto-magically (transparently) open a compressed file.
-
-    Supports `gzip` and `bzip2`.
-
-    Note: all compressed files should be opened as binary.
-    Opening in text mode is not supported.
-
-    Parameters
-    ----------
-    filepath : str
-        The file path.
-    *args : iterable
-        Positional arguments passed to `open()`.
-    **kwargs : dict
-        Keyword arguments passed to `open()`.
-
-    Returns
-    -------
-    file
-        A file object.
-
-    Raises
-    ------
-    IOError
-        on failure.
-
-    See Also
-    --------
-    open(), gzip.open(), bz2.open()
-    """
-    try:
-        from importlib import import_module
-    except ImportError:
-        import_module = __import__
-
-    zip_module_names = 'gzip', 'bz2'
-    file_obj = None
-    for zip_module_name in zip_module_names:
-        try:
-            zip_module = import_module(zip_module_name)
-            file_obj = zip_module.open(filepath, *args, **kwargs)
-            file_obj.read(1)
-        except (OSError, IOError, AttributeError, ImportError):
-            file_obj = None
-        else:
-            file_obj.seek(0)
-            break
-    if not file_obj:
-        file_obj = open(filepath, *args, **kwargs)
-    return file_obj
-
-
->>>>>>> b53e90c4
 class DicomIter(object):
     """Iterator over DICOM data elements created from a file-like object
     """
