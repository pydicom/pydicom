"""Read a dicom media file"""

# Copyright (c) 2008-2012 Darcy Mason
# This file is part of pydicom, released under a modified MIT license.
#    See the file LICENSE included with this distribution, also
#    available at https://github.com/pydicom/pydicom

from __future__ import absolute_import

# Need zlib and io.BytesIO for deflate-compressed file
from io import BytesIO
from os import stat
import os.path
from struct import (Struct, unpack)
from sys import byteorder
import warnings
import zlib

from pydicom import compat  # don't import datetime_conversion directly
from pydicom import config
from pydicom.charset import (default_encoding, convert_encodings)
from pydicom.compat import in_py2
from pydicom.config import logger
from pydicom.datadict import dictionary_VR, tag_for_keyword
from pydicom.dataelem import (DataElement, RawDataElement)
from pydicom.dataset import (Dataset, FileDataset)
from pydicom.dicomdir import DicomDir
from pydicom.errors import InvalidDicomError
from pydicom.filebase import DicomFile
from pydicom.fileutil import read_undefined_length_value
from pydicom.misc import size_in_bytes
from pydicom.sequence import Sequence
from pydicom.tag import (ItemTag, SequenceDelimiterTag, TupleTag, Tag, BaseTag)
import pydicom.uid
from pydicom.util.hexutil import bytes2hex
from pydicom.valuerep import extra_length_VRs


sys_is_little_endian = (byteorder == 'little')


<<<<<<< HEAD
class DicomIter(object):
    """Iterator over DICOM data elements created from a file-like object"""

    def __init__(self, fp, stop_when=None, force=False):
        """Read the preamble and meta info and prepare
           iterator for remainder of file.

        Parameters
        ----------
        fp : an open DicomFileLike object, at start of file
        force : boolean
            Force reading of data. See ``read_file`` for
             more parameter info.

        Adds flags to fp: Big/Little-endian & Implicit/Explicit VR
        """
        self.fp = fp
        self.stop_when = stop_when
        self.preamble = preamble = read_preamble(fp, force)
        self.has_header = has_header = (preamble is not None)
        self.file_meta_info = Dataset()

        if has_header:
            self.file_meta_info = file_meta_info = _read_file_meta_info(fp)
            transfer_syntax = file_meta_info.TransferSyntaxUID

            if transfer_syntax == pydicom.uid.ExplicitVRLittleEndian:
                self._is_implicit_VR = False
                self._is_little_endian = True

            elif transfer_syntax == pydicom.uid.ImplicitVRLittleEndian:
                self._is_implicit_VR = True
                self._is_little_endian = True

            elif transfer_syntax == pydicom.uid.ExplicitVRBigEndian:
                self._is_implicit_VR = False
                self._is_little_endian = False

            elif transfer_syntax == pydicom.uid.DeflatedExplicitVRLittleEndian:
                # See PS3.6-2008 A.5 (p 71) -- when written, the entire dataset
                # following the file metadata was prepared the normal way,
                # then "deflate" compression applied.
                # All that is needed here is to decompress and then
                # use as normal in a file-like object
                zipped = fp.read()

                # -MAX_WBITS part is from comp.lang.python answer:
                # groups.google.com/group/comp.lang.python/msg/e95b3b38a71e6799
                unzipped = zlib.decompress(zipped, -zlib.MAX_WBITS)

                # a file-like object
                fp = BytesIO(unzipped)

                # point to new object
                self.fp = fp
                self._is_implicit_VR = False
                self._is_little_endian = True

            else:
                # Any other syntax should be Explicit VR Little Endian,
                # e.g. all Encapsulated (JPEG etc) are ExplVR-LE
                # by Standard PS 3.5-2008 A.4 (p63)
                self._is_implicit_VR = False
                self._is_little_endian = True

        else:  # no header -- make assumptions
            fp.TransferSyntaxUID = pydicom.uid.ImplicitVRLittleEndian
            self._is_little_endian = True
            self._is_implicit_VR = True

        impl_expl = ("Explicit", "Implicit")[self._is_implicit_VR]
        big_little = ("Big", "Little")[self._is_little_endian]
        logger.debug("Using {0:s} VR, {1:s} Endian transfer syntax".format(
                     impl_expl, big_little))

    def __iter__(self):
        tags = sorted(self.file_meta_info.keys())
        for tag in tags:
            yield self.file_meta_info[tag]

        for data_element in data_element_generator(self.fp,
                                                   self._is_implicit_VR,
                                                   self._is_little_endian,
                                                   stop_when=self.stop_when):
            yield data_element


=======
>>>>>>> d3f5f92d
def data_element_generator(fp,
                           is_implicit_VR,
                           is_little_endian,
                           stop_when=None,
                           defer_size=None,
                           encoding=default_encoding,
                           specific_tags=None):

    """Create a generator to efficiently return the raw data elements.

    Parameters
    ----------
    fp : file-like object
    is_implicit_VR : boolean
    is_little_endian : boolean
    stop_when : None, callable, optional
        If None (default), then the whole file is read.
        A callable which takes tag, VR, length,
        and returns True or False. If it returns True,
        read_data_element will just return.
    defer_size : int, str, None, optional
        See ``read_file`` for parameter info.
    encoding :
        Encoding scheme
    specific_tags : list or None
        See ``read_file`` for parameter info.

    Returns
    -------
    VR : None if implicit VR, otherwise the VR read from the file
    length :
        the length as in the DICOM data element (could be
        DICOM "undefined length" 0xffffffffL)
    value_bytes :
        the raw bytes from the DICOM file
        (not parsed into python types)
    is_little_endian : boolean
        True if transfer syntax is little endian; else False.
    """
    # Summary of DICOM standard PS3.5-2008 chapter 7:
    # If Implicit VR, data element is:
    #    tag, 4-byte length, value.
    #        The 4-byte length can be FFFFFFFF (undefined length)*
    #
    # If Explicit VR:
    #    if OB, OW, OF, SQ, UN, or UT:
    #       tag, VR, 2-bytes reserved (both zero), 4-byte length, value
    #           For all but UT, the length can be FFFFFFFF (undefined length)*
    #   else: (any other VR)
    #       tag, VR, (2 byte length), value
    # * for undefined length, a Sequence Delimitation Item marks the end
    #        of the Value Field.
    # Note, except for the special_VRs, both impl and expl VR use 8 bytes;
    #    the special VRs follow the 8 bytes with a 4-byte length

    # With a generator, state is stored, so we can break down
    #    into the individual cases, and not have to check them again for each
    #    data element

    if is_little_endian:
        endian_chr = "<"
    else:
        endian_chr = ">"
    if is_implicit_VR:
        element_struct = Struct(endian_chr + "HHL")
    else:  # Explicit VR
        # tag, VR, 2-byte length (or 0 if special VRs)
        element_struct = Struct(endian_chr + "HH2sH")
        extra_length_struct = Struct(endian_chr + "L")  # for special VRs
        extra_length_unpack = extra_length_struct.unpack  # for lookup speed

    # Make local variables so have faster lookup
    fp_read = fp.read
    fp_tell = fp.tell
    logger_debug = logger.debug
    debugging = config.debugging
    element_struct_unpack = element_struct.unpack
    defer_size = size_in_bytes(defer_size)

    tag_set = set()
    has_specific_char_set = True
    if specific_tags is not None:
        for tag in specific_tags:
            if isinstance(tag, (str, compat.text_type)):
                tag = Tag(tag_for_keyword(tag))
            if isinstance(tag, BaseTag):
                tag_set.add(tag)
        has_specific_char_set = Tag(0x08, 0x05) in tag_set
        tag_set.add(Tag(0x08, 0x05))
    has_tag_set = len(tag_set) > 0

    while True:
        # Read tag, VR, length, get ready to read value
        bytes_read = fp_read(8)
        if len(bytes_read) < 8:
            return  # at end of file
        if debugging:
            debug_msg = "{0:08x}: {1}".format(fp.tell() - 8,
                                              bytes2hex(bytes_read))

        if is_implicit_VR:
            # must reset VR each time; could have set last iteration (e.g. SQ)
            VR = None
            group, elem, length = element_struct_unpack(bytes_read)
        else:  # explicit VR
            group, elem, VR, length = element_struct_unpack(bytes_read)
            if not in_py2:
                VR = VR.decode(default_encoding)
            if VR in extra_length_VRs:
                bytes_read = fp_read(4)
                length = extra_length_unpack(bytes_read)[0]
                if debugging:
                    debug_msg += " " + bytes2hex(bytes_read)
        if debugging:
            debug_msg = "%-47s  (%04x, %04x)" % (debug_msg, group, elem)
            if not is_implicit_VR:
                debug_msg += " %s " % VR
            if length != 0xFFFFFFFF:
                debug_msg += "Length: %d" % length
            else:
                debug_msg += "Length: Undefined length (FFFFFFFF)"
            logger_debug(debug_msg)

        # Positioned to read the value, but may not want to -- check stop_when
        value_tell = fp_tell()
        tag = TupleTag((group, elem))
        if stop_when is not None:
            # XXX VR may be None here!! Should stop_when just take tag?
            if stop_when(tag, VR, length):
                if debugging:
                    logger_debug("Reading ended by stop_when callback. "
                                 "Rewinding to start of data element.")
                rewind_length = 8
                if not is_implicit_VR and VR in extra_length_VRs:
                    rewind_length += 4
                fp.seek(value_tell - rewind_length)
                return

        # Reading the value
        # First case (most common): reading a value with a defined length
        if length != 0xFFFFFFFF:
            # don't defer loading of Specific Character Set value as it is
            # needed immediately to get the character encoding for other tags
            if has_tag_set and tag not in tag_set:
                # skip the tag if not in specific tags
                fp.seek(fp_tell() + length)
                continue

            if defer_size is not None and length > defer_size and tag != (
                    0x08, 0x05):
                # Flag as deferred by setting value to None, and skip bytes
                value = None
                logger_debug("Defer size exceeded. "
                             "Skipping forward to next data element.")
                fp.seek(fp_tell() + length)
            else:
                value = fp_read(length)
                if debugging:
                    dotdot = "   "
                    if length > 12:
                        dotdot = "..."
                    logger_debug("%08x: %-34s %s %r %s" % (value_tell,
                                                           bytes2hex(
                                                               value[:12]),
                                                           dotdot,
                                                           value[:12], dotdot))

            # If the tag is (0008,0005) Specific Character Set, then store it
            if tag == (0x08, 0x05):
                from pydicom.values import convert_string
                encoding = convert_string(value, is_little_endian,
                                          encoding=default_encoding)
                # Store the encoding value in the generator
                # for use with future elements (SQs)
                encoding = convert_encodings(encoding)
                if not has_specific_char_set:
                    continue

            yield RawDataElement(tag, VR, length, value, value_tell,
                                 is_implicit_VR, is_little_endian)

        # Second case: undefined length - must seek to delimiter,
        # unless is SQ type, in which case is easier to parse it, because
        # undefined length SQs and items of undefined lengths can be nested
        # and it would be error-prone to read to the correct outer delimiter
        else:
            # Try to look up type to see if is a SQ
            # if private tag, won't be able to look it up in dictionary,
            #   in which case just ignore it and read the bytes unless it is
            #   identified as a Sequence
            if VR is None:
                try:
                    VR = dictionary_VR(tag)
                except KeyError:
                    # Look ahead to see if it consists of items
                    # and is thus a SQ
                    next_tag = TupleTag(unpack(endian_chr + "HH", fp_read(4)))
                    # Rewind the file
                    fp.seek(fp_tell() - 4)
                    if next_tag == ItemTag:
                        VR = 'SQ'

            if VR == 'SQ':
                if debugging:
                    msg = "{0:08x}: Reading/parsing undefined length sequence"
                    logger_debug(msg.format(fp_tell()))
                seq = read_sequence(fp, is_implicit_VR,
                                    is_little_endian, length, encoding)
                if has_tag_set and tag not in tag_set:
                    continue
                yield DataElement(tag, VR, seq, value_tell,
                                  is_undefined_length=True)
            else:
                delimiter = SequenceDelimiterTag
                if debugging:
                    logger_debug("Reading undefined length data element")
                value = read_undefined_length_value(fp, is_little_endian,
                                                    delimiter, defer_size)

                # If the tag is (0008,0005) Specific Character Set,
                # then store it
                if tag == (0x08, 0x05):
                    from pydicom.values import convert_string
                    encoding = convert_string(value, is_little_endian,
                                              encoding=default_encoding)
                    # Store the encoding value in the generator for use
                    # with future elements (SQs)
                    encoding = convert_encodings(encoding)
                    if not has_specific_char_set:
                        continue

                # tags with undefined length are skipped after read
                if has_tag_set and tag not in tag_set:
                    continue
                yield RawDataElement(tag, VR, length, value, value_tell,
                                     is_implicit_VR, is_little_endian)


def read_dataset(fp, is_implicit_VR, is_little_endian, bytelength=None,
                 stop_when=None, defer_size=None,
                 parent_encoding=default_encoding, specific_tags=None):
    """Return a Dataset instance containing the next dataset in the file.

    Parameters
    ----------
    fp : an opened file object
    is_implicit_VR : boolean
        True if file transfer syntax is implicit VR.
    is_little_endian : boolean
        True if file has little endian transfer syntax.
    bytelength : int, None, optional
        None to read until end of file or ItemDeliterTag, else
        a fixed number of bytes to read
    stop_when : None, optional
        optional call_back function which can terminate reading.
        See help for data_element_generator for details
    defer_size : int, None, optional
        Size to avoid loading large elements in memory.
        See ``read_file`` for more parameter info.
    parent_encoding :
        optional encoding to use as a default in case
        a Specific Character Set (0008,0005) isn't specified
    specific_tags : list or None
        See ``read_file`` for parameter info.

    Returns
    -------
    a Dataset instance

    See Also
    --------
    pydicom.dataset.Dataset
        A collection (dictionary) of Dicom `DataElement` instances.
    """
    raw_data_elements = dict()
    fpStart = fp.tell()
    de_gen = data_element_generator(fp, is_implicit_VR, is_little_endian,
                                    stop_when, defer_size, parent_encoding,
                                    specific_tags)
    try:
        while (bytelength is None) or (fp.tell() - fpStart < bytelength):
            raw_data_element = next(de_gen)
            # Read data elements. Stop on some errors, but return what was read
            tag = raw_data_element.tag
            # Check for ItemDelimiterTag --dataset is an item in a sequence
            if tag == (0xFFFE, 0xE00D):
                break
            raw_data_elements[tag] = raw_data_element
    except StopIteration:
        pass
    except EOFError as details:
        # XXX is this error visible enough to user code with just logging?
        logger.error(str(details) + " in file " +
                     getattr(fp, "name", "<no filename>"))
    except NotImplementedError as details:
        logger.error(details)

    return Dataset(raw_data_elements)


def read_sequence(fp, is_implicit_VR, is_little_endian, bytelength, encoding,
                  offset=0):
    """Read and return a Sequence -- i.e. a list of Datasets"""

    seq = []  # use builtin list to start for speed, convert to Sequence at end
    is_undefined_length = False
    if bytelength != 0:  # SQ of length 0 possible (PS 3.5-2008 7.5.1a (p.40)
        if bytelength == 0xffffffff:
            is_undefined_length = True
            bytelength = None
        fp_tell = fp.tell  # for speed in loop
        fpStart = fp_tell()
        while (not bytelength) or (fp_tell() - fpStart < bytelength):
            file_tell = fp.tell()
            dataset = read_sequence_item(fp, is_implicit_VR, is_little_endian,
                                         encoding, offset)
            if dataset is None:  # None is returned if hit Sequence Delimiter
                break
            dataset.file_tell = file_tell + offset
            seq.append(dataset)
    seq = Sequence(seq)
    seq.is_undefined_length = is_undefined_length
    return seq


def read_sequence_item(fp, is_implicit_VR, is_little_endian, encoding,
                       offset=0):
    """Read and return a single sequence item, i.e. a Dataset"""
    seq_item_tell = fp.tell() + offset
    if is_little_endian:
        tag_length_format = "<HHL"
    else:
        tag_length_format = ">HHL"
    try:
        bytes_read = fp.read(8)
        group, element, length = unpack(tag_length_format, bytes_read)
    except BaseException:
        raise IOError("No tag to read at file position "
                      "{0:05x}".format(fp.tell() + offset))
    tag = (group, element)
    if tag == SequenceDelimiterTag:  # No more items, time to stop reading
        logger.debug(
            "{0:08x}: {1}".format(fp.tell() - 8 + offset, "End of Sequence"))
        if length != 0:
            logger.warning("Expected 0x00000000 after delimiter, found 0x%x, "
                           "at position 0x%x" % (
                               length, fp.tell() - 4 + offset))
        return None
    if tag != ItemTag:
        logger.warning("Expected sequence item with tag %s at file position "
                       "0x%x" % (ItemTag, fp.tell() - 4 + offset))
    else:
        logger.debug("{0:08x}: {1}  Found Item tag (start of item)".format(
            fp.tell() - 4 + offset, bytes2hex(bytes_read)))
    if length == 0xFFFFFFFF:
        ds = read_dataset(fp, is_implicit_VR, is_little_endian,
                          bytelength=None, parent_encoding=encoding)
        ds.is_undefined_length_sequence_item = True
    else:
        ds = read_dataset(fp, is_implicit_VR, is_little_endian, length,
                          parent_encoding=encoding)
        ds.is_undefined_length_sequence_item = False
        logger.debug("%08x: Finished sequence item" % (fp.tell() + offset,))
    ds.seq_item_tell = seq_item_tell
    return ds


def _read_command_set_elements(fp):
    """Return a Dataset containing any Command Set (0000,eeee) elements
    in `fp`.

    Command Set elements are always Implicit VR Little Endian (as per PS3.7
    Section 6.3). Once any Command Set elements are read `fp` will be
    positioned at the start of the next group of elements.

    Parameters
    ----------
    fp : file-like
        The file-like positioned at the start of any command set elements.

    Returns
    -------
    pydicom.dataset.Dataset
        The command set elements as a Dataset instance. May be empty if no
        command set elements are present.
    """

    def _not_group_0000(tag, VR, length):
        """Return True if the tag is not in group 0x0000, False otherwise."""
        return (tag.group != 0)

    command_set = read_dataset(fp, is_implicit_VR=True, is_little_endian=True,
                               stop_when=_not_group_0000)
    return command_set


def _read_file_meta_info(fp):
    """Return a Dataset containing any File Meta (0002,eeee) elements in `fp`.

    File Meta elements are always Explicit VR Little Endian (as per PS3.10
    Section 7). Once any File Meta elements are read `fp` will be positioned
    at the start of the next group of elements.

    Parameters
    ----------
    fp : file-like
        The file-like positioned at the start of any File Meta Information
        group elements.

    Returns
    -------
    pydicom.dataset.Dataset
        The File Meta elements as a Dataset instance. May be empty if no
        File Meta are present.
    """

    def _not_group_0002(tag, VR, length):
        """Return True if the tag is not in group 0x0002, False otherwise."""
        return tag.group != 2

    start_file_meta = fp.tell()
    file_meta = read_dataset(fp, is_implicit_VR=False, is_little_endian=True,
                             stop_when=_not_group_0002)
    # Log if the Group Length doesn't match actual length
    if 'FileMetaInformationGroupLength' in file_meta:
        # FileMetaInformationGroupLength must be 12 bytes long and its value
        #   counts from the beginning of the next element to the end of the
        #   file meta elements
        length_file_meta = fp.tell() - (start_file_meta + 12)
        if file_meta.FileMetaInformationGroupLength != length_file_meta:
            logger.info("_read_file_meta_info: (0002,0000) 'File Meta "
                        "Information Group Length' value doesn't match the "
                        "actual File Meta Information length ({0} vs {1} "
                        "bytes)."
                        .format(file_meta.FileMetaInformationGroupLength,
                                length_file_meta))
    return file_meta


def read_file_meta_info(filename):
    """Read and return the DICOM file meta information only.

    This function is meant to be used in user code, for quickly going through
    a series of files to find one which is referenced to a particular SOP,
    without having to read the entire files.
    """
    with DicomFile(filename, 'rb') as fp:
        read_preamble(fp, False)  # if no header, raise exception
        return _read_file_meta_info(fp)


def read_preamble(fp, force):
    """Return the 128-byte DICOM preamble in `fp` if present.

    `fp` should be positioned at the start of the file-like. If the preamble
    and prefix are found then after reading `fp` will be positioned at the
    first byte after the prefix (byte offset 133). If either the preamble or
    prefix are missing and `force` is True then after reading `fp` will be
    positioned at the start of the file-like.

    Parameters
    ----------
    fp : file-like object
        The file-like to read the preamble from.
    force : bool
        Flag to force reading of a file even if no header is found.

    Returns
    -------
    preamble : str/bytes or None
        The 128-byte DICOM preamble will be returned if the appropriate prefix
        ('DICM') is found at byte offset 128. Returns None if the 'DICM' prefix
        is not found and `force` is True.

    Raises
    ------
    InvalidDicomError
        If `force` is False and no appropriate header information found.

    Notes
    -----
    Also reads past the 'DICM' marker. Rewinds file to the beginning if
    no header found.
    """
    logger.debug("Reading File Meta Information preamble...")
    preamble = fp.read(128)
    if config.debugging:
        sample = bytes2hex(preamble[:8]) + "..." + bytes2hex(preamble[-8:])
        logger.debug("{0:08x}: {1}".format(fp.tell() - 128, sample))

    logger.debug("Reading File Meta Information prefix...")
    magic = fp.read(4)
    if magic != b"DICM" and force:
        logger.info(
            "File is not conformant with the DICOM File Format: 'DICM' "
            "prefix is missing from the File Meta Information header "
            "or the header itself is missing. Assuming no header and "
            "continuing.")
        preamble = None
        fp.seek(0)
    elif magic != b"DICM" and not force:
        raise InvalidDicomError("File is missing DICOM File Meta Information"
                                "header or the 'DICM' prefix is missing from "
                                "the header. Use force=True to force reading.")
    else:
        logger.debug("{0:08x}: 'DICM' prefix found".format(fp.tell() - 4))
    return preamble


def _at_pixel_data(tag, VR, length):
    return tag == (0x7fe0, 0x0010)


def read_partial(fileobj, stop_when=None, defer_size=None,
                 force=False, specific_tags=None):
    """Parse a DICOM file until a condition is met.

    Parameters
    ----------
    fileobj : a file-like object
        Note that the file will not close when the function returns.
    stop_when :
        Stop condition. See ``read_dataset`` for more info.
    defer_size : int, str, None, optional
        See ``read_file`` for parameter info.
    force : boolean
        See ``read_file`` for parameter info.
    specific_tags : list or None
        See ``read_file`` for parameter info.

    Notes
    -----
    Use ``read_file`` unless you need to stop on some condition other than
    reaching pixel data.

    Returns
    -------
    FileDataset instance or DicomDir instance.

    See Also
    --------
    read_file
        More generic file reading function.
    """
    # Read File Meta Information

    # Read preamble (if present)
    preamble = read_preamble(fileobj, force)
    # Read any File Meta Information group (0002,eeee) elements (if present)
    file_meta_dataset = _read_file_meta_info(fileobj)

    # Read Dataset

    # Read any Command Set group (0000,eeee) elements (if present)
    command_set = _read_command_set_elements(fileobj)

    # Check to see if there's anything left to read
    peek = fileobj.read(1)
    fileobj.seek(-1, 1)

    # `filobj` should be positioned at the start of the dataset by this point.
    # Ensure we have appropriate values for `is_implicit_VR` and
    # `is_little_endian` before we try decoding. We assume an initial
    # transfer syntax of implicit VR little endian and correct it as necessary
    is_implicit_VR = True
    is_little_endian = True
    transfer_syntax = file_meta_dataset.get("TransferSyntaxUID")
    if peek == b'':  # EOF
        pass
    elif transfer_syntax is None:  # issue 258
        # If no TransferSyntaxUID element then we have to try and figure out
        #   the correct values for `is_little_endian` and `is_implicit_VR`.
        # Peek at the first 6 bytes to get the first element's tag group and
        #   (possibly) VR
        group, _, VR = unpack("<HH2s", fileobj.read(6))
        fileobj.seek(-6, 1)

        # Test the VR to see if it's valid, and if so then assume explicit VR
        from pydicom.values import converters
        if not in_py2:
            VR = VR.decode(default_encoding)
        if VR in converters.keys():
            is_implicit_VR = False
            # Big endian encoding can only be explicit VR
            #   Big endian 0x0004 decoded as little endian will be 1024
            #   Big endian 0x0100 decoded as little endian will be 1
            # Therefore works for big endian tag groups up to 0x00FF after
            #   which it will fail, in which case we leave it as little endian
            #   and hope for the best (big endian is retired anyway)
            if group >= 1024:
                is_little_endian = False
    elif transfer_syntax == pydicom.uid.ImplicitVRLittleEndian:
        pass
    elif transfer_syntax == pydicom.uid.ExplicitVRLittleEndian:
        is_implicit_VR = False
    elif transfer_syntax == pydicom.uid.ExplicitVRBigEndian:
        is_implicit_VR = False
        is_little_endian = False
    elif transfer_syntax == pydicom.uid.DeflatedExplicitVRLittleEndian:
        # See PS3.6-2008 A.5 (p 71)
        # when written, the entire dataset following
        #     the file metadata was prepared the normal way,
        #     then "deflate" compression applied.
        #  All that is needed here is to decompress and then
        #     use as normal in a file-like object
        zipped = fileobj.read()
        # -MAX_WBITS part is from comp.lang.python answer:
        # groups.google.com/group/comp.lang.python/msg/e95b3b38a71e6799
        unzipped = zlib.decompress(zipped, -zlib.MAX_WBITS)
        fileobj = BytesIO(unzipped)  # a file-like object
        is_implicit_VR = False
    else:
        # Any other syntax should be Explicit VR Little Endian,
        #   e.g. all Encapsulated (JPEG etc) are ExplVR-LE
        #        by Standard PS 3.5-2008 A.4 (p63)
        is_implicit_VR = False

    # Try and decode the dataset
    #   By this point we should be at the start of the dataset and have
    #   the transfer syntax (whether read from the file meta or guessed at)
    try:
        dataset = read_dataset(fileobj, is_implicit_VR, is_little_endian,
                               stop_when=stop_when, defer_size=defer_size,
                               specific_tags=specific_tags)
    except EOFError:
        pass  # error already logged in read_dataset

    # Add the command set elements to the dataset (if any)
    dataset.update(command_set)

    class_uid = file_meta_dataset.get("MediaStorageSOPClassUID", None)
    if class_uid and class_uid == "Media Storage Directory Storage":
        return DicomDir(fileobj, dataset, preamble, file_meta_dataset,
                        is_implicit_VR, is_little_endian)
    else:
        return FileDataset(fileobj, dataset, preamble, file_meta_dataset,
                           is_implicit_VR, is_little_endian)


def read_file(fp, defer_size=None, stop_before_pixels=False,
              force=False, specific_tags=None):
    """Read and parse a DICOM dataset stored in the DICOM File Format.

    Read a DICOM dataset stored in accordance with the DICOM File Format
    (DICOM Standard Part 10 Section 7). If the dataset is not stored in
    accordance with the File Format (i.e. the preamble and prefix are missing,
    there are missing required Type 1 File Meta Information Group elements
    or the entire File Meta Information is missing) then you will have to
    set `force` to True.

    Parameters
    ----------
    fp : str or file-like
        Either a file-like object, or a string containing the file name. If a
        file-like object, the caller is responsible for closing it.
    defer_size : int or str or None
        If None (default), all elements read into memory. If specified, then if
        a data element's stored value is larger than `defer_size`, the value is
        not read into memory until it is accessed in code. Specify an integer
        (bytes), or a string value with units, e.g. "512 KB", "2 MB".
    stop_before_pixels : bool
        If False (default), the full file will be read and parsed. Set True to
        stop before reading (7FE0,0010) 'Pixel Data' (and all subsequent
        elements).
    force : bool
        If False (default), raises an InvalidDicomError if the file is missing
        the File Meta Information header. Set to True to force reading even if
        no File Meta Information header is found.
    specific_tags : list or None
        If not None, only the tags in the list are returned. The list
        elements can be tags or tag names.

    Returns
    -------
    FileDataset
        An instance of FileDataset that represents a parsed DICOM file.

    Raises
    ------
    InvalidDicomError
        If `force` is True and the file is not a valid DICOM file.

    See Also
    --------
    pydicom.dataset.FileDataset
        Data class that is returned.
    pydicom.filereader.read_partial
        Only read part of a DICOM file, stopping on given conditions.

    Examples
    --------
    Read and return a dataset stored in accordance with the DICOM File Format
    >>> ds = pydicom.read_file("rtplan.dcm")
    >>> ds.PatientName

    Read and return a dataset not in accordance with the DICOM File Format
    >>> ds = pydicom.read_file("rtplan.dcm", force=True)
    >>> ds.PatientName

    Use within a context manager:
    >>> with pydicom.read_file("rtplan.dcm") as ds:
    >>>     ds.PatientName
    """
    # Open file if not already a file object
    caller_owns_file = True
    if isinstance(fp, compat.string_types):
        # caller provided a file name; we own the file handle
        caller_owns_file = False
        try:
            logger.debug(u"Reading file '{0}'".format(fp))
        except Exception:
            logger.debug("Reading file '{0}'".format(fp))
        fp = open(fp, 'rb')

    if config.debugging:
        logger.debug("\n" + "-" * 80)
        logger.debug("Call to read_file()")
        msg = ("filename:'%s', defer_size='%s', "
               "stop_before_pixels=%s, force=%s, specific_tags=%s")
        logger.debug(msg % (fp.name, defer_size, stop_before_pixels,
                            force, specific_tags))
        if caller_owns_file:
            logger.debug("Caller passed file object")
        else:
            logger.debug("Caller passed file name")
        logger.debug("-" * 80)

    # Convert size to defer reading into bytes
    defer_size = size_in_bytes(defer_size)

    # Iterate through all items and store them --include file meta if present
    stop_when = None
    if stop_before_pixels:
        stop_when = _at_pixel_data
    try:
        dataset = read_partial(fp, stop_when, defer_size=defer_size,
                               force=force, specific_tags=specific_tags)
    finally:
        if not caller_owns_file:
            fp.close()
    # XXX need to store transfer syntax etc.
    return dataset


def read_dicomdir(filename="DICOMDIR"):
    """Read a DICOMDIR file and return a DicomDir instance.

    This is a wrapper around read_file, which gives a default file name.

    Parameters
    ----------
    filename : str, optional
        Full path and name to DICOMDIR file to open

    Returns
    -------
    DicomDir

    Raises
    ------
    InvalidDicomError
        Raised if filename is not a DICOMDIR file.
    """
    # read_file will return a DicomDir instance if file is one.

    # Read the file as usual.
    ds = read_file(filename)
    # Here, check that it is in fact DicomDir
    if not isinstance(ds, DicomDir):
        msg = u"File '{0}' is not a Media Storage Directory file".format(
            filename)
        raise InvalidDicomError(msg)
    return ds


def data_element_offset_to_value(is_implicit_VR, VR):
    """Return number of bytes from start of data element to start of value"""
    if is_implicit_VR:
        offset = 8  # tag of 4 plus 4-byte length
    else:
        if VR in extra_length_VRs:
            offset = 12  # tag 4 + 2 VR + 2 reserved + 4 length
        else:
            offset = 8  # tag 4 + 2 VR + 2 length
    return offset


def read_deferred_data_element(fileobj_type, filename, timestamp,
                               raw_data_elem):
    """Read the previously deferred value from the file into memory
    and return a raw data element"""
    logger.debug("Reading deferred element %r" % str(raw_data_elem.tag))
    # If it wasn't read from a file, then return an error
    if filename is None:
        raise IOError("Deferred read -- original filename not stored. "
                      "Cannot re-open")
    # Check that the file is the same as when originally read
    if not os.path.exists(filename):
        raise IOError(u"Deferred read -- original file "
                      "{0:s} is missing".format(filename))
    if stat is not None and (timestamp is not None):
        statinfo = stat(filename)
        if statinfo.st_mtime != timestamp:
            warnings.warn("Deferred read warning -- file modification time "
                          "has changed.")

    # Open the file, position to the right place
    # fp = self.typefileobj(self.filename, "rb")
    fp = fileobj_type(filename, 'rb')
    is_implicit_VR = raw_data_elem.is_implicit_VR
    is_little_endian = raw_data_elem.is_little_endian
    offset = data_element_offset_to_value(is_implicit_VR, raw_data_elem.VR)
    fp.seek(raw_data_elem.value_tell - offset)
    elem_gen = data_element_generator(fp, is_implicit_VR, is_little_endian,
                                      defer_size=None)

    # Read the data element and check matches what was stored before
    data_elem = next(elem_gen)
    fp.close()
    if data_elem.VR != raw_data_elem.VR:
        raise ValueError("Deferred read VR {0:s} does not match "
                         "original {1:s}".format(data_elem.VR,
                                                 raw_data_elem.VR))
    if data_elem.tag != raw_data_elem.tag:
        raise ValueError("Deferred read tag {0!r} does not match "
                         "original {1!r}".format(data_elem.tag,
                                                 raw_data_elem.tag))

    # Everything is ok, now this object should act like usual DataElement
    return data_elem<|MERGE_RESOLUTION|>--- conflicted
+++ resolved
@@ -39,96 +39,6 @@
 sys_is_little_endian = (byteorder == 'little')
 
 
-<<<<<<< HEAD
-class DicomIter(object):
-    """Iterator over DICOM data elements created from a file-like object"""
-
-    def __init__(self, fp, stop_when=None, force=False):
-        """Read the preamble and meta info and prepare
-           iterator for remainder of file.
-
-        Parameters
-        ----------
-        fp : an open DicomFileLike object, at start of file
-        force : boolean
-            Force reading of data. See ``read_file`` for
-             more parameter info.
-
-        Adds flags to fp: Big/Little-endian & Implicit/Explicit VR
-        """
-        self.fp = fp
-        self.stop_when = stop_when
-        self.preamble = preamble = read_preamble(fp, force)
-        self.has_header = has_header = (preamble is not None)
-        self.file_meta_info = Dataset()
-
-        if has_header:
-            self.file_meta_info = file_meta_info = _read_file_meta_info(fp)
-            transfer_syntax = file_meta_info.TransferSyntaxUID
-
-            if transfer_syntax == pydicom.uid.ExplicitVRLittleEndian:
-                self._is_implicit_VR = False
-                self._is_little_endian = True
-
-            elif transfer_syntax == pydicom.uid.ImplicitVRLittleEndian:
-                self._is_implicit_VR = True
-                self._is_little_endian = True
-
-            elif transfer_syntax == pydicom.uid.ExplicitVRBigEndian:
-                self._is_implicit_VR = False
-                self._is_little_endian = False
-
-            elif transfer_syntax == pydicom.uid.DeflatedExplicitVRLittleEndian:
-                # See PS3.6-2008 A.5 (p 71) -- when written, the entire dataset
-                # following the file metadata was prepared the normal way,
-                # then "deflate" compression applied.
-                # All that is needed here is to decompress and then
-                # use as normal in a file-like object
-                zipped = fp.read()
-
-                # -MAX_WBITS part is from comp.lang.python answer:
-                # groups.google.com/group/comp.lang.python/msg/e95b3b38a71e6799
-                unzipped = zlib.decompress(zipped, -zlib.MAX_WBITS)
-
-                # a file-like object
-                fp = BytesIO(unzipped)
-
-                # point to new object
-                self.fp = fp
-                self._is_implicit_VR = False
-                self._is_little_endian = True
-
-            else:
-                # Any other syntax should be Explicit VR Little Endian,
-                # e.g. all Encapsulated (JPEG etc) are ExplVR-LE
-                # by Standard PS 3.5-2008 A.4 (p63)
-                self._is_implicit_VR = False
-                self._is_little_endian = True
-
-        else:  # no header -- make assumptions
-            fp.TransferSyntaxUID = pydicom.uid.ImplicitVRLittleEndian
-            self._is_little_endian = True
-            self._is_implicit_VR = True
-
-        impl_expl = ("Explicit", "Implicit")[self._is_implicit_VR]
-        big_little = ("Big", "Little")[self._is_little_endian]
-        logger.debug("Using {0:s} VR, {1:s} Endian transfer syntax".format(
-                     impl_expl, big_little))
-
-    def __iter__(self):
-        tags = sorted(self.file_meta_info.keys())
-        for tag in tags:
-            yield self.file_meta_info[tag]
-
-        for data_element in data_element_generator(self.fp,
-                                                   self._is_implicit_VR,
-                                                   self._is_little_endian,
-                                                   stop_when=self.stop_when):
-            yield data_element
-
-
-=======
->>>>>>> d3f5f92d
 def data_element_generator(fp,
                            is_implicit_VR,
                            is_little_endian,
